--- conflicted
+++ resolved
@@ -45,13 +45,14 @@
     	@include valo-menubar-menuitem-checked-style($gray-light);
     }
     
-<<<<<<< HEAD
     &.o-button-pressed{
     	@include valo-menubar-menuitem-checked-style($gray-light);
     }
     
-=======
->>>>>>> a20a1c95
+    &.o-button-pressed{
+    	@include valo-menubar-menuitem-checked-style($gray-light);
+    }
+    
     img.v-icon {
       vertical-align: top;
     }
