--- conflicted
+++ resolved
@@ -309,12 +309,11 @@
     /** The workplace locale from the current user's settings. */
     private Locale m_wpLocale;
 
-<<<<<<< HEAD
+    /** The cache for xml images. */
     private static volatile CmsVfsMemoryObjectCache m_xmlImageIdCache = new CmsVfsMemoryObjectCache();
-=======
+
     /** Limit to the number results loaded on initial search. */
     public static final int INITIAL_SEARCH_MAX_RESULTS = 200;
->>>>>>> fce7f6b8
 
     /**
      * Returns the initial gallery settings.<p>
