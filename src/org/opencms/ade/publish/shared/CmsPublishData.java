--- conflicted
+++ resolved
@@ -45,11 +45,7 @@
     /** The close link. */
     private String m_closeLink;
 
-<<<<<<< HEAD
     /** The publish group list. */
-=======
-    /** The publish groups. */
->>>>>>> c4e95c33
     private CmsPublishGroupList m_groups;
 
     /** The publish options. */
@@ -100,13 +96,8 @@
 
     /**
      * Gets the close link to open when the dialog is finished.<p>
-<<<<<<< HEAD
      *
      * @return the close link
-=======
-     * 
-     * @return the close link 
->>>>>>> c4e95c33
      */
     public String getCloseLink() {
 
@@ -114,19 +105,6 @@
     }
 
     /**
-<<<<<<< HEAD
-     * Gets the publish group list.<p>
-     *
-     * @return the publish group list
-     */
-    public CmsPublishGroupList getGroupList() {
-
-        return m_groups;
-    }
-
-    /**
-=======
->>>>>>> c4e95c33
      * Returns the publish groups.<p>
      *
      * @return the publish groups
@@ -177,7 +155,6 @@
     }
 
     /**
-<<<<<<< HEAD
      * Returns true if the confirmation dialog should be shown before returning to the workplace.<p>
      *
      * @return true if the confirmation dialog is enabled
@@ -191,18 +168,12 @@
      * Sets the close link.<p>
      *
      * @param closeLink the close link
-=======
-     * Sets the close link.<p>
-     * 
-     * @param closeLink the close link 
->>>>>>> c4e95c33
      */
     public void setCloseLink(String closeLink) {
 
         m_closeLink = closeLink;
 
     }
-<<<<<<< HEAD
 
     /**
      * Enables or disables showing the confirmation dialog before returning to the workplace.<p>
@@ -213,6 +184,4 @@
 
         m_showConfirmation = confirm;
     }
-=======
->>>>>>> c4e95c33
 }