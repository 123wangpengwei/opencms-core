/*
 * File   : $Source$
 * Date   : $Date$
 * Version: $Revision$
 *
 * This library is part of OpenCms -
 * the Open Source Content Management System
 *
 * Copyright (C) 2002 - 2008 Alkacon Software (http://www.alkacon.com)
 *
 * This library is free software; you can redistribute it and/or
 * modify it under the terms of the GNU Lesser General Public
 * License as published by the Free Software Foundation; either
 * version 2.1 of the License, or (at your option) any later version.
 *
 * This library is distributed in the hope that it will be useful,
 * but WITHOUT ANY WARRANTY; without even the implied warranty of
 * MERCHANTABILITY or FITNESS FOR A PARTICULAR PURPOSE. See the GNU
 * Lesser General Public License for more details.
 *
 * For further information about Alkacon Software, please see the
 * company website: http://www.alkacon.com
 *
 * For further information about OpenCms, please see the
 * project website: http://www.opencms.org
 *
 * You should have received a copy of the GNU Lesser General Public
 * License along with this library; if not, write to the Free Software
 * Foundation, Inc., 59 Temple Place, Suite 330, Boston, MA  02111-1307  USA
 */

package org.opencms.search.solr;

import org.opencms.file.CmsObject;
import org.opencms.file.CmsPropertyDefinition;
import org.opencms.i18n.CmsEncoder;
import org.opencms.main.OpenCms;
import org.opencms.search.fields.CmsSearchField;
import org.opencms.util.CmsPair;
import org.opencms.util.CmsRequestUtil;
import org.opencms.util.CmsStringUtil;

import java.util.ArrayList;
import java.util.Arrays;
import java.util.Collections;
import java.util.Date;
import java.util.HashMap;
import java.util.List;
import java.util.Locale;
import java.util.Map;

import org.apache.solr.client.solrj.SolrQuery;
import org.apache.solr.common.params.CommonParams;

/**
 * A Solr search query.<p>
 */
public class CmsSolrQuery extends SolrQuery {

    /** A constant to add the score field to the result documents. */
    public static final String ALL_RETURN_FIELDS = "*,score";

    /** The default facet date gap. */
    public static final String DEFAULT_FACET_DATE_GAP = "+1DAY";

    /** The default query. */
    public static final String DEFAULT_QUERY = "*:*";

    /** The query type. */
    public static final String DEFAULT_QUERY_TYPE = "edismax";

    /** The default search result count. */
    public static final Integer DEFAULT_ROWS = new Integer(10);

    /** A constant to add the score field to the result documents. */
    public static final String MINIMUM_FIELDS = CmsSearchField.FIELD_PATH
        + ","
        + CmsSearchField.FIELD_TYPE
        + ","
        + CmsSearchField.FIELD_ID;

    /** A constant to add the score field to the result documents. */
    public static final String STRUCTURE_FIELDS = CmsSearchField.FIELD_PATH
        + ","
        + CmsSearchField.FIELD_TYPE
        + ","
        + CmsSearchField.FIELD_ID
        + ","
        + CmsSearchField.FIELD_CATEGORY
        + ","
        + CmsSearchField.FIELD_DATE_CONTENT
        + ","
        + CmsSearchField.FIELD_DATE_CREATED
        + ","
        + CmsSearchField.FIELD_DATE_EXPIRED
        + ","
        + CmsSearchField.FIELD_DATE_LASTMODIFIED
        + ","
        + CmsSearchField.FIELD_DATE_RELEASED
        + ","
        + CmsSearchField.FIELD_SUFFIX
        + ","
        + CmsSearchField.FIELD_DEPENDENCY_TYPE
        + ","
        + CmsSearchField.FIELD_DESCRIPTION
        + ","
        + CmsPropertyDefinition.PROPERTY_TITLE
        + CmsSearchField.FIELD_DYNAMIC_PROPERTIES
        + ","
        + CmsSearchField.FIELD_RESOURCE_LOCALES
        + ","
        + CmsSearchField.FIELD_CONTENT_LOCALES
        + ","
        + CmsSearchField.FIELD_SCORE
        + ","
        + CmsSearchField.FIELD_PARENT_FOLDERS;

    /** The serial version UID. */
    private static final long serialVersionUID = -2387357736597627703L;

    /** The facet date gap to use for date facets. */
    private String m_facetDateGap = DEFAULT_FACET_DATE_GAP;

    /** Ignore expiration flag. */
    private boolean m_ignoreExpiration;

    /** The parameters given by the 'query string'.  */
    private Map<String, String[]> m_queryParameters = new HashMap<String, String[]>();

    /** The search words. */
    private String m_text;

    /** The name of the field to search the text in. */
    private List<String> m_textSearchFields = new ArrayList<String>();

    /**
     * Default constructor.<p>
     */
    public CmsSolrQuery() {

        this(null, null);
    }

    /**
     * Public constructor.<p>
     *
     * @param cms the current OpenCms context
     * @param queryParams the Solr query parameters
     */
    public CmsSolrQuery(CmsObject cms, Map<String, String[]> queryParams) {

        setQuery(DEFAULT_QUERY);
        setFields(ALL_RETURN_FIELDS);
        setRequestHandler(DEFAULT_QUERY_TYPE);
        setRows(DEFAULT_ROWS);
        // Prevent Solr from returning expired documents
        addFilterQuery("expired:[NOW TO *]");

        // set the values from the request context
        if (cms != null) {
            setLocales(Collections.singletonList(cms.getRequestContext().getLocale()));
            setSearchRoots(Collections.singletonList(cms.getRequestContext().getSiteRoot() + "/"));
        }
        if (queryParams != null) {
            m_queryParameters = queryParams;
        }
        ensureParameters();
        ensureReturnFields();
        ensureExpiration();
    }

    /**
     * Returns the resource type if only one is set as filter query.<p>
     *
     * @param fqs the field queries to check
     *
     * @return the type or <code>null</code>
     */
    public static String getResourceType(String[] fqs) {

        String ret = null;
        int count = 0;
        if (fqs != null) {
            for (String fq : fqs) {
                if (fq.startsWith(CmsSearchField.FIELD_TYPE + ":")) {
                    String val = fq.substring((CmsSearchField.FIELD_TYPE + ":").length());
                    val = val.replaceAll("\"", "");
                    if (OpenCms.getResourceManager().hasResourceType(val)) {
                        count++;
                        ret = val;
                    }
                }
            }
        }
        return (count == 1) ? ret : null;
    }

    /**
     * Creates and adds a filter query.<p>
     *
     * @param fieldName the field name to create a filter query on
     * @param vals the values that should match for the given field
     * @param all <code>true</code> to combine the given values with 'AND', <code>false</code> for 'OR'
     * @param useQuotes <code>true</code> to surround the given values with double quotes, <code>false</code> otherwise
     */
    public void addFilterQuery(String fieldName, List<String> vals, boolean all, boolean useQuotes) {

        if (getFilterQueries() != null) {
            for (String fq : getFilterQueries()) {
                if (fq.startsWith(fieldName + ":")) {
                    removeFilterQuery(fq);
                }
            }
        }
        addFilterQuery(createFilterQuery(fieldName, vals, all, useQuotes));
    }

    /**
     * Adds the given fields/orders to the existing sort fields.<p>
     *
     * @param sortFields the sortFields to set
     */
    public void addSortFieldOrders(Map<String, ORDER> sortFields) {

        if ((sortFields != null) && !sortFields.isEmpty()) {
            // add the sort fields to the query
            for (Map.Entry<String, ORDER> entry : sortFields.entrySet()) {
                addSort(entry.getKey(), entry.getValue());
            }
        }
    }

    /**
     * @see java.lang.Object#clone()
     */
    @Override
    public CmsSolrQuery clone() {

        CmsSolrQuery sq = new CmsSolrQuery(null, CmsRequestUtil.createParameterMap(toString()));
        sq.m_ignoreExpiration = m_ignoreExpiration;
        return sq;
    }

    /**
     * Ensures that the initial request parameters will overwrite the member values.<p>
     *
     * You can initialize the query with an HTTP request parameter then make some method calls
     * and finally re-ensure that the initial request parameters will overwrite the changes
     * made in the meanwhile.<p>
     */
    public void ensureParameters() {

        // overwrite already set values with values from query String
        if ((m_queryParameters != null) && !m_queryParameters.isEmpty()) {
            for (Map.Entry<String, String[]> entry : m_queryParameters.entrySet()) {
                if (!entry.getKey().equals(CommonParams.FQ)) {
                    // add or replace all parameters from the query String
                    setParam(entry.getKey(), entry.getValue());
                } else {
                    // special handling for filter queries
                    replaceFilterQueries(entry.getValue());
                }
            }
        }
    }

    /**
     * Removes the expiration flag.
     */
    public void removeExpiration() {

        if (getFilterQueries() != null) {
            for (String fq : getFilterQueries()) {
                if (fq.startsWith(CmsSearchField.FIELD_DATE_EXPIRED + ":")
                    || fq.startsWith(CmsSearchField.FIELD_DATE_RELEASED + ":")) {
                    removeFilterQuery(fq);
                }
            }
        }
        m_ignoreExpiration = true;
    }

    /**
     * Sets the categories only if not set in the query parameters.<p>
     *
     * @param categories the categories to set
     */
    public void setCategories(List<String> categories) {

        if ((categories != null) && !categories.isEmpty()) {
            addFilterQuery(CmsSearchField.FIELD_CATEGORY + CmsSearchField.FIELD_DYNAMIC_EXACT, categories, true, true);
        }
    }

    /**
     * Sets the categories only if not set in the query parameters.<p>
     *
     * @param categories the categories to set
     */
    public void setCategories(String... categories) {

        setCategories(Arrays.asList(categories));
    }

    /**
     * Sets date ranges.<p>
     *
     * This call will overwrite all existing date ranges for the given keys (name of the date facet field).<p>
     *
     * The parameter Map uses as:<p>
     * <ul>
     * <li><code>keys: </code>Solr field name {@link org.opencms.search.fields.CmsSearchField} and
     * <li><code>values: </code> pairs with min date as first and max date as second {@link org.opencms.util.CmsPair}
     * </ul>
     * Alternatively you can use Solr standard query syntax like:<p>
     * <ul>
     * <li><code>+created:[* TO NOW]</code>
     * <li><code>+lastmodified:[' + date + ' TO NOW]</code>
     * </ul>
     * whereby date is Solr formated:
     * {@link org.opencms.search.solr.CmsSolrDocument#DF}
     * <p>
     *
     * @param dateRanges the ranges map with field name as key and a CmsPair with min date as first and max date as second
     */
    public void setDateRanges(Map<String, CmsPair<Date, Date>> dateRanges) {

        if ((dateRanges != null) && !dateRanges.isEmpty()) {
            // remove the date ranges
            for (Map.Entry<String, CmsPair<Date, Date>> entry : dateRanges.entrySet()) {
                removeFacetField(entry.getKey());
            }
            // add the date ranges
            for (Map.Entry<String, CmsPair<Date, Date>> entry : dateRanges.entrySet()) {
                addDateRangeFacet(
                    entry.getKey(),
                    entry.getValue().getFirst(),
                    entry.getValue().getSecond(),
                    m_facetDateGap);
            }
        }
    }

    /**
     * Sets the facetDateGap.<p>
     *
     * @param facetDateGap the facetDateGap to set
     */
    public void setFacetDateGap(String facetDateGap) {

        m_facetDateGap = facetDateGap;
    }

    /**
     * Sets the highlightFields.<p>
     *
     * @param highlightFields the highlightFields to set
     */
    public void setHighlightFields(List<String> highlightFields) {

        setParam("hl.fl", CmsStringUtil.listAsString(highlightFields, ","));
    }

    /**
     * Sets the highlightFields.<p>
     *
     * @param highlightFields the highlightFields to set
     */
    public void setHighlightFields(String... highlightFields) {

        setParam("hl.fl", CmsStringUtil.arrayAsString(highlightFields, ","));
    }

    /**
     * Sets the locales only if not set in the query parameters.<p>
     *
     * @param locales the locales to set
     */
    public void setLocales(List<Locale> locales) {

        m_textSearchFields = new ArrayList<String>();
        if ((locales == null) || locales.isEmpty()) {
            m_textSearchFields.add(CmsSearchField.FIELD_TEXT);
            if (getFilterQueries() != null) {
                for (String fq : getFilterQueries()) {
                    if (fq.startsWith(CmsSearchField.FIELD_CONTENT_LOCALES + ":")) {
                        removeFilterQuery(fq);
                    }
                }
            }
        } else {
            List<String> localeStrings = new ArrayList<String>();
            for (Locale locale : locales) {
                localeStrings.add(locale.toString());
                if (!m_textSearchFields.contains("text")
                    && !OpenCms.getLocaleManager().getAvailableLocales().contains(locale)) {
                    // if the locale is not configured in the opencms-system.xml
                    // there will no localized text fields, so take the general one
                    m_textSearchFields.add("text");
                } else {
                    m_textSearchFields.add("text_" + locale);
                }
            }
            addFilterQuery(CmsSearchField.FIELD_CONTENT_LOCALES, localeStrings, false, false);
        }
        if (m_text != null) {
            setText(m_text);
        }
    }

    /**
     * Sets the locales only if not set in the query parameters.<p>
     *
     * @param locales the locales to set
     */
    public void setLocales(Locale... locales) {

        setLocales(Arrays.asList(locales));
    }

    /**
     * @see org.apache.solr.client.solrj.SolrQuery#setRequestHandler(java.lang.String)
     */
    @Override
    public SolrQuery setRequestHandler(String qt) {

        SolrQuery q = super.setRequestHandler(qt);
        if (m_text != null) {
            setText(m_text);
        }
        return q;
    }

    /**
     * Sets the resource types only if not set in the query parameters.<p>
     *
     * @param resourceTypes the resourceTypes to set
     */
    public void setResourceTypes(List<String> resourceTypes) {

        if ((resourceTypes != null) && !resourceTypes.isEmpty()) {
            addFilterQuery(CmsSearchField.FIELD_TYPE, resourceTypes, false, false);
        }
    }

    /**
     * Sets the resource types only if not set in the query parameters.<p>
     *
     * @param resourceTypes the resourceTypes to set
     */
    public void setResourceTypes(String... resourceTypes) {

        setResourceTypes(Arrays.asList(resourceTypes));
    }

    /**
     * Sets the search roots only if not set as query parameter.<p>
     *
     * @param searchRoots the searchRoots to set
     */
    public void setSearchRoots(List<String> searchRoots) {

        if ((searchRoots != null) && !searchRoots.isEmpty()) {
            addFilterQuery(CmsSearchField.FIELD_PARENT_FOLDERS, searchRoots, false, true);
        }
    }

    /**
     * Sets the search roots only if not set as query parameter.<p>
     *
     * @param searchRoots the searchRoots to set
     */
    public void setSearchRoots(String... searchRoots) {

        setSearchRoots(Arrays.asList(searchRoots));
    }

    /**
     * Sets the return fields 'fl' to a predefined set that does not contain content specific fields.<p>
     *
     * @param structureQuery the <code>true</code> to return only structural fields
     */
    public void setStructureQuery(boolean structureQuery) {

        if (structureQuery) {
            setFields(STRUCTURE_FIELDS);
        }
    }

    /**
     * Sets the text.<p>
     *
     * @param text the text to set
     */
    public void setText(String text) {

        m_text = text;
        if (CmsStringUtil.isNotEmptyOrWhitespaceOnly(text)) {
            setQuery(createTextQuery(text));
        }
    }

    /**
     * Sets the textSearchFields.<p>
     *
     * @param textSearchFields the textSearchFields to set
     */
    public void setTextSearchFields(List<String> textSearchFields) {

        m_textSearchFields = textSearchFields;
        if (m_text != null) {
            setText(m_text);
        }
    }

    /**
     * Sets the textSearchFields.<p>
     *
     * @param textSearchFields the textSearchFields to set
     */
    public void setTextSearchFields(String... textSearchFields) {

        setTextSearchFields(Arrays.asList(textSearchFields));
    }

    /**
     * @see org.apache.solr.common.params.ModifiableSolrParams#toString()
     */
    @Override
    public String toString() {

        return CmsEncoder.decode(super.toString());
    }

    /**
     * Creates a filter query on the given field name.<p>
     *
     * Creates and adds a filter query.<p>
<<<<<<< HEAD
     * 
=======
    <<<<<<< HEAD
     *
>>>>>>> d46a8b9b
     * @param fieldName the field name to create a filter query on
     * @param vals the values that should match for the given field
     * @param all <code>true</code> to combine the given values with 'AND', <code>false</code> for 'OR'
     * @param useQuotes <code>true</code> to surround the given values with double quotes, <code>false</code> otherwise
     *
     * @return a filter query String e.g. <code>fq=fieldname:val1</code>
     */
    private String createFilterQuery(String fieldName, List<String> vals, boolean all, boolean useQuotes) {

        String filterQuery = null;
        if ((vals != null)) {
            if (vals.size() == 1) {
                if (useQuotes) {
                    filterQuery = fieldName + ":" + "\"" + vals.get(0) + "\"";
                } else {
                    filterQuery = fieldName + ":" + vals.get(0);
                }
            } else if (vals.size() > 1) {
                filterQuery = fieldName + ":(";
                for (int j = 0; j < vals.size(); j++) {
                    String val;
                    if (useQuotes) {
                        val = "\"" + vals.get(j) + "\"";
                    } else {
                        val = vals.get(j);
                    }
                    filterQuery += val;
                    if (vals.size() > (j + 1)) {
                        if (all) {
                            filterQuery += " AND ";
                        } else {
                            filterQuery += " OR ";
                        }
                    }
                }
                filterQuery += ")";
            }
        }
        return filterQuery;
    }

    /**
     * Creates a OR combined 'q' parameter.<p>
     *
     * @param text
     *
     * @return returns the 'q' parameter
     */
    private String createTextQuery(String text) {

        if (m_textSearchFields.isEmpty()) {
            m_textSearchFields.add(CmsSearchField.FIELD_TEXT);
        }
        String q = "{!q.op=OR type=" + getRequestHandler() + " qf=";
        boolean first = true;
        for (String textField : m_textSearchFields) {
            if (!first) {
                q += " ";
            }
            q += textField;
        }
        q += "}" + text;
        return q;
    }

    /**
     * Ensures that expired and not yet released resources are not returned by default.<p>
     */
    private void ensureExpiration() {

        boolean expirationDateSet = false;
        boolean releaseDateSet = false;
        if (getFilterQueries() != null) {
            for (String fq : getFilterQueries()) {
                if (fq.startsWith(CmsSearchField.FIELD_DATE_EXPIRED + ":")) {
                    expirationDateSet = true;
                }
                if (fq.startsWith(CmsSearchField.FIELD_DATE_RELEASED + ":")) {
                    releaseDateSet = true;
                }
            }
        }
        if (!expirationDateSet) {
            addFilterQuery(CmsSearchField.FIELD_DATE_EXPIRED + ":[NOW TO *]");
        }
        if (!releaseDateSet) {
            addFilterQuery(CmsSearchField.FIELD_DATE_RELEASED + ":[* TO NOW]");
        }
    }

    /**
     * Ensures that at least the 'path' and the 'type' are part of the fields returned field list.<p>
     *
     * @see CommonParams#FL
     */
    private void ensureReturnFields() {

        String[] fl = getParams(CommonParams.FL);
        if ((fl != null) && (fl.length > 0)) {
            List<String> result = new ArrayList<String>();
            for (String field : fl) {
                String commasep = field.replaceAll(" ", ",");
                List<String> list = CmsStringUtil.splitAsList(commasep, ',');
                if (!list.contains("*")) {
                    for (String reqField : CmsStringUtil.splitAsList(MINIMUM_FIELDS, ",")) {
                        if (!list.contains(reqField)) {
                            list.add(reqField);
                        }
                    }
                }
                result.addAll(list);
            }
            setParam(CommonParams.FL, CmsStringUtil.arrayAsString(result.toArray(new String[0]), ","));
        }
    }

    /**
     * Removes those filter queries that restrict the fields used in the given filter query Strings.<p>
     *
     * Searches in the given Strings for a ":", then takes the field name part
     * and removes the already set filter queries queries that are matching the same field name.<p>
     *
     * @param fqs the filter query Strings in the format <code>fq=fieldname:value</code> that should be removed
     */
    private void removeFilterQueries(String[] fqs) {

        // iterate over the given filter queries to remove
        for (String fq : fqs) {
            int idx = fq.indexOf(':');
            if (idx != -1) {
                // get the field name of the fq to remove
                String fieldName = fq.substring(0, idx);
                // iterate over the fqs of the already existing fqs from the solr query
                if (getFilterQueries() != null) {
                    for (String sfq : getFilterQueries()) {
                        if (sfq.startsWith(fieldName + ":")) {
                            // there exists a filter query for exact the same field,  remove it
                            removeFilterQuery(sfq);
                        }
                    }
                }
            }
        }
    }

    /**
     * Removes the given filter queries, if already set and then adds the filter queries again.<p>
     *
     * @param fqs the filter queries to remove
     */
    private void replaceFilterQueries(String[] fqs) {

        removeFilterQueries(fqs);
        addFilterQuery(fqs);
    }
}<|MERGE_RESOLUTION|>--- conflicted
+++ resolved
@@ -536,12 +536,7 @@
      * Creates a filter query on the given field name.<p>
      *
      * Creates and adds a filter query.<p>
-<<<<<<< HEAD
-     * 
-=======
-    <<<<<<< HEAD
-     *
->>>>>>> d46a8b9b
+     *
      * @param fieldName the field name to create a filter query on
      * @param vals the values that should match for the given field
      * @param all <code>true</code> to combine the given values with 'AND', <code>false</code> for 'OR'
