/*
 * This library is part of OpenCms -
 * the Open Source Content Management System
 *
 * Copyright (c) Alkacon Software GmbH (http://www.alkacon.com)
 *
 * This library is free software; you can redistribute it and/or
 * modify it under the terms of the GNU Lesser General Public
 * License as published by the Free Software Foundation; either
 * version 2.1 of the License, or (at your option) any later version.
 *
 * This library is distributed in the hope that it will be useful,
 * but WITHOUT ANY WARRANTY; without even the implied warranty of
 * MERCHANTABILITY or FITNESS FOR A PARTICULAR PURPOSE. See the GNU
 * Lesser General Public License for more details.
 *
 * For further information about Alkacon Software, please see the
 * company website: http://www.alkacon.com
 *
 * For further information about OpenCms, please see the
 * project website: http://www.opencms.org
 *
 * You should have received a copy of the GNU Lesser General Public
 * License along with this library; if not, write to the Free Software
 * Foundation, Inc., 59 Temple Place, Suite 330, Boston, MA  02111-1307  USA
 */

package org.opencms.jsp.util;

import org.opencms.ade.contenteditor.CmsContentService;
import org.opencms.file.CmsFile;
import org.opencms.file.CmsObject;
import org.opencms.file.CmsProject;
import org.opencms.file.CmsResource;
import org.opencms.file.CmsResourceFilter;
import org.opencms.file.types.CmsResourceTypeXmlPage;
import org.opencms.i18n.CmsEncoder;
import org.opencms.i18n.CmsLocaleManager;
import org.opencms.lock.CmsLock;
import org.opencms.main.CmsException;
import org.opencms.main.CmsRuntimeException;
import org.opencms.main.OpenCms;
import org.opencms.security.CmsPermissionSet;
import org.opencms.util.CmsCollectionsGenericWrapper;
import org.opencms.util.CmsConstantMap;
import org.opencms.util.CmsUUID;
import org.opencms.xml.I_CmsXmlDocument;
import org.opencms.xml.content.CmsXmlContentFactory;
import org.opencms.xml.page.CmsXmlPageFactory;
import org.opencms.xml.types.I_CmsXmlContentValue;

import java.util.ArrayList;
import java.util.Iterator;
import java.util.List;
import java.util.Locale;
import java.util.Map;

import org.apache.commons.collections.Transformer;

/**
 * Allows access to the individual elements of an XML content, usually used inside a loop of a
 * <code>&lt;cms:contentload&gt;</code> tag.<p>
 *
 * The implementation is optimized for performance and uses lazy initializing of the
 * requested values as much as possible.<p>
 *
 * @since 7.0.2
 *
 * @see org.opencms.jsp.CmsJspTagContentAccess
 */
public class CmsJspContentAccessBean {

    /**
     * Provides Booleans that indicate if a specified locale is available in the XML content,
     * the input is assumed to be a String that represents a Locale.<p>
     */
    public class CmsHasLocaleTransformer implements Transformer {

        /**
         * @see org.apache.commons.collections.Transformer#transform(java.lang.Object)
         */
        public Object transform(Object input) {

            return Boolean.valueOf(getRawContent().hasLocale(CmsJspElFunctions.convertLocale(input)));
        }
    }

    /**
     * Provides Booleans that indicate if a specified path exists in the XML content,
     * the input is assumed to be a String that represents an xpath in the XML content.<p>
     */
    public class CmsHasLocaleValueTransformer implements Transformer {

        /**
         * @see org.apache.commons.collections.Transformer#transform(java.lang.Object)
         */
        public Object transform(Object input) {

            Locale locale = CmsJspElFunctions.convertLocale(input);
            Map<String, Boolean> result;
            if (getRawContent().hasLocale(locale)) {
                result = CmsCollectionsGenericWrapper.createLazyMap(new CmsHasValueTransformer(locale));
            } else {
                result = CmsConstantMap.CONSTANT_BOOLEAN_FALSE_MAP;
            }
            return result;
        }
    }

    /**
     * Provides a Map with Booleans that indicate if a specified path exists in the XML content in the selected Locale,
     * the input is assumed to be a String that represents an xpath in the XML content.<p>
     */
    public class CmsHasValueTransformer implements Transformer {

        /** The selected locale. */
        private Locale m_selectedLocale;

        /**
         * Constructor with a locale.<p>
         *
         * @param locale the locale to use
         */
        public CmsHasValueTransformer(Locale locale) {

            m_selectedLocale = locale;
        }

        /**
         * @see org.apache.commons.collections.Transformer#transform(java.lang.Object)
         */
        public Object transform(Object input) {

            return Boolean.valueOf(getRawContent().hasValue(String.valueOf(input), m_selectedLocale));
        }
    }

    /**
<<<<<<< HEAD
     * Transformer used for the 'imageDnd' EL attribute which is used to annotate images which can be replaced by drag and drop.<p>
     */
    public class CmsImageDndTransformer implements Transformer {

        /**
         * Creates a new instance.<p>
         */
        public CmsImageDndTransformer() {

            // do nothing 

        }

        /**
         * @see org.apache.commons.collections.Transformer#transform(java.lang.Object)
         */
        public Object transform(Object input) {

            Locale locale = getLocale();
            String attrValue = getRawContent().getFile().getStructureId() + "|" + input + "|" + locale;
            String escapedAttrValue = CmsEncoder.escapeXml(attrValue);
            String result = "data-imagednd=\"" + escapedAttrValue + "\"";
            return result;
        }
    }

    /**
     * Provides a Map which lets the user access the list of element names from the selected locale in an XML content, 
=======
     * Provides a Map which lets the user access the list of element names from the selected locale in an XML content,
>>>>>>> d46a8b9b
     * the input is assumed to be a String that represents a Locale.<p>
     */
    public class CmsLocaleNamesTransformer implements Transformer {

        /**
         * @see org.apache.commons.collections.Transformer#transform(java.lang.Object)
         */
        public Object transform(Object input) {

            Locale locale = CmsLocaleManager.getLocale(String.valueOf(input));

            return getRawContent().getNames(locale);
        }
    }

    /**
     * Provides a Map which lets the user access the RDFA tags for all values in the selected locale in an XML content,
     * the input is assumed to be a String that represents a Locale.<p>
     */
    public class CmsLocaleRdfaTransformer implements Transformer {

        /**
         * @see org.apache.commons.collections.Transformer#transform(java.lang.Object)
         */
        public Object transform(Object input) {

            Locale locale = CmsLocaleManager.getLocale(String.valueOf(input));
            Map<String, String> result;
            if (getRawContent().hasLocale(locale)) {
                result = CmsCollectionsGenericWrapper.createLazyMap(new CmsRdfaTransformer(locale));
            } else {
                // return a map that always returns an empty string
                result = CmsConstantMap.CONSTANT_EMPTY_STRING_MAP;
            }
            return result;
        }
    }

    /**
     * Provides a Map which lets the user access sub value Lists from the selected locale in an XML content,
     * the input is assumed to be a String that represents a Locale.<p>
     */
    public class CmsLocaleSubValueListTransformer implements Transformer {

        /**
         * @see org.apache.commons.collections.Transformer#transform(java.lang.Object)
         */
        public Object transform(Object input) {

            Locale locale = CmsJspElFunctions.convertLocale(input);
            Map<String, List<CmsJspContentAccessValueWrapper>> result;
            if (getRawContent().hasLocale(locale)) {
                result = CmsCollectionsGenericWrapper.createLazyMap(new CmsSubValueListTransformer(locale));
            } else {
                result = CmsConstantMap.CONSTANT_EMPTY_LIST_MAP;
            }
            return result;
        }
    }

    /**
     * Provides a Map which lets the user access value Lists from the selected locale in an XML content,
     * the input is assumed to be a String that represents a Locale.<p>
     */
    public class CmsLocaleValueListTransformer implements Transformer {

        /**
         * @see org.apache.commons.collections.Transformer#transform(java.lang.Object)
         */
        public Object transform(Object input) {

            Locale locale = CmsJspElFunctions.convertLocale(input);
            Map<String, List<CmsJspContentAccessValueWrapper>> result;
            if (getRawContent().hasLocale(locale)) {
                result = CmsCollectionsGenericWrapper.createLazyMap(new CmsValueListTransformer(locale));
            } else {
                result = CmsConstantMap.CONSTANT_EMPTY_LIST_MAP;
            }
            return result;
        }
    }

    /**
     * Provides a Map which lets the user access a value from the selected locale in an XML content,
     * the input is assumed to be a String that represents a Locale.<p>
     */
    public class CmsLocaleValueTransformer implements Transformer {

        /**
         * @see org.apache.commons.collections.Transformer#transform(java.lang.Object)
         */
        public Object transform(Object input) {

            Locale locale = CmsLocaleManager.getLocale(String.valueOf(input));
            Map<String, CmsJspContentAccessValueWrapper> result;
            if (getRawContent().hasLocale(locale)) {
                result = CmsCollectionsGenericWrapper.createLazyMap(new CmsValueTransformer(locale));
            } else {
                result = CONSTANT_NULL_VALUE_WRAPPER_MAP;
            }
            return result;
        }
    }

    /**
     * Provides a Map which lets the user access the RDFA tag for a value in an XML content,
     * the input is assumed to be a String that represents an xpath in the XML content.<p>
     */
    public class CmsRdfaTransformer implements Transformer {

        /** The selected locale. */
        private Locale m_selectedLocale;

        /**
         * Constructor with a locale.<p>
         *
         * @param locale the locale to use
         */
        public CmsRdfaTransformer(Locale locale) {

            m_selectedLocale = locale;
        }

        /**
         * @see org.apache.commons.collections.Transformer#transform(java.lang.Object)
         */
        public Object transform(Object input) {

            if ((getCmsObject() != null) && !getCmsObject().getRequestContext().getCurrentProject().isOnlineProject()) {
                return CmsContentService.getRdfaAttributes(getRawContent(), m_selectedLocale, String.valueOf(input));
            } else {
                return "";
            }
        }
    }

    /**
     * Provides a Map which lets the user access sub value Lists in an XML content,
     * the input is assumed to be a String that represents an xpath in the XML content.<p>
     */
    public class CmsSubValueListTransformer implements Transformer {

        /** The selected locale. */
        private Locale m_selectedLocale;

        /**
         * Constructor with a locale.<p>
         *
         * @param locale the locale to use
         */
        public CmsSubValueListTransformer(Locale locale) {

            m_selectedLocale = locale;
        }

        /**
         * @see org.apache.commons.collections.Transformer#transform(java.lang.Object)
         */
        public Object transform(Object input) {

            List<I_CmsXmlContentValue> values = getRawContent().getSubValues(String.valueOf(input), m_selectedLocale);
            List<CmsJspContentAccessValueWrapper> result = new ArrayList<CmsJspContentAccessValueWrapper>();
            Iterator<I_CmsXmlContentValue> i = values.iterator();
            while (i.hasNext()) {
                // XML content API offers List of values only as Objects, must iterate them and create Strings
                I_CmsXmlContentValue value = i.next();
                result.add(CmsJspContentAccessValueWrapper.createWrapper(getCmsObject(), value));
            }
            return result;
        }
    }

    /**
     * Provides a Map which lets the user access value Lists in an XML content,
     * the input is assumed to be a String that represents an xpath in the XML content.<p>
     */
    public class CmsValueListTransformer implements Transformer {

        /** The selected locale. */
        private Locale m_selectedLocale;

        /**
         * Constructor with a locale.<p>
         *
         * @param locale the locale to use
         */
        public CmsValueListTransformer(Locale locale) {

            m_selectedLocale = locale;
        }

        /**
         * @see org.apache.commons.collections.Transformer#transform(java.lang.Object)
         */
        public Object transform(Object input) {

            List<I_CmsXmlContentValue> values = getRawContent().getValues(String.valueOf(input), m_selectedLocale);
            List<CmsJspContentAccessValueWrapper> result = new ArrayList<CmsJspContentAccessValueWrapper>();
            Iterator<I_CmsXmlContentValue> i = values.iterator();
            while (i.hasNext()) {
                // XML content API offers List of values only as Objects, must iterate them and create Strings
                I_CmsXmlContentValue value = i.next();
                result.add(CmsJspContentAccessValueWrapper.createWrapper(getCmsObject(), value));
            }
            return result;
        }
    }

    /**
     * Provides a Map which lets the user access a value in an XML content,
     * the input is assumed to be a String that represents an xpath in the XML content.<p>
     */
    public class CmsValueTransformer implements Transformer {

        /** The selected locale. */
        private Locale m_selectedLocale;

        /**
         * Constructor with a locale.<p>
         *
         * @param locale the locale to use
         */
        public CmsValueTransformer(Locale locale) {

            m_selectedLocale = locale;
        }

        /**
         * @see org.apache.commons.collections.Transformer#transform(java.lang.Object)
         */
        public Object transform(Object input) {

            I_CmsXmlContentValue value = getRawContent().getValue(String.valueOf(input), m_selectedLocale);
            return CmsJspContentAccessValueWrapper.createWrapper(getCmsObject(), value);
        }
    }

    /** Constant Map that always returns the {@link CmsJspContentAccessValueWrapper#NULL_VALUE_WRAPPER}.*/
    protected static final Map<String, CmsJspContentAccessValueWrapper> CONSTANT_NULL_VALUE_WRAPPER_MAP = new CmsConstantMap<String, CmsJspContentAccessValueWrapper>(
        CmsJspContentAccessValueWrapper.NULL_VALUE_WRAPPER);

    /** The OpenCms context of the current user. */
    private CmsObject m_cms;

    /** The XML content to access. */
    private I_CmsXmlDocument m_content;

    /** The lazy initialized map for the "has locale" check. */
    private Map<String, Boolean> m_hasLocale;

    /** The lazy initialized map for the "has locale value" check. */
    private Map<String, Map<String, Boolean>> m_hasLocaleValue;

    /** Lazy map for imageDnd annotations. */
    private Map<String, String> m_imageDnd;

    /** The locale used for accessing entries from the XML content, this may be a fallback default locale. */
    private Locale m_locale;

    /** The lazy initialized with the locale names. */
    private Map<String, List<String>> m_localeNames;

    /** Lazy initialized map of RDFA maps by locale. */
    private Map<String, Map<String, String>> m_localeRdfa;

    /** The lazy initialized with the locale sub value lists. */
    private Map<String, Map<String, List<CmsJspContentAccessValueWrapper>>> m_localeSubValueList;

    /** The lazy initialized with the locale value. */
    private Map<String, Map<String, CmsJspContentAccessValueWrapper>> m_localeValue;

    /** The lazy initialized with the locale value lists. */
    private Map<String, Map<String, List<CmsJspContentAccessValueWrapper>>> m_localeValueList;

    /** The original locale requested for accessing entries from the XML content. */
    private Locale m_requestedLocale;

    /** Resource the XML content is created from. */
    private CmsResource m_resource;

    /**
     * No argument constructor, required for a JavaBean.<p>
     *
     * You must call {@link #init(CmsObject, Locale, I_CmsXmlDocument, CmsResource)} and provide the
     * required values when you use this constructor.<p>
     *
     * @see #init(CmsObject, Locale, I_CmsXmlDocument, CmsResource)
     */
    public CmsJspContentAccessBean() {

        // must call init() manually later
    }

    /**
     * Creates a content access bean based on a Resource, using the current request context locale.<p>
     *
     * @param cms the OpenCms context of the current user
     * @param resource the resource to create the content from
     */
    public CmsJspContentAccessBean(CmsObject cms, CmsResource resource) {

        this(cms, cms.getRequestContext().getLocale(), resource);
    }

    /**
     * Creates a content access bean based on a Resource.<p>
     *
     * @param cms the OpenCms context of the current user
     * @param locale the Locale to use when accessing the content
     * @param resource the resource to create the content from
     */
    public CmsJspContentAccessBean(CmsObject cms, Locale locale, CmsResource resource) {

        init(cms, locale, null, resource);
    }

    /**
     * Creates a content access bean based on an XML content object.<p>
     *
     * @param cms the OpenCms context of the current user
     * @param locale the Locale to use when accessing the content
     * @param content the content to access
     */
    public CmsJspContentAccessBean(CmsObject cms, Locale locale, I_CmsXmlDocument content) {

        init(cms, locale, content, content.getFile());
    }

    /**
     * Returns the OpenCms user context this bean was initialized with.<p>
     *
     * @return the OpenCms user context this bean was initialized with
     */
    public CmsObject getCmsObject() {

        return m_cms;
    }

    /**
     * Returns the raw VFS file object the content accessed by this bean was created from.<p>
     *
     * This can be used to access information from the raw file on a JSP.<p>
     *
     * Usage example on a JSP with the JSTL:<pre>
     * &lt;cms:contentload ... &gt;
     *     &lt;cms:contentaccess var="content" /&gt;
     *     Root path of the resource: ${content.file.rootPath}
     * &lt;/cms:contentload&gt;</pre>
     *
     * @return the raw VFS file object the content accessed by this bean was created from
     */
    public CmsFile getFile() {

        return getRawContent().getFile();
    }

    /**
     * Returns the site path of the current resource, that is the result of
     * {@link CmsObject#getSitePath(CmsResource)} with the resource
     * obtained by {@link #getFile()}.<p>
     *
     * Usage example on a JSP with the JSTL:<pre>
     * &lt;cms:contentload ... &gt;
     *     &lt;cms:contentaccess var="content" /&gt;
     *     Site path of the resource: "${content.filename}";
     * &lt;/cms:contentload&gt;</pre>
     *
     * @return the site path of the current resource
     *
     * @see CmsObject#getSitePath(CmsResource)
     */
    public String getFilename() {

        return m_cms.getSitePath(getRawContent().getFile());
    }

    /**
     * Returns a lazy initialized Map that provides Booleans that indicate if a specified Locale is available
     * in the XML content.<p>
     *
     * The provided Map key is assumed to be a String that represents a Locale.<p>
     *
     * Usage example on a JSP with the JSTL:<pre>
     * &lt;cms:contentload ... &gt;
     *     &lt;cms:contentaccess var="content" /&gt;
     *     &lt;c:if test="${content.hasLocale['de']}" &gt;
     *         The content has a "de" Locale!
     *     &lt;/c:if&gt;
     * &lt;/cms:contentload&gt;</pre>
     *
     * @return a lazy initialized Map that provides Booleans that indicate if a specified Locale is available
     *      in the XML content
     */
    public Map<String, Boolean> getHasLocale() {

        if (m_hasLocale == null) {
            m_hasLocale = CmsCollectionsGenericWrapper.createLazyMap(new CmsHasLocaleTransformer());
        }
        return m_hasLocale;
    }

    /**
     * Returns a lazy initialized Map that provides a Map that provides Booleans that
     * indicate if a value (xpath) is available in the XML content in the selected locale.<p>
     *
     * The first provided Map key is assumed to be a String that represents the Locale,
     * the second provided Map key is assumed to be a String that represents the xpath to the value.<p>
     *
     * Usage example on a JSP with the JSTL:<pre>
     * &lt;cms:contentload ... &gt;
     *     &lt;cms:contentaccess var="content" /&gt;
     *     &lt;c:if test="${content.hasLocaleValue['de']['Title']}" &gt;
     *         The content has a "Title" value in the "de" Locale!
     *     &lt;/c:if&gt;
     * &lt;/cms:contentload&gt;</pre>
     *
     * Please note that you can also test if a locale value exists like this:<pre>
     * &lt;c:if test="${content.value['de']['Title'].exists}" &gt; ... &lt;/c:if&gt;</pre>
     *
     * @return a lazy initialized Map that provides a Map that provides Booleans that
     *      indicate if a value (xpath) is available in the XML content in the selected locale
     *
     * @see #getHasValue()
     */
    public Map<String, Map<String, Boolean>> getHasLocaleValue() {

        if (m_hasLocaleValue == null) {
            m_hasLocaleValue = CmsCollectionsGenericWrapper.createLazyMap(new CmsHasLocaleValueTransformer());
        }
        return m_hasLocaleValue;
    }

    /**
     * Returns a lazy initialized Map that provides Booleans that
     * indicate if a value (xpath) is available in the XML content in the current locale.<p>
     *
     * The provided Map key is assumed to be a String that represents the xpath to the value.<p>
     *
     * Usage example on a JSP with the JSTL:<pre>
     * &lt;cms:contentload ... &gt;
     *     &lt;cms:contentaccess var="content" /&gt;
     *     &lt;c:if test="${content.hasValue['Title']}" &gt;
     *         The content has a "Title" value in the current locale!
     *     &lt;/c:if&gt;
     * &lt;/cms:contentload&gt;</pre>
     *
     * Please note that you can also test if a value exists like this:<pre>
     * &lt;c:if test="${content.value['Title'].exists}" &gt; ... &lt;/c:if&gt;</pre>
     *
     * @return a lazy initialized Map that provides Booleans that
     *      indicate if a value (xpath) is available in the XML content in the current locale
     *
     * @see #getHasLocaleValue()
     */
    public Map<String, Boolean> getHasValue() {

        return getHasLocaleValue().get(getLocale());
    }

    /**
     * Returns the structure ID of the current resource, that is the ID of
     * the resource obtained by {@link #getFile()}.<p>
     *
     * Usage example on a JSP with the JSTL:<pre>
     * &lt;cms:contentload ... &gt;
     *     &lt;cms:contentaccess var="content" /&gt;
     *     Site path of the resource: "${content.id}";
     * &lt;/cms:contentload&gt;</pre>
     *
     * @return the structure ID of the current resource
     *
     * @see CmsResource#getStructureId()
     */
    public CmsUUID getId() {

        return getRawContent().getFile().getStructureId();
    }

    /** 
     * Gets the lazy imageDnd map.<p>
     * 
     * @return the lazy imageDnd map 
     */
    public Map<String, String> getImageDnd() {

        if (m_imageDnd == null) {
            m_imageDnd = CmsCollectionsGenericWrapper.createLazyMap(new CmsImageDndTransformer());
        }
        return m_imageDnd;
    }

    /**
     * Returns <code>true</code> in case the current user is allowed to edit the XML content.<p>
     *
     * If the check is performed from the online project, the user context is internally switched to an offline
     * project. So this may return <code>true</code> even if the user is currently in the online project.
     *
     * "Allowed to edit" here requires "read" and "write" permission for the VFS resource the XML content was created from.
     * It also requires that the VFS resource is not locked by another user.
     * Moreover, the user must be able to access at least one "offline" project.<p>
     *
     * Intended for quick checks to for example show / hide edit buttons for user generated content.<p>
     *
     * @return <code>true</code> in case the current user is allowed to edit the XML content
     */
    public boolean getIsEditable() {

        boolean result = false;
        try {
            CmsObject cms;
            if (m_cms.getRequestContext().getCurrentProject().isOnlineProject()) {
                // we are in the online project, which means we must first switch to an offline project
                // otherwise write permission checks will always return false
                cms = OpenCms.initCmsObject(m_cms);
                List<CmsProject> projects = OpenCms.getOrgUnitManager().getAllAccessibleProjects(
                    cms,
                    cms.getRequestContext().getOuFqn(),
                    false);
                if ((projects != null) && (projects.size() > 0)) {
                    // there is at least one project available
                    for (CmsProject p : projects) {
                        // need to iterate because the online project will be part of the result list
                        if (!p.isOnlineProject()) {
                            cms.getRequestContext().setCurrentProject(p);
                            break;
                        }
                    }
                }
            } else {
                // not in the online project, so just use the current project
                cms = m_cms;
            }

            result = cms.hasPermissions(
                m_resource,
                CmsPermissionSet.ACCESS_WRITE,
                false,
                CmsResourceFilter.ONLY_VISIBLE_NO_DELETED);
            if (result) {
                // still need to check the lock status
                CmsLock lock = cms.getLock(m_resource);
                if (!lock.isLockableBy(cms.getRequestContext().getCurrentUser())) {
                    // resource is locked from a different user
                    result = false;
                }
            }
        } catch (CmsException e) {
            // should not happen, in case it does just assume not editable
        }
        return result;
    }

    /**
     * Returns the Locale this bean is using for content access, this may be a default fall back Locale.<p>
     *
     * @return the Locale this bean is using for content access, this may be a default fall back Locale
     */
    public Locale getLocale() {

        // check the content if the locale has not been set yet
        if (m_locale == null) {
            getRawContent();
        }
        return m_locale;
    }

    /**
     * Returns a lazy initialized Map that provides a List with all available elements paths (Strings)
     * used in this document in the selected locale.<p>
     *
     * The provided Map key is assumed to be a String that represents the Locale.<p>
     *
     * Usage example on a JSP with the JSTL:<pre>
     * &lt;cms:contentload ... &gt;
     *     &lt;cms:contentaccess var="content" /&gt;
     *     &lt;c:forEach items="${content.localeNames['de']}" var="elem"&gt;
     *         &lt;c:out value="${elem}" /&gt;
     *     &lt;/c:forEach&gt;
     * &lt;/cms:contentload&gt;</pre>
     *
     * @return a lazy initialized Map that provides a Map that provides
     *      values from the XML content in the selected locale
     *
     * @see #getNames()
     */
    public Map<String, List<String>> getLocaleNames() {

        if (m_localeNames == null) {
            m_localeNames = CmsCollectionsGenericWrapper.createLazyMap(new CmsLocaleNamesTransformer());
        }
        return m_localeNames;
    }

    /**
     * Returns the map of RDFA maps by locale.<p>
     *
     * @return the map of RDFA maps by locale
     */
    public Map<String, Map<String, String>> getLocaleRdfa() {

        if (m_localeRdfa == null) {
            m_localeRdfa = CmsCollectionsGenericWrapper.createLazyMap(new CmsLocaleRdfaTransformer());
        }
        return m_localeRdfa;
    }

    /**
     * Returns a lazy initialized Map that provides a Map that provides Lists of direct sub values
     * from the XML content in the selected locale.<p>
     *
     * The first provided Map key is assumed to be a String that represents the Locale,
     * the second provided Map key is assumed to be a String that represents the xpath to the value.<p>
     *
     * Usage example on a JSP with the JSTL:<pre>
     * &lt;cms:contentload ... &gt;
     *     &lt;cms:contentaccess var="content" /&gt;
     *     &lt;c:forEach var="item" items="${content.localeSubValueList['de']['Items']}"&gt;
     *         ${item}
     *     &lt;/c:forEach&gt;
     * &lt;/cms:contentload&gt;</pre>
     *
     * @return a lazy initialized Map that provides a Map that provides Lists of direct sub values
     *      from the XML content in the selected locale
     *
     * @see #getLocaleValue()
     */
    public Map<String, Map<String, List<CmsJspContentAccessValueWrapper>>> getLocaleSubValueList() {

        if (m_localeSubValueList == null) {
            m_localeSubValueList = CmsCollectionsGenericWrapper.createLazyMap(new CmsLocaleSubValueListTransformer());
        }
        return m_localeSubValueList;
    }

    /**
     * Returns a lazy initialized Map that provides a Map that provides
     * values from the XML content in the selected locale.<p>
     *
     * The first provided Map key is assumed to be a String that represents the Locale,
     * the second provided Map key is assumed to be a String that represents the xpath to the value.<p>
     *
     * Usage example on a JSP with the JSTL:<pre>
     * &lt;cms:contentload ... &gt;
     *     &lt;cms:contentaccess var="content" /&gt;
     *     The Title in Locale "de": ${content.localeValue['de']['Title']}
     * &lt;/cms:contentload&gt;</pre>
     *
     * @return a lazy initialized Map that provides a Map that provides
     *      values from the XML content in the selected locale
     *
     * @see #getValue()
     */
    public Map<String, Map<String, CmsJspContentAccessValueWrapper>> getLocaleValue() {

        if (m_localeValue == null) {
            m_localeValue = CmsCollectionsGenericWrapper.createLazyMap(new CmsLocaleValueTransformer());
        }
        return m_localeValue;
    }

    /**
     * Returns a lazy initialized Map that provides a Map that provides Lists of values
     * from the XML content in the selected locale.<p>
     *
     * The first provided Map key is assumed to be a String that represents the Locale,
     * the second provided Map key is assumed to be a String that represents the xpath to the value.<p>
     *
     * Usage example on a JSP with the JSTL:<pre>
     * &lt;cms:contentload ... &gt;
     *     &lt;cms:contentaccess var="content" /&gt;
     *     &lt;c:forEach var="teaser" items="${content.localeValueList['de']['Teaser']}"&gt;
     *         ${teaser}
     *     &lt;/c:forEach&gt;
     * &lt;/cms:contentload&gt;</pre>
     *
     * @return a lazy initialized Map that provides a Map that provides Lists of values
     *      from the XML content in the selected locale
     *
     * @see #getLocaleValue()
     */
    public Map<String, Map<String, List<CmsJspContentAccessValueWrapper>>> getLocaleValueList() {

        if (m_localeValueList == null) {
            m_localeValueList = CmsCollectionsGenericWrapper.createLazyMap(new CmsLocaleValueListTransformer());
        }
        return m_localeValueList;
    }

    /**
     * Returns a list with all available elements paths (Strings) used in this document
     * in the current locale.<p>
     *
     * Usage example on a JSP with the JSTL:<pre>
     * &lt;cms:contentload ... &gt;
     *     &lt;cms:contentaccess var="content" /&gt;
     *     &lt;c:forEach items="${content.names}" var="elem"&gt;
     *         &lt;c:out value="${elem}" /&gt;
     *     &lt;/c:forEach&gt;
     * &lt;/cms:contentload&gt;</pre>
     *
     * @return a list with all available elements paths (Strings) used in this document in the current locale
     *
     * @see #getLocaleNames()
     */
    public List<String> getNames() {

        return getLocaleNames().get(getLocale());
    }

    /**
     * Returns the raw XML content object that is accessed by this bean.<p>
     *
     * @return the raw XML content object that is accessed by this bean
     */
    public I_CmsXmlDocument getRawContent() {

        if (m_content == null) {
            // content has not been provided, must unmarshal XML first
            CmsFile file;
            try {
                file = m_cms.readFile(m_resource);
                if (CmsResourceTypeXmlPage.isXmlPage(file)) {
                    // this is an XML page
                    m_content = CmsXmlPageFactory.unmarshal(m_cms, file);
                } else {
                    // this is an XML content
                    m_content = CmsXmlContentFactory.unmarshal(m_cms, file);
                }
            } catch (CmsException e) {
                // this usually should not happen, as the resource already has been read by the current user
                // and we just upgrade it to a File
                throw new CmsRuntimeException(
                    Messages.get().container(Messages.ERR_XML_CONTENT_UNMARSHAL_1, m_resource.getRootPath()),
                    e);
            }
        }

        // make sure a valid locale is used
        if (m_locale == null) {
            m_locale = m_requestedLocale;
            // check if the requested locale is available
            if (!m_content.hasLocale(m_locale)) {
                Iterator<Locale> it = OpenCms.getLocaleManager().getDefaultLocales().iterator();
                while (it.hasNext()) {
                    Locale locale = it.next();
                    if (m_content.hasLocale(locale)) {
                        // found a matching locale
                        m_locale = locale;
                        break;
                    }
                }
            }
        }

        return m_content;
    }

    /**
     * Returns RDFA by value name map.<p>
     *
     * @return RDFA by value name map
     */
    public Map<String, String> getRdfa() {

        return getLocaleRdfa().get(getLocale());
    }

    /**
     * Returns a lazy initialized Map that provides Lists of direct sub values
     * of the given value from the XML content in the current locale.<p>
     *
     * The provided Map key is assumed to be a String that represents the xpath to the value.
     * Use this method in case you want to iterate over a List of sub values from the XML content.<p>
     *
     * Usage example on a JSP with the JSTL:<pre>
     * &lt;cms:contentload ... &gt;
     *     &lt;cms:contentaccess var="content" /&gt;
     *     &lt;c:forEach var="teaser" items="${content.subValueList['Items']}"&gt;
     *         ${item}
     *     &lt;/c:forEach&gt;
     * &lt;/cms:contentload&gt;</pre>
     *
     * @return a lazy initialized Map that provides Lists of values from the XML content in the current locale
     *
     * @see #getLocaleValueList()
     */
    public Map<String, List<CmsJspContentAccessValueWrapper>> getSubValueList() {

        return getLocaleSubValueList().get(getLocale());
    }

    /**
     * Returns a lazy initialized Map that provides values from the XML content in the current locale.<p>
     *
     * The provided Map key is assumed to be a String that represents the xpath to the value.<p>
     *
     * Usage example on a JSP with the JSTL:<pre>
     * &lt;cms:contentload ... &gt;
     *     &lt;cms:contentaccess var="content" /&gt;
     *     The Title: ${content.value['Title']}
     * &lt;/cms:contentload&gt;</pre>
     *
     * @return a lazy initialized Map that provides values from the XML content in the current locale
     *
     * @see #getLocaleValue()
     */
    public Map<String, CmsJspContentAccessValueWrapper> getValue() {

        return getLocaleValue().get(getLocale());
    }

    /**
     * Returns a lazy initialized Map that provides Lists of values from the XML content in the current locale.<p>
     *
     * The provided Map key is assumed to be a String that represents the xpath to the value.
     * Use this method in case you want to iterate over a List of values form the XML content.<p>
     *
     * Usage example on a JSP with the JSTL:<pre>
     * &lt;cms:contentload ... &gt;
     *     &lt;cms:contentaccess var="content" /&gt;
     *     &lt;c:forEach var="teaser" items="${content.valueList['Teaser']}"&gt;
     *         ${teaser}
     *     &lt;/c:forEach&gt;
     * &lt;/cms:contentload&gt;</pre>
     *
     * @return a lazy initialized Map that provides Lists of values from the XML content in the current locale
     *
     * @see #getLocaleValueList()
     */
    public Map<String, List<CmsJspContentAccessValueWrapper>> getValueList() {

        return getLocaleValueList().get(getLocale());
    }

    /**
     * Returns an instance of a VFS access bean,
     * initialized with the OpenCms user context this bean was created with.<p>
     *
     * @return an instance of a VFS access bean,
     *      initialized with the OpenCms user context this bean was created with
     */
    public CmsJspVfsAccessBean getVfs() {

        return CmsJspVfsAccessBean.create(m_cms);
    }

    /**
     * Initialize this instance.<p>
     *
     * @param cms the OpenCms context of the current user
     * @param locale the Locale to use when accessing the content
     * @param content the XML content to access
     * @param resource the resource to create the content from
     */
    public void init(CmsObject cms, Locale locale, I_CmsXmlDocument content, CmsResource resource) {

        m_cms = cms;
        m_requestedLocale = locale;
        m_content = content;
        m_resource = resource;
    }
}<|MERGE_RESOLUTION|>--- conflicted
+++ resolved
@@ -136,7 +136,6 @@
     }
 
     /**
-<<<<<<< HEAD
      * Transformer used for the 'imageDnd' EL attribute which is used to annotate images which can be replaced by drag and drop.<p>
      */
     public class CmsImageDndTransformer implements Transformer {
@@ -146,7 +145,7 @@
          */
         public CmsImageDndTransformer() {
 
-            // do nothing 
+            // do nothing
 
         }
 
@@ -164,10 +163,7 @@
     }
 
     /**
-     * Provides a Map which lets the user access the list of element names from the selected locale in an XML content, 
-=======
      * Provides a Map which lets the user access the list of element names from the selected locale in an XML content,
->>>>>>> d46a8b9b
      * the input is assumed to be a String that represents a Locale.<p>
      */
     public class CmsLocaleNamesTransformer implements Transformer {
@@ -646,10 +642,10 @@
         return getRawContent().getFile().getStructureId();
     }
 
-    /** 
+    /**
      * Gets the lazy imageDnd map.<p>
-     * 
-     * @return the lazy imageDnd map 
+     *
+     * @return the lazy imageDnd map
      */
     public Map<String, String> getImageDnd() {
 
