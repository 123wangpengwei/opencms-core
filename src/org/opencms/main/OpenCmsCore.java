/*
 * This library is part of OpenCms -
 * the Open Source Content Management System
 *
 * Copyright (c) Alkacon Software GmbH (http://www.alkacon.com)
 *
 * This library is free software; you can redistribute it and/or
 * modify it under the terms of the GNU Lesser General Public
 * License as published by the Free Software Foundation; either
 * version 2.1 of the License, or (at your option) any later version.
 *
 * This library is distributed in the hope that it will be useful,
 * but WITHOUT ANY WARRANTY; without even the implied warranty of
 * MERCHANTABILITY or FITNESS FOR A PARTICULAR PURPOSE. See the GNU
 * Lesser General Public License for more details.
 *
 * For further information about Alkacon Software GmbH, please see the
 * company website: http://www.alkacon.com
 *
 * For further information about OpenCms, please see the
 * project website: http://www.opencms.org
 *
 * You should have received a copy of the GNU Lesser General Public
 * License along with this library; if not, write to the Free Software
 * Foundation, Inc., 59 Temple Place, Suite 330, Boston, MA  02111-1307  USA
 */

package org.opencms.main;

import org.opencms.ade.configuration.CmsADEManager;
import org.opencms.configuration.CmsConfigurationException;
import org.opencms.configuration.CmsConfigurationManager;
import org.opencms.configuration.CmsImportExportConfiguration;
import org.opencms.configuration.CmsModuleConfiguration;
import org.opencms.configuration.CmsParameterConfiguration;
import org.opencms.configuration.CmsSearchConfiguration;
import org.opencms.configuration.CmsSystemConfiguration;
import org.opencms.configuration.CmsVfsConfiguration;
import org.opencms.configuration.CmsWorkplaceConfiguration;
import org.opencms.db.CmsAliasManager;
import org.opencms.db.CmsDbEntryNotFoundException;
import org.opencms.db.CmsDefaultUsers;
import org.opencms.db.CmsExportPoint;
import org.opencms.db.CmsLoginManager;
import org.opencms.db.CmsSecurityManager;
import org.opencms.db.CmsSqlManager;
import org.opencms.db.CmsSubscriptionManager;
import org.opencms.db.CmsUserSettings;
import org.opencms.file.CmsObject;
import org.opencms.file.CmsProject;
import org.opencms.file.CmsProperty;
import org.opencms.file.CmsPropertyDefinition;
import org.opencms.file.CmsRequestContext;
import org.opencms.file.CmsResource;
import org.opencms.file.CmsUser;
import org.opencms.file.CmsVfsResourceNotFoundException;
import org.opencms.flex.CmsFlexCache;
import org.opencms.flex.CmsFlexCacheConfiguration;
import org.opencms.flex.CmsFlexController;
import org.opencms.gwt.CmsGwtService;
import org.opencms.gwt.CmsGwtServiceContext;
import org.opencms.i18n.CmsEncoder;
import org.opencms.i18n.CmsI18nInfo;
import org.opencms.i18n.CmsLocaleManager;
import org.opencms.i18n.CmsMessageContainer;
import org.opencms.i18n.CmsVfsBundleManager;
import org.opencms.importexport.CmsImportExportManager;
import org.opencms.jsp.util.CmsErrorBean;
import org.opencms.loader.CmsResourceManager;
import org.opencms.loader.CmsTemplateContextManager;
import org.opencms.loader.I_CmsFlexCacheEnabledLoader;
import org.opencms.loader.I_CmsResourceLoader;
import org.opencms.lock.CmsLockManager;
import org.opencms.module.CmsModuleManager;
import org.opencms.monitor.CmsMemoryMonitor;
import org.opencms.monitor.CmsMemoryMonitorConfiguration;
import org.opencms.publish.CmsPublishEngine;
import org.opencms.publish.CmsPublishManager;
import org.opencms.repository.CmsRepositoryManager;
import org.opencms.scheduler.CmsScheduleManager;
import org.opencms.search.CmsSearchManager;
import org.opencms.security.CmsOrgUnitManager;
import org.opencms.security.CmsPersistentLoginTokenHandler;
import org.opencms.security.CmsRole;
import org.opencms.security.CmsRoleManager;
import org.opencms.security.CmsRoleViolationException;
import org.opencms.security.CmsSecurityException;
import org.opencms.security.I_CmsAuthorizationHandler;
import org.opencms.security.I_CmsCredentialsResolver;
import org.opencms.security.I_CmsPasswordHandler;
import org.opencms.security.I_CmsValidationHandler;
import org.opencms.site.CmsSite;
import org.opencms.site.CmsSiteManagerImpl;
import org.opencms.site.CmsSiteMatcher;
import org.opencms.staticexport.CmsDefaultLinkSubstitutionHandler;
import org.opencms.staticexport.CmsLinkManager;
import org.opencms.staticexport.CmsStaticExportManager;
import org.opencms.ui.apps.CmsWorkplaceAppManager;
import org.opencms.ui.login.CmsLoginUI;
import org.opencms.util.CmsRequestUtil;
import org.opencms.util.CmsStringUtil;
import org.opencms.util.CmsUUID;
import org.opencms.workflow.CmsDefaultWorkflowManager;
import org.opencms.workflow.I_CmsWorkflowManager;
import org.opencms.workplace.CmsWorkplace;
import org.opencms.workplace.CmsWorkplaceManager;
import org.opencms.xml.CmsXmlContentTypeManager;
import org.opencms.xml.containerpage.CmsFormatterConfiguration;

import java.io.IOException;
import java.security.Security;
import java.util.ArrayList;
import java.util.Collections;
import java.util.Date;
import java.util.HashMap;
import java.util.HashSet;
import java.util.Hashtable;
import java.util.Iterator;
import java.util.List;
import java.util.Locale;
import java.util.Map;
import java.util.Set;
import java.util.concurrent.ScheduledThreadPoolExecutor;

import javax.servlet.ServletConfig;
import javax.servlet.ServletContext;
import javax.servlet.ServletException;
import javax.servlet.http.HttpServletRequest;
import javax.servlet.http.HttpServletResponse;
import javax.servlet.http.HttpSession;

import org.apache.commons.logging.Log;

import com.google.common.base.Optional;

import cryptix.jce.provider.CryptixCrypto;

/**
 * The internal implementation of the core OpenCms "operating system" functions.<p>
 *
 * All access to this class must be done through the public static methods
 * of the <code>{@link org.opencms.main.OpenCms}</code> object.
 * Under no circumstances should you ever try to access this class directly.<p>
 *
 * This class is so OpenCms internal you should not even be reading this documentation ;-)<p>
 *
 * Any request to the <code>{@link org.opencms.main.OpenCmsServlet}</code> will be forwarded to this core class.
 * The core will then try to map the request to a VFS (Virtual File System) URI,
 * that is a <code>{@link org.opencms.file.CmsResource}</code> in the OpenCms database.
 * If a resource is found, it will be read and forwarded to
 * to the corresponding <code>{@link org.opencms.loader.I_CmsResourceLoader}</code>,
 * which will then generate the output for the requested resource and return it to the requesting client.<p>
 *
 * There will be only one singleton instance of this object created for
 * this core class. This means that in the default configuration, where
 * OpenCms is accessed through a servlet context, there will be only one instance of
 * the core in that servlet context.<p>
 *
 * @since 6.0.0
 */
public final class OpenCmsCore {

    /** Lock object for synchronization. */
    private static final Object LOCK = new Object();

    /** The static log object for this class. */
    private static final Log LOG = CmsLog.getLog(OpenCmsCore.class);

    /** Indicates if the configuration was successfully finished or not. */
    private static CmsMessageContainer m_errorCondition;

    /** One instance to rule them all, one instance to find them... */
    private static OpenCmsCore m_instance;

    /** The ADE manager instance. */
    private CmsADEManager m_adeManager;

    /** The manager for page aliases. */
    private CmsAliasManager m_aliasManager;

    /** The configured authorization handler. */
    private I_CmsAuthorizationHandler m_authorizationHandler;

    /** The configuration manager that contains the information from the XML configuration. */
    private CmsConfigurationManager m_configurationManager;

    /** The object used for resolving database user credentials. */
    private I_CmsCredentialsResolver m_credentialsResolver;

<<<<<<< HEAD
    private CmsWorkplaceAppManager m_workplaceAppManager;

    /** List of configured directory default file names. */
=======
   /** List of configured directory default file names. */
>>>>>>> b25a3d4a
    private List<String> m_defaultFiles;

    /** The default user and group names. */
    private CmsDefaultUsers m_defaultUsers;

    /** The event manager for the event handling. */
    private CmsEventManager m_eventManager;

    /** The thread pool executor. */
    private ScheduledThreadPoolExecutor m_executor;

    /** The set of configured export points. */
    private Set<CmsExportPoint> m_exportPoints;

    /** The context objects for GWT services. */
    private Map<String, CmsGwtServiceContext> m_gwtServiceContexts;

    /** The site manager contains information about the Cms import/export. */
    private CmsImportExportManager m_importExportManager;

    /** The link manager to resolve links in &lt;cms:link&gt; tags. */
    private CmsLinkManager m_linkManager;

    /** The locale manager used for obtaining the current locale. */
    private CmsLocaleManager m_localeManager;

    /** The login manager. */
    private CmsLoginManager m_loginManager;

    /** The memory monitor for the collection of memory and runtime statistics. */
    private CmsMemoryMonitor m_memoryMonitor;

    /** The module manager. */
    private CmsModuleManager m_moduleManager;

    /** The organizational unit manager. */
    private CmsOrgUnitManager m_orgUnitManager;

    /** The password handler used to digest and validate passwords. */
    private I_CmsPasswordHandler m_passwordHandler;

    /** The publish engine. */
    private CmsPublishEngine m_publishEngine;

    /** The publish manager instance. */
    private CmsPublishManager m_publishManager;

    /** The VFS bundle manager. */
    private CmsVfsBundleManager m_vfsBundleManager;

    /** The repository manager. */
    private CmsRepositoryManager m_repositoryManager;

    /** The configured request handlers that handle "special" requests, for example in the static export on demand. */
    private Map<String, I_CmsRequestHandler> m_requestHandlers;

    /** Stores the resource init handlers that allow modification of the requested resource. */
    private List<I_CmsResourceInit> m_resourceInitHandlers;

    /** The resource manager. */
    private CmsResourceManager m_resourceManager;

    /** The role manager. */
    private CmsRoleManager m_roleManager;

    /** The runlevel of this OpenCmsCore object instance. */
    private int m_runLevel;

    /** The runtime properties allow storage of system wide accessible runtime information. */
    private Map<Object, Object> m_runtimeProperties;

    /** The configured scheduler manager. */
    private CmsScheduleManager m_scheduleManager;

    /** The search manager provides indexing and searching. */
    private CmsSearchManager m_searchManager;

    /** The security manager to access the database and validate user permissions. */
    private CmsSecurityManager m_securityManager;

    /** The session manager. */
    private CmsSessionManager m_sessionManager;

    /** The site manager contains information about all configured sites. */
    private CmsSiteManagerImpl m_siteManager;

    /** The static export manager. */
    private CmsStaticExportManager m_staticExportManager;

    /** The subscription manager. */
    private CmsSubscriptionManager m_subscriptionManager;

    /** The system information container for "read only" system settings. */
    private CmsSystemInfo m_systemInfo;

    /** The template context manager. */
    private CmsTemplateContextManager m_templateContextManager;

    /** The thread store. */
    private CmsThreadStore m_threadStore;

    /** The runtime validation handler. */
    private I_CmsValidationHandler m_validationHandler;

    /** The workflow manager instance. */
    private I_CmsWorkflowManager m_workflowManager;

    /** The workplace manager contains information about the global workplace settings. */
    private CmsWorkplaceManager m_workplaceManager;

    /** The XML content type manager that contains the initialized XML content types. */
    private CmsXmlContentTypeManager m_xmlContentTypeManager;

    /**
     * Protected constructor that will initialize the singleton OpenCms instance
     * with runlevel {@link OpenCms#RUNLEVEL_1_CORE_OBJECT}.<p>
     *
     * @throws CmsInitException in case of errors during the initialization
     */
    private OpenCmsCore()
    throws CmsInitException {

        synchronized (LOCK) {
            if ((m_instance != null) && (m_instance.getRunLevel() > OpenCms.RUNLEVEL_0_OFFLINE)) {
                throw new CmsInitException(Messages.get().container(Messages.ERR_ALREADY_INITIALIZED_0));
            }
            initMembers();
            m_instance = this;
            setRunLevel(OpenCms.RUNLEVEL_1_CORE_OBJECT);
        }
    }

    /**
     * Returns the initialized OpenCms singleton instance.<p>
     *
     * @return the initialized OpenCms singleton instance
     */
    protected static OpenCmsCore getInstance() {

        if (m_errorCondition != null) {
            // OpenCms is not properly initialized
            throw new CmsInitException(m_errorCondition, false);
        }
        if (m_instance == null) {
            try {
                // create a new core object with runlevel 1
                m_instance = new OpenCmsCore();
            } catch (CmsInitException e) {
                // already initialized, this is all we need
            }
        }
        return m_instance;
    }

    /**
     * Sets the error condition.<p>
     *
     * @param errorCondition the error condition to set
     */
    protected static void setErrorCondition(CmsMessageContainer errorCondition) {

        // init exceptions should only be thrown during setup process
        if ((m_instance != null) && (m_instance.getRunLevel() < OpenCms.RUNLEVEL_3_SHELL_ACCESS)) {
            if (!Messages.ERR_CRITICAL_INIT_WIZARD_0.equals(errorCondition.getKey())) {
                // if wizard is still enabled allow retry of initialization (for setup wizard)
                m_errorCondition = errorCondition;
                // output an error message to the console
                System.err.println(
                    Messages.get().getBundle().key(Messages.LOG_INIT_FAILURE_MESSAGE_1, errorCondition.key()));
            }
            LOG.error(errorCondition.key(), new CmsException(errorCondition));
            m_instance = null;
        } else if (m_instance != null) {
            // OpenCms already was successful initialized
            LOG.warn(
                Messages.get().getBundle().key(
                    Messages.LOG_INIT_INVALID_ERROR_2,
                    new Integer(m_instance.getRunLevel()),
                    errorCondition.key()));
        }
    }

    public CmsWorkplaceAppManager getWorkplaceAppManager() {

        return m_workplaceAppManager;
    }

    /**
     * Adds the specified request handler to the Map of OpenCms request handlers. <p>
     *
     * @param handler the handler to add
     */
    protected void addRequestHandler(I_CmsRequestHandler handler) {

        if (handler == null) {
            return;
        }
        String[] names = handler.getHandlerNames();
        for (int i = 0; i < names.length; i++) {
            String name = names[i];
            if (m_requestHandlers.get(name) != null) {
                CmsLog.INIT.error(Messages.get().getBundle().key(Messages.LOG_DUPLICATE_REQUEST_HANDLER_1, name));
                continue;
            }
            m_requestHandlers.put(name, handler);
            if (CmsLog.INIT.isInfoEnabled()) {
                CmsLog.INIT.info(
                    Messages.get().getBundle().key(
                        Messages.INIT_ADDED_REQUEST_HANDLER_2,
                        name,
                        handler.getClass().getName()));
            }
        }
    }

    /**
     * Gets the ADE manager, and makes sure it is initialized.<p>
     *
     * @return the initialized ADE manager
     */
    protected CmsADEManager getADEManager() {

        m_adeManager.initialize();
        return m_adeManager;
    }

    /**
     * Returns the alias manager.<p>
     *
     * @return the alias manager
     */
    protected CmsAliasManager getAliasManager() {

        return m_aliasManager;
    }

    /**
     * Returns the configured authorization handler.<p>
     *
     * @return the configured authorization handler
     */
    protected I_CmsAuthorizationHandler getAuthorizationHandler() {

        return m_authorizationHandler;
    }

    /**
     * Returns the initialized OpenCms configuration manager.<p>
     *
     * @return the initialized OpenCms configuration manager
     */
    protected CmsConfigurationManager getConfigurationManager() {

        return m_configurationManager;
    }

    /**
     * Gets the configured credentials resolver instance.<p>
     *
     * @return the credentials resolver
     */
    protected I_CmsCredentialsResolver getCredentialsResolver() {

        return m_credentialsResolver;
    }

    /**
     * Returns the configured list of default directory file names.<p>
     *
     * @return the configured list of default directory file names
     */
    protected List<String> getDefaultFiles() {

        return m_defaultFiles;
    }

    /**
     * Returns the default user and group name configuration.<p>
     *
     * @return the default user and group name configuration
     */
    protected CmsDefaultUsers getDefaultUsers() {

        return m_defaultUsers;
    }

    /**
     * Returns the OpenCms event manager.<p>
     *
     * @return the OpenCms event manager
     */
    protected CmsEventManager getEventManager() {

        return m_eventManager;
    }

    /**
     * Gets the thread pool executor.<p>
     *
     * @return the thread pool executor
     */
    protected ScheduledThreadPoolExecutor getExecutor() {

        return m_executor;
    }

    /**
     * Returns the configured export points,
     * the returned set being an unmodifiable set.<p>
     *
     * @return an unmodifiable set of the configured export points
     */
    protected Set<CmsExportPoint> getExportPoints() {

        return m_exportPoints;
    }

    /**
     * Returns the initialized import/export manager,
     * which contains information about the Cms import/export.<p>
     *
     * @return the initialized import/export manager
     */
    protected CmsImportExportManager getImportExportManager() {

        return m_importExportManager;
    }

    /**
     * Returns the link manager to resolve links in &lt;link&gt; tags.<p>
     *
     * @return  the link manager to resolve links in &lt;link&gt; tags
     */
    protected CmsLinkManager getLinkManager() {

        return m_linkManager;
    }

    /**
     * Returns the locale manager used for obtaining the current locale.<p>
     *
     * @return the locale manager
     */
    protected CmsLocaleManager getLocaleManager() {

        return m_localeManager;
    }

    /**
     * Returns the lock manager used for the locking mechanism.<p>
     *
     * @return the lock manager used for the locking mechanism
     */
    protected CmsLockManager getLockManager() {

        return m_securityManager.getLockManager();
    }

    /**
     * Returns the login manager used to check the validity of a login.<p>
     *
     * @return the login manager
     */
    protected CmsLoginManager getLoginManager() {

        return m_loginManager;
    }

    /**
     * Returns the memory monitor.<p>
     *
     * @return the memory monitor
     */
    protected CmsMemoryMonitor getMemoryMonitor() {

        return m_memoryMonitor;
    }

    /**
     * Returns the module manager.<p>
     *
     * @return the module manager
     */
    protected CmsModuleManager getModuleManager() {

        return m_moduleManager;
    }

    /**
     * Returns the organizational unit manager.<p>
     *
     * @return the organizational unit manager
     */
    protected CmsOrgUnitManager getOrgUnitManager() {

        return m_orgUnitManager;
    }

    /**
     * Return the password handler.<p>
     *
     * @return the password handler
     */
    protected I_CmsPasswordHandler getPasswordHandler() {

        return m_passwordHandler;
    }

    /**
     * Returns the path for the request.<p>
     *
     * First checks the {@link HttpServletRequest#getPathInfo()}, then
     * the configured request error page attribute (if set), and then
     * if still undefined the <code>/</code> is returned as path info.<p>
     *
     * This is only needed when the {@link HttpServletRequest#getPathInfo()}
     * is not really working as expected like in BEA WLS 9.x, where we have
     * to use the 'weblogic.servlet.errorPage' request attribute.<p>
     *
     * @param req the http request context
     *
     * @return the path for the request
     */
    protected String getPathInfo(HttpServletRequest req) {

        String path = req.getPathInfo();
        if (path == null) {
            // if the HttpServletRequest#getPathInfo() method does not work properly
            String requestErrorPageAttribute = getSystemInfo().getServletContainerSettings().getRequestErrorPageAttribute();
            if (requestErrorPageAttribute != null) {
                // use the proper page attribute
                path = (String)req.getAttribute(requestErrorPageAttribute);
                if (path != null) {
                    int pos = path.indexOf("/", 1);
                    if (pos > 0) {
                        // cut off the servlet name
                        path = path.substring(pos);
                    }
                }
            }
        }
        if (path == null) {
            path = "/";
        }
        return path;
    }

    /**
     * Returns the publish manager instance.<p>
     *
     * @return the publish manager instance
     */
    protected CmsPublishManager getPublishManager() {

        return m_publishManager;
    }

    /**
     * Returns the repository manager.<p>
     *
     * @return the repository manager
     */
    protected CmsRepositoryManager getRepositoryManager() {

        return m_repositoryManager;
    }

    /**
     * Returns the handler instance for the specified name,
     * or null if the name does not match any handler name.<p>
     *
     * @param name the name of the handler instance to return
     * @return the handler instance for the specified name
     */
    protected I_CmsRequestHandler getRequestHandler(String name) {

        return m_requestHandlers.get(name);
    }

    /**
     * Returns the resource manager.<p>
     *
     * @return the resource manager
     */
    protected CmsResourceManager getResourceManager() {

        return m_resourceManager;
    }

    /**
     * Returns the role manager.<p>
     *
     * @return the role manager
     */
    protected CmsRoleManager getRoleManager() {

        return m_roleManager;
    }

    /**
     * Returns the runlevel of this OpenCmsCore object instance.<p>
     *
     * For a detailed description about the possible run levels,
     * please see {@link OpenCms#getRunLevel()}.<p>
     *
     * @return the runlevel of this OpenCmsCore object instance
     *
     * @see OpenCms#getRunLevel()
     */
    protected int getRunLevel() {

        return m_runLevel;
    }

    /**
     * Looks up a value in the runtime property Map.<p>
     *
     * @param key the key to look up in the runtime properties
     * @return the value for the key, or null if the key was not found
     */
    protected Object getRuntimeProperty(Object key) {

        return m_runtimeProperties.get(key);
    }

    /**
     * Returns the configured schedule manager.<p>
     *
     * @return the configured schedule manager
     */
    protected CmsScheduleManager getScheduleManager() {

        return m_scheduleManager;
    }

    /**
     * Returns the initialized search manager,
     * which provides indexing and searching operations.<p>
     *
     * @return the initialized search manager
     */
    protected CmsSearchManager getSearchManager() {

        return m_searchManager;
    }

    /**
     * Returns the initialized OpenCms security manager.<p>
     *
     * @return the initialized OpenCms security manager
     */
    protected CmsSecurityManager getSecurityManager() {

        return m_securityManager;
    }

    /**
     * Returns the session manager.<p>
     *
     * @return the session manager
     */
    protected CmsSessionManager getSessionManager() {

        return m_sessionManager;
    }

    /**
     * Returns the initialized site manager,
     * which contains information about all configured sites.<p>
     *
     * @return the initialized site manager
     */
    protected CmsSiteManagerImpl getSiteManager() {

        return m_siteManager;
    }

    /**
     * Returns an instance of the common sql manager.<p>
     *
     * @return an instance of the common sql manager
     */
    protected CmsSqlManager getSqlManager() {

        return m_securityManager.getSqlManager();
    }

    /**
     * Returns the properties for the static export.<p>
     *
     * @return the properties for the static export
     */
    protected CmsStaticExportManager getStaticExportManager() {

        return m_staticExportManager;
    }

    /**
     * Returns the subscription manager.<p>
     *
     * @return the subscription manager
     */
    protected CmsSubscriptionManager getSubscriptionManager() {

        return m_subscriptionManager;
    }

    /**
     * Returns the system information storage.<p>
     *
     * @return the system information storage
     */
    protected CmsSystemInfo getSystemInfo() {

        return m_systemInfo;
    }

    /**
     * Gets the template context manager instance.<p>
     *
     * @return the template context manager instance
     */
    protected CmsTemplateContextManager getTemplateContextManager() {

        return m_templateContextManager;

    }

    /**
     * Returns the OpenCms Thread store.<p>
     *
     * @return the OpenCms Thread store
     */
    protected CmsThreadStore getThreadStore() {

        return m_threadStore;
    }

    /**
     * Returns the runtime validation handler.<p>
     *
     * @return the validation handler
     */
    protected I_CmsValidationHandler getValidationHandler() {

        return m_validationHandler;
    }

    /**
     * Returns the workflow manager instance.<p>
     *
     * @return the workflow manager
     */
    protected I_CmsWorkflowManager getWorkflowManager() {

        return m_workflowManager;
    }

    /**
     * Returns the initialized workplace manager,
     * which contains information about the global workplace settings.<p>
     *
     * @return the initialized workplace manager
     */
    protected CmsWorkplaceManager getWorkplaceManager() {

        return m_workplaceManager;
    }

    /**
     * Returns the XML content type manager.<p>
     *
     * @return the XML content type manager
     */
    protected CmsXmlContentTypeManager getXmlContentTypeManager() {

        if (m_xmlContentTypeManager != null) {
            return m_xmlContentTypeManager;
        }
        if (getRunLevel() == OpenCms.RUNLEVEL_1_CORE_OBJECT) {
            // this is only to enable test cases to run
            m_xmlContentTypeManager = CmsXmlContentTypeManager.createTypeManagerForTestCases();
        }
        return m_xmlContentTypeManager;
    }

    /**
     * Initializes the OpenCms context for Vaadin UI servlet.<p>
     *
     * @param req the request
     * @param res the response
     * @param servlet the UI servlet
     *
     * @throws IOException if user authentication fails
     * @throws CmsException if something goes wrong
     */
    protected void initCmsContextForUI(HttpServletRequest req, HttpServletResponse res, CmsUIServlet servlet)
    throws IOException, CmsException {

        // instantiate CMS context
        CmsObject cms = initCmsObject(req, res);
        servlet.setCms(cms);
    }

    /**
     * Returns an independent copy of the provided CmsObject.<p>
     *
     * This can be useful in case a permanent reference to a CmsObject is stored.
     * Changing the request context values (for example project, siteroot) in the new CmsObject
     * will have no side effects to the CmsObject it was copied form.<p>
     *
     * The request time (<code>{@link CmsRequestContext#getRequestTime()}</code>)
     * is set to the current time.<p>
     *
     * @param cms the CmsObject to create a copy of
     *
     * @return an independent copy of the provided CmsObject
     *
     * @throws CmsException in case the initialization failed
     *
     * @see OpenCms#initCmsObject(CmsObject)
     * @see OpenCms#initCmsObject(CmsObject, CmsContextInfo)
     * @see OpenCms#initCmsObject(String)
     */
    protected CmsObject initCmsObject(CmsObject cms) throws CmsException {

        CmsContextInfo contextInfo = new CmsContextInfo(cms.getRequestContext());
        contextInfo.setRequestTime(CmsContextInfo.CURRENT_TIME);
        return initCmsObject(contextInfo);
    }

    /**
     * Returns an initialized CmsObject with the user and context initialized as provided.<p>
     *
     * Note: Only if the provided <code>adminCms</code> CmsObject has admin permissions,
     * this method allows the creation a CmsObject for any existing user. Otherwise
     * only the default users 'Guest' and 'Export' can initialized with
     * this method, all other user names will throw an Exception.<p>
     *
     * @param adminCms must either be initialized with "Admin" permissions, or null
     * @param contextInfo the context info to create a CmsObject for
     *
     * @return an initialized CmsObject with the given users permissions
     *
     * @throws CmsException if an invalid user name was provided
     * @throws CmsRoleViolationException if the current user does not have the role permissions to create a context for the requested user
     *
     * @see org.opencms.db.CmsDefaultUsers#getUserGuest()
     * @see org.opencms.db.CmsDefaultUsers#getUserExport()
     * @see OpenCms#initCmsObject(CmsObject)
     * @see OpenCms#initCmsObject(CmsObject, CmsContextInfo)
     * @see OpenCms#initCmsObject(String)
     */
    protected CmsObject initCmsObject(CmsObject adminCms, CmsContextInfo contextInfo)
    throws CmsRoleViolationException, CmsException {

        String userName = contextInfo.getUserName();

        if ((adminCms == null) || !m_roleManager.hasRole(adminCms, CmsRole.ROOT_ADMIN)) {
            if (!userName.endsWith(getDefaultUsers().getUserGuest())
                && !userName.endsWith(getDefaultUsers().getUserExport())) {

                // if no admin object is provided, only "Guest" or "Export" user can be generated
                CmsMessageContainer message = Messages.get().container(
                    Messages.ERR_INVALID_INIT_USER_2,
                    userName,
                    ((adminCms != null) ? (adminCms.getRequestContext().getCurrentUser().getName()) : ""));
                if (LOG.isWarnEnabled()) {
                    LOG.warn(message.key());
                }
                throw new CmsRoleViolationException(message);
            }
        }

        return initCmsObject(contextInfo);
    }

    /**
     * Returns an initialized CmsObject with the user initialized as provided,
     * with the "Online" project selected and "/" set as the current site root.<p>
     *
     * Note: Only the default users 'Guest' and 'Export' can initialized with
     * this method, all other user names will throw an Exception.<p>
     *
     * @param user the user name to initialize, can only be
     *        {@link org.opencms.db.CmsDefaultUsers#getUserGuest()} or
     *        {@link org.opencms.db.CmsDefaultUsers#getUserExport()}
     *
     * @return an initialized CmsObject with the given users permissions
     *
     * @throws CmsException if an invalid user name was provided, or if something else goes wrong
     *
     * @see org.opencms.db.CmsDefaultUsers#getUserGuest()
     * @see org.opencms.db.CmsDefaultUsers#getUserExport()
     * @see OpenCms#initCmsObject(String)
     * @see #initCmsObject(CmsObject, CmsContextInfo)
     */
    protected CmsObject initCmsObject(String user) throws CmsException {

        return initCmsObject(null, new CmsContextInfo(user));
    }

    /**
     * Initializes a new cms object from the session data of the request.<p>
     *
     * If no session data is found, <code>null</code> is returned.<p>
     *
     * @param req the request
     *
     * @return the new initialized cms object
     *
     * @throws CmsException if something goes wrong
     */
    protected CmsObject initCmsObjectFromSession(HttpServletRequest req) throws CmsException {

        if (LOG.isDebugEnabled()) {
            LOG.debug("Trying to init cms object from session for request \"" + req.toString() + "\".");
        }
        // try to get an OpenCms user session info object for this request
        CmsSessionInfo sessionInfo = m_sessionManager.getSessionInfo(req);

        if (sessionInfo == null) {
            if (LOG.isDebugEnabled()) {
                LOG.debug("No session info found.");
            }
            return null;
        }

        // initialize the requested site root
        CmsSite site = getSiteManager().matchRequest(req);

        // a user name is found in the session manager, reuse this user information
        CmsUUID project = sessionInfo.getProject();

        // initialize site root from request
        String siteroot = null;

        // a dedicated workplace site is configured
        if ((getSiteManager().getWorkplaceSiteMatcher().equals(site.getSiteMatcher()))) {
            // if no dedicated workplace site is configured,
            // or for the dedicated workplace site, use the site root from the session attribute
            siteroot = sessionInfo.getSiteRoot();
        } else if (site.hasSecureServer()
            && getSiteManager().getWorkplaceSiteMatcher().getUrl().equals(site.getSecureUrl())) {
            // if the workplace is using the secured site
            siteroot = sessionInfo.getSiteRoot();
        } else {
            siteroot = site.getSiteRoot();
        }

        // initialize user from request
        CmsUser user = m_securityManager.readUser(null, sessionInfo.getUserId());

        if (LOG.isDebugEnabled()) {
            LOG.debug("Initializing cms object with user \"" + user.getName() + "\".");
        }
        return initCmsObject(req, user, siteroot, project, sessionInfo.getOrganizationalUnitFqn());
    }

    /**
     * Constructor to create a new OpenCms object.<p>
     *
     * It reads the configurations from the <code>opencms.properties</code>
     * file in the <code>config/</code> subdirectory. With the information
     * from this file is inits a ResourceBroker (Database access module),
     * various caching systems and other options.<p>
     *
     * This will only be done once per accessing class.
     *
     * @param configuration the configurations from the <code>opencms.properties</code> file
     * @throws CmsInitException in case OpenCms can not be initialized
     */
    protected synchronized void initConfiguration(CmsParameterConfiguration configuration) throws CmsInitException {

        String serverInfo = configuration.getString("context.servlet.container", null);

        // output startup message to log file
        if (CmsLog.INIT.isInfoEnabled()) {
            CmsLog.INIT.info(Messages.get().getBundle().key(Messages.INIT_DOT_0));
            CmsLog.INIT.info(Messages.get().getBundle().key(Messages.INIT_DOT_0));
            CmsLog.INIT.info(Messages.get().getBundle().key(Messages.INIT_DOT_0));
            CmsLog.INIT.info(
                ". "
                    + Messages.get().getBundle().key(
                        Messages.GUI_SHELL_VERSION_1,
                        OpenCms.getSystemInfo().getVersionNumber()));
            for (int i = 0; i < Messages.COPYRIGHT_BY_ALKACON.length; i++) {
                CmsLog.INIT.info(". " + Messages.COPYRIGHT_BY_ALKACON[i]);
            }
            CmsLog.INIT.info(Messages.get().getBundle().key(Messages.INIT_LINE_0));
            CmsLog.INIT.info(
                Messages.get().getBundle().key(Messages.INIT_STARTUP_TIME_1, new Date(System.currentTimeMillis())));
            CmsLog.INIT.info(
                Messages.get().getBundle().key(
                    Messages.INIT_OPENCMS_VERSION_1,
                    OpenCms.getSystemInfo().getVersionNumber() + " [" + OpenCms.getSystemInfo().getVersionId() + "]"));
            if (serverInfo != null) {
                CmsLog.INIT.info(Messages.get().getBundle().key(Messages.INIT_SERVLET_CONTAINER_1, serverInfo));
            }
            CmsLog.INIT.info(
                Messages.get().getBundle().key(Messages.INIT_WEBAPP_NAME_1, getSystemInfo().getWebApplicationName()));
            CmsLog.INIT.info(
                Messages.get().getBundle().key(Messages.INIT_SERVLET_PATH_1, getSystemInfo().getServletPath()));
            CmsLog.INIT.info(
                Messages.get().getBundle().key(Messages.INIT_OPENCMS_CONTEXT_1, getSystemInfo().getOpenCmsContext()));
            CmsLog.INIT.info(
                Messages.get().getBundle().key(Messages.INIT_WEBINF_PATH_1, getSystemInfo().getWebInfRfsPath()));
            CmsLog.INIT.info(
                Messages.get().getBundle().key(
                    Messages.INIT_PROPERTY_FILE_1,
                    getSystemInfo().getConfigurationFileRfsPath()));

            String logFileRfsPath = getSystemInfo().getLogFileRfsPath();
            CmsLog.INIT.info(
                Messages.get().getBundle().key(
                    Messages.INIT_LOG_FILE_1,
                    logFileRfsPath != null ? logFileRfsPath : "Managed by log4j"));
        }

        String systemEncoding = null;
        try {
            systemEncoding = System.getProperty("file.encoding");
        } catch (SecurityException se) {
            // security manager is active, but we will try other options before giving up
        }
        Security.addProvider(new CryptixCrypto());
        if (CmsLog.INIT.isInfoEnabled()) {
            CmsLog.INIT.info(Messages.get().getBundle().key(Messages.INIT_FILE_ENCODING_1, systemEncoding));
        }

        // read server ethernet address (MAC) and init UUID generator
        String ethernetAddress = configuration.getString("server.ethernet.address", CmsStringUtil.getEthernetAddress());
        if (CmsLog.INIT.isInfoEnabled()) {
            CmsLog.INIT.info(Messages.get().getBundle().key(Messages.INIT_ETHERNET_ADDRESS_1, ethernetAddress));
        }
        CmsUUID.init(ethernetAddress);

        // set the server name
        String serverName = configuration.getString("server.name", "OpenCmsServer");
        getSystemInfo().setServerName(serverName);

        // check the installed Java SDK
        try {
            if (CmsLog.INIT.isInfoEnabled()) {
                String jdkinfo = System.getProperty("java.vm.name") + " ";
                jdkinfo += System.getProperty("java.vm.version") + " ";
                jdkinfo += System.getProperty("java.vm.info") + " ";
                jdkinfo += System.getProperty("java.vm.vendor") + " ";
                CmsLog.INIT.info(Messages.get().getBundle().key(Messages.INIT_JAVA_VM_1, jdkinfo));
                String osinfo = System.getProperty("os.name") + " ";
                osinfo += System.getProperty("os.version") + " ";
                osinfo += System.getProperty("os.arch") + " ";
                CmsLog.INIT.info(Messages.get().getBundle().key(Messages.INIT_OPERATING_SYSTEM_1, osinfo));
            }
        } catch (Exception e) {
            throw new CmsInitException(Messages.get().container(Messages.ERR_CRITICAL_INIT_PROP_0), e);
        }

        // create the configuration manager instance
        m_configurationManager = new CmsConfigurationManager(getSystemInfo().getConfigFolder());
        // store the configuration read from "opencms.properties" in the configuration manager
        m_configurationManager.setConfiguration(configuration);

        // now load the XML configuration
        try {
            m_configurationManager.loadXmlConfiguration();
        } catch (Exception e) {
            throw new CmsInitException(Messages.get().container(Messages.ERR_CRITICAL_INIT_XML_0), e);
        }

        // get the system configuration
        CmsSystemConfiguration systemConfiguration = (CmsSystemConfiguration)m_configurationManager.getConfiguration(
            CmsSystemConfiguration.class);

        // initialize the memory monitor
        CmsMemoryMonitorConfiguration memoryMonitorConfiguration = systemConfiguration.getCmsMemoryMonitorConfiguration();
        // initialize the memory monitor
        try {
            if (CmsStringUtil.isNotEmptyOrWhitespaceOnly(memoryMonitorConfiguration.getClassName())) {
                m_memoryMonitor = (CmsMemoryMonitor)Class.forName(
                    memoryMonitorConfiguration.getClassName()).newInstance();
            } else {
                m_memoryMonitor = new CmsMemoryMonitor();
            }
        } catch (Exception e) {
            // we can not start without a valid memory monitor
            throw new CmsInitException(
                Messages.get().container(
                    Messages.ERR_CRITICAL_INIT_MEMORY_MONITOR_1,
                    memoryMonitorConfiguration.getClassName()),
                e);
        }
        m_memoryMonitor.initialize(systemConfiguration);

        // get the event manager from the configuration and initialize it with the events already registered
        CmsEventManager configuredEventManager = systemConfiguration.getEventManager();
        configuredEventManager.initialize(m_eventManager);
        m_eventManager = configuredEventManager;

        // check if the encoding setting is valid
        String setEncoding = systemConfiguration.getDefaultContentEncoding();
        String defaultEncoding = CmsEncoder.lookupEncoding(setEncoding, null);
        if (defaultEncoding == null) {
            // we can not start without a valid encoding setting
            throw new CmsInitException(Messages.get().container(Messages.ERR_CRITICAL_INIT_ENCODING_1, setEncoding));
        }
        if (CmsLog.INIT.isInfoEnabled()) {
            CmsLog.INIT.info(Messages.get().getBundle().key(Messages.INIT_OPENCMS_ENCODING_1, defaultEncoding));
        }
        getSystemInfo().setDefaultEncoding(defaultEncoding);

        // set version history information
        getSystemInfo().setVersionHistorySettings(
            systemConfiguration.isHistoryEnabled(),
            systemConfiguration.getHistoryVersions(),
            systemConfiguration.getHistoryVersionsAfterDeletion());
        // set mail configuration
        getSystemInfo().setMailSettings(systemConfiguration.getMailSettings());
        // set HTTP authentication settings
        getSystemInfo().setHttpAuthenticationSettings(systemConfiguration.getHttpAuthenticationSettings());
        getSystemInfo().setRestrictDetailContents(systemConfiguration.isRestrictDetailContents());

        // set content notification settings
        getSystemInfo().setNotificationTime(systemConfiguration.getNotificationTime());
        getSystemInfo().setNotificationProject(systemConfiguration.getNotificationProject());
        // set the scheduler manager
        m_scheduleManager = systemConfiguration.getScheduleManager();
        m_executor = new ScheduledThreadPoolExecutor(2);
        // set resource init classes
        m_resourceInitHandlers = systemConfiguration.getResourceInitHandlers();
        // register request handler classes
        Iterator<I_CmsRequestHandler> it = systemConfiguration.getRequestHandlers().iterator();
        while (it.hasNext()) {
            I_CmsRequestHandler handler = it.next();
            addRequestHandler(handler);
            if (CmsLog.INIT.isInfoEnabled()) {
                CmsLog.INIT.info(
                    Messages.get().getBundle().key(
                        Messages.INIT_REQUEST_HANDLER_CLASS_1,
                        handler.getClass().getName()));
            }
        }

        // read the default user configuration
        m_defaultUsers = systemConfiguration.getCmsDefaultUsers();

        // get the site manager from the configuration
        m_siteManager = systemConfiguration.getSiteManager();

        // get the VFS / resource configuration
        CmsVfsConfiguration vfsConfiguation = (CmsVfsConfiguration)m_configurationManager.getConfiguration(
            CmsVfsConfiguration.class);
        m_resourceManager = vfsConfiguation.getResourceManager();
        m_xmlContentTypeManager = vfsConfiguation.getXmlContentTypeManager();
        m_defaultFiles = vfsConfiguation.getDefaultFiles();

        // initialize translation engines
        m_resourceManager.setTranslators(
            vfsConfiguation.getFolderTranslator(),
            vfsConfiguation.getFileTranslator(),
            vfsConfiguation.getXsdTranslator());

        // try to initialize the flex cache
        CmsFlexCache flexCache = null;
        try {
            if (CmsLog.INIT.isInfoEnabled()) {
                CmsLog.INIT.info(Messages.get().getBundle().key(Messages.INIT_FLEX_CACHE_STARTING_0));
            }
            // get the flex cache configuration from the SystemConfiguration
            CmsFlexCacheConfiguration flexCacheConfiguration = systemConfiguration.getCmsFlexCacheConfiguration();
            getSystemInfo().setDeviceSelector(flexCacheConfiguration.getDeviceSelector());
            // pass configuration to flex cache for initialization
            flexCache = new CmsFlexCache(flexCacheConfiguration);
            if (CmsLog.INIT.isInfoEnabled()) {
                CmsLog.INIT.info(Messages.get().getBundle().key(Messages.INIT_FLEX_CACHE_FINISHED_0));
            }
        } catch (Exception e) {
            if (CmsLog.INIT.isWarnEnabled()) {
                CmsLog.INIT.warn(Messages.get().getBundle().key(Messages.INIT_FLEX_CACHE_ERROR_1, e.getMessage()));
            }
        }

        if (flexCache != null) {
            // check all resource loaders if they require the Flex cache
            Iterator<I_CmsResourceLoader> i = m_resourceManager.getLoaders().iterator();
            while (i.hasNext()) {
                Object o = i.next();
                if (o instanceof I_CmsFlexCacheEnabledLoader) {
                    // this resource loader requires the Flex cache
                    ((I_CmsFlexCacheEnabledLoader)o).setFlexCache(flexCache);
                }
            }
        }

        // get the import/export configuration
        CmsImportExportConfiguration importExportConfiguration = (CmsImportExportConfiguration)m_configurationManager.getConfiguration(
            CmsImportExportConfiguration.class);
        m_importExportManager = importExportConfiguration.getImportExportManager();
        m_staticExportManager = importExportConfiguration.getStaticExportManager();
        m_repositoryManager = importExportConfiguration.getRepositoryManager();

        // get the search configuration
        CmsSearchConfiguration searchConfiguration = (CmsSearchConfiguration)m_configurationManager.getConfiguration(
            CmsSearchConfiguration.class);
        m_searchManager = searchConfiguration.getSearchManager();

        // get the workplace configuration
        CmsWorkplaceConfiguration workplaceConfiguration = (CmsWorkplaceConfiguration)m_configurationManager.getConfiguration(
            CmsWorkplaceConfiguration.class);
        m_workplaceManager = workplaceConfiguration.getWorkplaceManager();
        // add the export points from the workplace
        addExportPoints(m_workplaceManager.getExportPoints());

        // get the module configuration
        CmsModuleConfiguration moduleConfiguration = (CmsModuleConfiguration)m_configurationManager.getConfiguration(
            CmsModuleConfiguration.class);
        m_moduleManager = moduleConfiguration.getModuleManager();

        // get the password handler
        m_passwordHandler = systemConfiguration.getPasswordHandler();

        // get the validation handler
        m_validationHandler = systemConfiguration.getValidationHandler();

        // get the authorization handler
        m_authorizationHandler = systemConfiguration.getAuthorizationHandler();

        // get the login manager
        m_loginManager = systemConfiguration.getLoginManager();

        // initialize the publish engine
        m_publishEngine = new CmsPublishEngine(systemConfiguration.getRuntimeInfoFactory());

        // Credentials resolver - needs to be set before the driver manager is initialized
        m_credentialsResolver = systemConfiguration.getCredentialsResolver();

        // init the OpenCms security manager
        m_securityManager = CmsSecurityManager.newInstance(
            m_configurationManager,
            systemConfiguration.getRuntimeInfoFactory(),
            m_publishEngine);

        // get the publish manager
        m_publishManager = systemConfiguration.getPublishManager();

        // get the subscription manager
        m_subscriptionManager = systemConfiguration.getSubscriptionManager();

        // initialize the role manager
        m_roleManager = new CmsRoleManager(m_securityManager);

        // initialize the organizational unit manager
        m_orgUnitManager = new CmsOrgUnitManager(m_securityManager);

        // initialize the Thread store
        m_threadStore = new CmsThreadStore(m_securityManager);

        // initialize the link manager
        m_linkManager = new CmsLinkManager(m_staticExportManager.getLinkSubstitutionHandler());

        m_aliasManager = new CmsAliasManager(m_securityManager);

        // store the runtime properties
        m_runtimeProperties.putAll(systemConfiguration.getRuntimeProperties());

        // initialize the session storage provider
        I_CmsSessionStorageProvider sessionStorageProvider = systemConfiguration.getSessionStorageProvider();

        // get an Admin cms context object with site root set to "/"
        CmsObject adminCms;
        try {
            adminCms = initCmsObject(null, null, getDefaultUsers().getUserAdmin(), (String)null, (String)null);
        } catch (CmsException e) {
            throw new CmsInitException(Messages.get().container(Messages.ERR_CRITICAL_INIT_ADMINCMS_0), e);
        }

        m_repositoryManager.initializeCms(adminCms);
        // now initialize the other managers
        try {
            // initialize the scheduler
            m_scheduleManager.initialize(initCmsObject(adminCms));

            // initialize the locale manager
            m_localeManager = systemConfiguration.getLocaleManager();
            m_localeManager.initialize(initCmsObject(adminCms));

            // initialize the site manager
            m_siteManager.initialize(initCmsObject(adminCms));

            // initialize the static export manager
            m_staticExportManager.initialize(initCmsObject(adminCms));

            // initialize the XML content type manager
            m_xmlContentTypeManager.initialize(initCmsObject(adminCms));

            m_orgUnitManager.initialize(initCmsObject(adminCms));

            // initialize the module manager
            m_moduleManager.initialize(initCmsObject(adminCms), m_configurationManager);

            // initialize the resource manager
            m_resourceManager.initialize(initCmsObject(adminCms));

            // initialize the publish manager
            m_publishManager.setPublishEngine(m_publishEngine);
            m_publishManager.setSecurityManager(m_securityManager);
            m_publishManager.setPublishListRemoveMode(systemConfiguration.getPublishListRemoveMode());
            m_publishManager.initialize(initCmsObject(adminCms));

            // initialize the search manager
            m_searchManager.initialize(initCmsObject(adminCms));

            // initialize the VFS bundle manager
            m_vfsBundleManager = new CmsVfsBundleManager(adminCms);

            // initialize the workplace manager
            m_workplaceManager.initialize(initCmsObject(adminCms));

            // initialize the session manager
            m_sessionManager.initialize(sessionStorageProvider);
            m_sessionManager.setUserSessionMode(systemConfiguration.getUserSessionMode(true));

            // initialize the subscription manager
            m_subscriptionManager.setSecurityManager(m_securityManager);
            m_subscriptionManager.initialize(adminCms);

            // initialize ade manager
            // initialize the formatter configuration
            CmsFormatterConfiguration.initialize(adminCms);
            CmsPersistentLoginTokenHandler.setAdminCms(adminCms);
            CmsLoginUI.setAdminCmsObject(adminCms);
            //m_adeManager = new CmsADEManager(initCmsObject(adminCms), m_memoryMonitor, systemConfiguration);
            m_adeManager = new CmsADEManager(adminCms, m_memoryMonitor, systemConfiguration);
            m_workplaceAppManager = new CmsWorkplaceAppManager();
            m_workplaceAppManager.loadApps();
            m_templateContextManager = new CmsTemplateContextManager(adminCms);
            m_workflowManager = systemConfiguration.getWorkflowManager();
            if (m_workflowManager == null) {
                m_workflowManager = new CmsDefaultWorkflowManager();
                m_workflowManager.setParameters(new HashMap<String, String>());
            }
            m_workflowManager.initialize(adminCms);
        } catch (CmsException e) {
            throw new CmsInitException(Messages.get().container(Messages.ERR_CRITICAL_INIT_MANAGERS_0), e);
        }

        try {
            getEventManager().fireEvent(I_CmsEventListener.EVENT_CLEAR_CACHES);
        } catch (Exception e) {
            CmsLog.INIT.error("Problem with clearing caches after initialization: " + e.getLocalizedMessage(), e);
        }
    }

    /**
     * Initialization of the OpenCms runtime environment.<p>
     *
     * The connection information for the database is read
     * from the <code>opencms.properties</code> configuration file and all
     * driver manager are initialized via the initializer,
     * which usually will be an instance of a <code>OpenCms</code> class.
     *
     * @param context configuration of OpenCms from <code>web.xml</code>
     * @throws CmsInitException in case OpenCms can not be initialized
     */
    protected synchronized void initContext(ServletContext context) throws CmsInitException {

        m_gwtServiceContexts = new HashMap<String, CmsGwtServiceContext>();

        // automatic servlet container recognition and specific behavior:
        CmsServletContainerSettings servletContainerSettings = new CmsServletContainerSettings(context);
        getSystemInfo().init(servletContainerSettings);

        // Collect the configurations
        CmsParameterConfiguration configuration;
        try {
            configuration = new CmsParameterConfiguration(getSystemInfo().getConfigurationFileRfsPath());
        } catch (Exception e) {
            throw new CmsInitException(
                Messages.get().container(
                    Messages.ERR_CRITICAL_INIT_PROPFILE_1,
                    getSystemInfo().getConfigurationFileRfsPath()),
                e);
        }

        String throwException = configuration.getString("servlet.exception.enabled", "auto");
        if (!throwException.equals("auto")) {
            // set the parameter is not automatic, the rest of the servlet container dependent parameters
            // will be set when reading the system configuration, if not set to auto
            boolean throwExc = Boolean.valueOf(throwException).booleanValue();
            getSystemInfo().getServletContainerSettings().setServletThrowsException(throwExc);
        }

        // check if the wizard is enabled, if so stop initialization
        if (configuration.getBoolean("wizard.enabled", true)) {
            throw new CmsInitException(Messages.get().container(Messages.ERR_CRITICAL_INIT_WIZARD_0));
        }

        // add an indicator that the configuration was processed from the servlet context
        configuration.add("context.servlet.container", context.getServerInfo());

        // output startup message and copyright to STDERR
        System.err.println(
            Messages.get().getBundle().key(
                Messages.LOG_STARTUP_CONSOLE_NOTE_2,
                OpenCms.getSystemInfo().getVersionNumber(),
                getSystemInfo().getWebApplicationName()));
        for (int i = 0; i < Messages.COPYRIGHT_BY_ALKACON.length; i++) {
            System.err.println(Messages.COPYRIGHT_BY_ALKACON[i]);
        }
        System.err.println();

        // initialize the configuration
        initConfiguration(configuration);
    }

    /**
     * Initialize member variables.<p>
     */
    protected void initMembers() {

        synchronized (LOCK) {
            m_resourceInitHandlers = new ArrayList<I_CmsResourceInit>();
            m_requestHandlers = new HashMap<String, I_CmsRequestHandler>();
            m_systemInfo = new CmsSystemInfo();
            m_exportPoints = Collections.emptySet();
            m_defaultUsers = new CmsDefaultUsers();
            m_localeManager = new CmsLocaleManager(Locale.ENGLISH);
            m_sessionManager = new CmsSessionManager();
            m_runtimeProperties = new Hashtable<Object, Object>();
            // the default event manager must be available because the configuration already registers events
            m_eventManager = new CmsEventManager();
            // default link manager is required for test cases
            m_linkManager = new CmsLinkManager(new CmsDefaultLinkSubstitutionHandler());
        }
    }

    /**
     * Reads the requested resource from the OpenCms VFS,
     * in case a directory name is requested, the default files of the
     * directory will be looked up and the first match is returned.<p>
     *
     * The resource that is returned is always a <code>{@link org.opencms.file.CmsFile}</code>,
     * even though the content will usually not be loaded in the result. Folders are never returned since
     * the point of this method is really to load the default file if just a folder name is requested. If
     * there is no default file in a folder, then the return value is null and no CmsException is thrown.<p>
     *
     * The URI stored in the given OpenCms user context will be changed to the URI of the resource
     * that was found and returned.<p>
     *
     * Implementing and configuring an <code>{@link I_CmsResourceInit}</code> handler
     * allows to customize the process of default resource selection.<p>
     *
     * @param cms the current users OpenCms context
     * @param resourceName the path of the requested resource in the OpenCms VFS
     * @param req the current http request
     * @param res the current http response
     *
     * @return the requested resource read from the VFS
     *
     * @throws CmsException in case the requested file does not exist or the user has insufficient access permissions
     *
     * @see OpenCms#initResource(CmsObject, String, HttpServletRequest, HttpServletResponse)
     */
    protected CmsResource initResource(
        CmsObject cms,
        String resourceName,
        HttpServletRequest req,
        HttpServletResponse res) throws CmsException {

        CmsException tmpException = null;
        CmsResource resource;
        boolean handledSecure = false;

        try {
            // try to read the requested resource
            resource = cms.readDefaultFile(resourceName);
        } catch (CmsException e) {
            // file or folder with given name does not exist, store exception
            tmpException = e;
            resource = null;
        }

        if (resource != null) {
            // set the request uri to the right file
            cms.getRequestContext().setUri(cms.getSitePath(resource));
            // test if this file is only available for internal access operations
            if (resource.isInternal()) {
                throw new CmsException(
                    Messages.get().container(Messages.ERR_READ_INTERNAL_RESOURCE_1, cms.getRequestContext().getUri()));
            }

            resource = handleSecureResource(cms, req, res, resource, resourceName);
            if (resource == null) {
                handledSecure = true;
            }
        }

        boolean clearErrors = false;
        // test if this file has to be checked or modified
        for (I_CmsResourceInit handler : m_resourceInitHandlers) {
            try {
                resource = handler.initResource(resource, cms, req, res);
                // the loop has to be interrupted when the exception is thrown!
            } catch (CmsResourceInitException e) {
                if (e.isClearErrors()) {
                    tmpException = null;
                    clearErrors = true;
                }
                break;
            } catch (CmsSecurityException e) {
                tmpException = e;
                break;
            }
        }

        // file is still null and not found exception was thrown, so throw original exception
        if (resource == null) {
            if (tmpException != null) {
                throw tmpException;
            } else if (!clearErrors) {
                throw new CmsVfsResourceNotFoundException(
                    org.opencms.main.Messages.get().container(
                        org.opencms.main.Messages.ERR_PATH_NOT_FOUND_1,
                        resourceName));
            }
        } else {
            if (!handledSecure) {
                if (cms.getRequestContext().getDetailContentId() != null) {
                    // in theory we should do this for all kinds of resource init handlers,
                    // but I'm not clear on how to handle this in general, so only do this for detail pages for now
                    resource = handleSecureResource(cms, req, res, resource, resourceName);
                    handledSecure = true;
                }
            }
        }

        // return the resource read from the VFS
        return resource;
    }

    /**
     * Initializes the system with the OpenCms servlet.<p>
     *
     * This is the final step that is called on the servlets "init()" method.
     * It registers the servlets request handler and also outputs the final
     * startup message. The servlet should auto-load since the &ltload-on-startup&gt;
     * parameter is set in the 'web.xml' by default.<p>
     *
     * @param servlet the OpenCms servlet
     */
    protected void initServlet(OpenCmsServlet servlet) {

        synchronized (LOCK) {
            // add the servlets request handler
            addRequestHandler(servlet);

            // output the final 'startup is finished' message
            if (CmsLog.INIT.isInfoEnabled()) {
                CmsLog.INIT.info(
                    Messages.get().getBundle().key(
                        Messages.INIT_SYSTEM_RUNNING_1,
                        CmsStringUtil.formatRuntime(getSystemInfo().getRuntime())));
                CmsLog.INIT.info(Messages.get().getBundle().key(Messages.INIT_LINE_0));
                CmsLog.INIT.info(Messages.get().getBundle().key(Messages.INIT_DOT_0));
            }
        }
    }

    /**
     * Invokes the GWT servlet from within OpenCms.<p>
     *
     * @param serviceName the GWT PRC service class name
     * @param req the current servlet request
     * @param res the current servlet response
     * @param servletConfig the servlet configuration
     */
    protected void invokeGwtService(
        String serviceName,
        HttpServletRequest req,
        HttpServletResponse res,
        ServletConfig servletConfig) {

        CmsObject cms = null;
        try {
            // instantiate CMS context
            cms = initCmsObject(req, res);
            // instantiate GWT RPC service
            CmsGwtService rpcService = getGwtService(serviceName, servletConfig);
            // check permissions
            rpcService.checkPermissions(cms);
            // set runtime variables
            rpcService.setCms(cms);
            Object lock = req.getSession();
            if (lock == null) {
                lock = new Object();
            }
            rpcService.service(req, res);
            // update the session info
            m_sessionManager.updateSessionInfo(cms, req);
        } catch (CmsRoleViolationException rv) {
            // don't log these into the error channel
            LOG.debug(rv.getLocalizedMessage(), rv);
            // error code not set - set "unauthorized error" (401)
            int status = HttpServletResponse.SC_UNAUTHORIZED;
            res.setStatus(status);
            try {
                res.sendError(status, rv.toString());
            } catch (IOException e) {
                // can be ignored
                LOG.error(e.getLocalizedMessage(), e);
            }
        } catch (Throwable t) {
            // error code not set - set "internal server error" (500)
            LOG.error(t.getLocalizedMessage(), t);
            int status = HttpServletResponse.SC_INTERNAL_SERVER_ERROR;
            res.setStatus(status);
            try {
                res.sendError(status, t.toString());
            } catch (IOException e) {
                // can be ignored
                LOG.error(e.getLocalizedMessage(), e);
            }
        }
    }

    /**
     * This method adds an Object to the OpenCms runtime properties.
     * The runtime properties can be used to store Objects that are shared
     * in the whole system.<p>
     *
     * @param key the key to add the Object with
     * @param value the value of the Object to add
     */
    protected void setRuntimeProperty(Object key, Object value) {

        m_runtimeProperties.put(key, value);
    }

    /**
     * Displays a resource from the OpenCms by writing the result to the provided
     * Servlet response output stream.<p>
     *
     * @param req the current servlet request
     * @param res the current servlet response
     */
    protected void showResource(HttpServletRequest req, HttpServletResponse res) {

        CmsObject cms = null;
        try {
            cms = initCmsObject(req, res);

            if (cms.getRequestContext().getCurrentProject().isOnlineProject()) {
                String uri = cms.getRequestContext().getUri();
                if (OpenCms.getStaticExportManager().isExportLink(cms, uri)) {
                    // if we used the request's query string for getRfsName, clients could cause an unlimited number
                    // of files to be exported just by varying the request parameters!
                    String url = OpenCms.getStaticExportManager().getRfsName(cms, uri);
                    String siteRoot = cms.getRequestContext().getSiteRoot();
                    CmsSite site = OpenCms.getSiteManager().getSiteForSiteRoot(siteRoot);
                    if (site != null) {
                        url = site.getServerPrefix(cms, uri) + url;
                    }
                    res.sendRedirect(url);
                    return;
                }
            }

            // user is initialized, now deliver the requested resource
            CmsResource resource = initResource(cms, cms.getRequestContext().getUri(), req, res);
            if (resource != null) {
                // a file was read, go on process it
                m_resourceManager.loadResource(cms, resource, req, res);
                m_sessionManager.updateSessionInfo(cms, req);
            }

        } catch (Throwable t) {
            errorHandling(cms, req, res, t);
        }
    }

    /**
     * Destroys this OpenCms instance, called if the servlet (or shell) is shut down.<p>
     */
    protected void shutDown() {

        synchronized (LOCK) {
            if (getRunLevel() > OpenCms.RUNLEVEL_0_OFFLINE) {
                System.err.println(Messages.get().getBundle().key(
                    Messages.LOG_SHUTDOWN_CONSOLE_NOTE_2,
                    getSystemInfo().getVersionNumber(),
                    getSystemInfo().getWebApplicationName()));
                if (CmsLog.INIT.isInfoEnabled()) {
                    CmsLog.INIT.info(Messages.get().getBundle().key(Messages.INIT_DOT_0));
                    CmsLog.INIT.info(Messages.get().getBundle().key(Messages.INIT_DOT_0));
                    CmsLog.INIT.info(Messages.get().getBundle().key(Messages.INIT_LINE_0));
                    CmsLog.INIT.info(
                        Messages.get().getBundle().key(
                            Messages.INIT_SHUTDOWN_START_1,
                            getSystemInfo().getVersionNumber() + " [" + getSystemInfo().getVersionId() + "]"));
                    CmsLog.INIT.info(
                        Messages.get().getBundle().key(Messages.INIT_CURRENT_RUNLEVEL_1, new Integer(getRunLevel())));
                    CmsLog.INIT.info(Messages.get().getBundle().key(
                        Messages.INIT_SHUTDOWN_TIME_1,
                        new Date(System.currentTimeMillis())));
                }

                // take the system offline
                setRunLevel(OpenCms.RUNLEVEL_0_OFFLINE);

                if (LOG.isDebugEnabled()) {
                    // log exception to see which method did call the shutdown
                    LOG.debug(Messages.get().getBundle().key(Messages.LOG_SHUTDOWN_TRACE_0), new Exception());
                }

                try {
                    // the first thing we have to do is to wait until the current publish process finishes
                    m_publishEngine.shutDown();
                } catch (Throwable e) {
                    CmsLog.INIT.error(
                        Messages.get().getBundle().key(Messages.LOG_ERROR_PUBLISH_SHUTDOWN_1, e.getMessage()),
                        e);
                }
                try {
                    // search manager must be shut down early since there may be background indexing still ongoing
                    if (m_searchManager != null) {
                        m_searchManager.shutDown();
                    }
                } catch (Throwable e) {
                    CmsLog.INIT.error(
                        Messages.get().getBundle().key(Messages.LOG_ERROR_SEARCH_MANAGER_SHUTDOWN_1, e.getMessage()),
                        e);
                }
                try {
                    // VFS bundle manager must be shut down early since there is a background thread ongoing that reloads from the VFS
                    if (m_vfsBundleManager != null) {
                        m_vfsBundleManager.shutDown();
                    }
                } catch (Throwable e) {
                    CmsLog.INIT.error(
                        Messages.get().getBundle().key(Messages.LOG_ERROR_VFSBUNDLE_MANAGER_SHUTDOWN_1, e.getMessage()),
                        e);
                }
                try {
                    if (m_staticExportManager != null) {
                        m_staticExportManager.shutDown();
                    }
                } catch (Throwable e) {
                    CmsLog.INIT.error(
                        Messages.get().getBundle().key(Messages.LOG_ERROR_EXPORT_SHUTDOWN_1, e.getMessage()),
                        e);
                }
                try {
                    if (m_moduleManager != null) {
                        m_moduleManager.shutDown();
                    }
                } catch (Throwable e) {
                    CmsLog.INIT.error(
                        Messages.get().getBundle().key(Messages.LOG_ERROR_MODULE_SHUTDOWN_1, e.getMessage()),
                        e);
                }

                try {
                    if (m_executor != null) {
                        m_executor.shutdownNow();
                    }
                } catch (Throwable e) {
                    CmsLog.INIT.error(
                        Messages.get().getBundle().key(Messages.LOG_ERROR_MODULE_SHUTDOWN_1, e.getMessage()),
                        e);
                }

                try {
                    if (m_scheduleManager != null) {
                        m_scheduleManager.shutDown();
                    }
                } catch (Throwable e) {
                    CmsLog.INIT.error(
                        Messages.get().getBundle().key(Messages.LOG_ERROR_SCHEDULE_SHUTDOWN_1, e.getMessage()),
                        e);
                }
                try {
                    if (m_resourceManager != null) {
                        m_resourceManager.shutDown();
                    }
                } catch (Throwable e) {
                    CmsLog.INIT.error(
                        Messages.get().getBundle().key(Messages.LOG_ERROR_RESOURCE_SHUTDOWN_1, e.getMessage()),
                        e);
                }

                try {
                    if (m_repositoryManager != null) {
                        m_repositoryManager.shutDown();
                    }
                } catch (Throwable e) {
                    CmsLog.INIT.error(e.getLocalizedMessage(), e);
                }

                try {
                    // has to be stopped before the security manager, since this thread uses it
                    if (m_threadStore != null) {
                        m_threadStore.shutDown();
                    }
                } catch (Throwable e) {
                    CmsLog.INIT.error(
                        Messages.get().getBundle().key(Messages.LOG_ERROR_THREAD_SHUTDOWN_1, e.getMessage()),
                        e);
                }
                try {
                    if (m_securityManager != null) {
                        m_securityManager.destroy();
                    }
                } catch (Throwable e) {
                    CmsLog.INIT.error(
                        Messages.get().getBundle().key(Messages.LOG_ERROR_SECURITY_SHUTDOWN_1, e.getMessage()),
                        e);
                }
                try {
                    if (m_sessionManager != null) {
                        m_sessionManager.shutdown();
                    }
                } catch (Throwable e) {
                    CmsLog.INIT.error(
                        Messages.get().getBundle().key(Messages.LOG_ERROR_SESSION_MANAGER_SHUTDOWN_1, e.getMessage()),
                        e);
                }
                try {
                    if (m_memoryMonitor != null) {
                        m_memoryMonitor.shutdown();
                    }
                } catch (Throwable e) {
                    CmsLog.INIT.error(
                        Messages.get().getBundle().key(Messages.LOG_ERROR_MEMORY_MONITOR_SHUTDOWN_1, e.getMessage()),
                        e);
                }
                try {
                    if (m_adeManager != null) {
                        m_adeManager.shutdown();
                    }
                } catch (Throwable e) {
                    CmsLog.INIT.error(
                        Messages.get().getBundle().key(Messages.LOG_ERROR_ADE_MANAGER_SHUTDOWN_1, e.getMessage()),
                        e);
                }
                String runtime = CmsStringUtil.formatRuntime(getSystemInfo().getRuntime());
                if (CmsLog.INIT.isInfoEnabled()) {
                    CmsLog.INIT.info(Messages.get().getBundle().key(Messages.INIT_OPENCMS_STOPPED_1, runtime));
                    CmsLog.INIT.info(Messages.get().getBundle().key(Messages.INIT_LINE_0));
                    CmsLog.INIT.info(Messages.get().getBundle().key(Messages.INIT_DOT_0));
                    CmsLog.INIT.info(Messages.get().getBundle().key(Messages.INIT_DOT_0));
                }
                System.err.println(Messages.get().getBundle().key(Messages.LOG_CONSOLE_TOTAL_RUNTIME_1, runtime));

            }
            m_instance = null;
        }
    }

    /**
     * This method updates the request context information.<p>
     *
     * The update information is:<br>
     * <ul>
     *   <li>Requested Url</li>
     *   <li>Locale</li>
     *   <li>Encoding</li>
     *   <li>Remote Address</li>
     *   <li>Request Time</li>
     * </ul>
     *
     * @param request the current request
     * @param cms the cms object to update the request context for
     *
     * @return a new updated cms context
     *
     * @throws CmsException if something goes wrong
     */
    protected CmsObject updateContext(HttpServletRequest request, CmsObject cms) throws CmsException {

        // get the right site for the request
        String siteRoot = null;
        if (cms.getRequestContext().getUri().startsWith("/system/workplace/")
            && getRoleManager().hasRole(cms, CmsRole.ELEMENT_AUTHOR)) {
            // keep the site root for workplace requests
            siteRoot = cms.getRequestContext().getSiteRoot();
        } else {
            CmsSite site = OpenCms.getSiteManager().matchRequest(request);
            siteRoot = site.getSiteRoot();
        }
        return initCmsObject(
            request,
            cms.getRequestContext().getCurrentUser(),
            siteRoot,
            cms.getRequestContext().getCurrentProject().getUuid(),
            cms.getRequestContext().getOuFqn());
    }

    /**
     * Upgrades to runlevel {@link OpenCms#RUNLEVEL_3_SHELL_ACCESS},
     * this is shell access to the database but no Servlet context.<p>
     *
     * To upgrade the runlevel, the system must be in runlevel {@link OpenCms#RUNLEVEL_1_CORE_OBJECT},
     * otherwise an exception is thrown.<p>
     *
     * @param configuration the configuration
     * @throws CmsInitException in case OpenCms can not be initialized
     * @return the initialized OpenCmsCore
     */
    protected OpenCmsCore upgradeRunlevel(CmsParameterConfiguration configuration) throws CmsInitException {

        synchronized (LOCK) {
            if ((m_instance != null) && (getRunLevel() >= OpenCms.RUNLEVEL_2_INITIALIZING)) {
                // instance already in runlevel 3 or 4
                return m_instance;
            }
            if (getRunLevel() != OpenCms.RUNLEVEL_1_CORE_OBJECT) {
                CmsLog.INIT.error(Messages.get().getBundle().key(
                    Messages.LOG_WRONG_INIT_SEQUENCE_2,
                    new Integer(3),
                    new Integer(getRunLevel())));
                return m_instance;
            }

            // set the runlevel to "initializing OpenCms"
            setRunLevel(OpenCms.RUNLEVEL_2_INITIALIZING);
            // initialize the configuration
            m_instance.initConfiguration(configuration);
            // upgrade the runlevel - OpenCms shell is available
            setRunLevel(OpenCms.RUNLEVEL_3_SHELL_ACCESS);

            afterUpgradeRunlevel();

            return m_instance;
        }
    }

    /**
     * Upgrades to runlevel {@link OpenCms#RUNLEVEL_4_SERVLET_ACCESS},
     * this is the final runlevel with an initialized database and Servlet context.<p>
     *
     * To upgrade the runlevel, the system must be in runlevel {@link OpenCms#RUNLEVEL_1_CORE_OBJECT},
     * otherwise an exception is thrown.<p>
     *
     * @param context the current servlet context
     * @throws CmsInitException in case OpenCms can not be initialized
     * @return the initialized OpenCmsCore
     */
    protected OpenCmsCore upgradeRunlevel(ServletContext context) throws CmsInitException {

        synchronized (LOCK) {
            if ((m_instance != null) && (getRunLevel() >= OpenCms.RUNLEVEL_4_SERVLET_ACCESS)) {
                // instance already in runlevel 5 or 6
                return m_instance;
            }
            if (getRunLevel() != OpenCms.RUNLEVEL_1_CORE_OBJECT) {
                CmsLog.INIT.error(Messages.get().getBundle().key(
                    Messages.LOG_WRONG_INIT_SEQUENCE_2,
                    new Integer(4),
                    new Integer(getRunLevel())));
                return m_instance;
            }

            // set the runlevel to "initializing OpenCms"
            setRunLevel(OpenCms.RUNLEVEL_2_INITIALIZING);
            // initialize the servlet context
            m_instance.initContext(context);
            // initialization successfully finished - OpenCms servlet is online
            // the runlevel will change from 2 directly to 4, this is on purpose
            setRunLevel(OpenCms.RUNLEVEL_4_SERVLET_ACCESS);

            afterUpgradeRunlevel();

            return m_instance;
        }
    }

    /**
     * Writes the XML configuration for the provided configuration class.<p>
     *
     * @param clazz the configuration class to write the XML for
     */
    protected void writeConfiguration(Class<?> clazz) {

        // exception handling is provided here to ensure identical log messages
        try {
            m_configurationManager.writeConfiguration(clazz);
        } catch (IOException e) {
            CmsLog.getLog(CmsConfigurationManager.class).error(
                Messages.get().getBundle().key(Messages.LOG_ERROR_WRITING_CONFIG_1, clazz.getName()),
                e);
        } catch (CmsConfigurationException e) {
            CmsLog.getLog(CmsConfigurationManager.class).error(
                Messages.get().getBundle().key(Messages.LOG_ERROR_WRITING_CONFIG_1, clazz.getName()),
                e);
        }
    }

    /**
     * Adds the given set of export points to the list of all configured export points.<p>
     *
     * @param exportPoints the export points to add
     */
    private void addExportPoints(Set<CmsExportPoint> exportPoints) {

        // create a new immutable set of export points
        HashSet<CmsExportPoint> newSet = new HashSet<CmsExportPoint>(m_exportPoints.size() + exportPoints.size());
        newSet.addAll(exportPoints);
        newSet.addAll(m_exportPoints);
        m_exportPoints = Collections.unmodifiableSet(newSet);
    }

    /**
     * Finishes the startup sequence after last runlevel upgrade.<p>
     */
    private void afterUpgradeRunlevel() {

        try {
            // read the persistent locks
            m_instance.m_securityManager.readLocks();
        } catch (CmsException e) {
            if (LOG.isErrorEnabled()) {
                LOG.error(
                    org.opencms.lock.Messages.get().getBundle().key(org.opencms.lock.Messages.ERR_READ_LOCKS_0),
                    e);
            }
        }

        // everything is initialized, now start publishing
        m_publishManager.startPublishing();
    }

    /**
     * Generates a formated exception output.<p>
     *
     * Because the exception could be thrown while accessing the system files,
     * the complete HTML code must be added here!<p>
     *
     * @param t the caught Exception
     * @param request the servlet request
     * @param cms the CmsObject
     * @return String containing the HTML code of the error message
     */
    private String createErrorBox(Throwable t, HttpServletRequest request, CmsObject cms) {

        String errorUri = CmsFlexController.getThrowableResourceUri(request);
        if (errorUri == null) {
            errorUri = cms.getRequestContext().getUri();
        }
        // try to get the exception root cause
        Throwable cause = CmsFlexController.getThrowable(request);
        if (cause == null) {
            cause = t;
        }
        CmsErrorBean errorBean = new CmsErrorBean(cms, cause);
        errorBean.setParamAction(errorUri);
        return errorBean.toHtml();
    }

    /**
     * This method performs the error handling for OpenCms.<p>
     *
     * @param cms the current cms context, might be null !
     * @param req the client request
     * @param res the client response
     * @param t the exception that occurred
     */
    private void errorHandling(CmsObject cms, HttpServletRequest req, HttpServletResponse res, Throwable t) {

        // remove the controller attribute from the request
        CmsFlexController.removeController(req);

        boolean canWrite = (!res.isCommitted() && !res.containsHeader("Location"));
        int status = -1;
        boolean isGuest = true;

        if (t instanceof ServletException) {
            ServletException s = (ServletException)t;
            if (s.getRootCause() != null) {
                t = s.getRootCause();
            }
            LOG.error(t.getLocalizedMessage() + " rendering URL " + req.getRequestURL(), t);
        } else if (t instanceof CmsSecurityException) {
            LOG.warn(t.getLocalizedMessage() + " rendering URL " + req.getRequestURL(), t);
            // access error - display login dialog
            if (canWrite) {
                try {
                    m_authorizationHandler.requestAuthorization(req, res, getLoginFormURL(req, res));
                } catch (IOException ioe) {
                    // there is nothing we can do about this
                }
                return;
            }
        } else if (t instanceof CmsDbEntryNotFoundException) {
            LOG.warn(t.getLocalizedMessage() + " rendering URL " + req.getRequestURL(), t);
            // user or group does not exist
            status = HttpServletResponse.SC_SERVICE_UNAVAILABLE;
            isGuest = false;
        } else if (t instanceof CmsVfsResourceNotFoundException) {
            LOG.warn(t.getLocalizedMessage() + " rendering URL " + req.getRequestURL(), t);
            // file not found - display 404 error.
            status = HttpServletResponse.SC_NOT_FOUND;
        } else if (t instanceof CmsException) {
            LOG.error(t.getLocalizedMessage() + " rendering URL " + req.getRequestURL(), t);
            if (t.getCause() != null) {
                t = t.getCause();
            }
        } else if (t.getClass().getName().equals("org.apache.catalina.connector.ClientAbortException")) {
            // only log to debug channel any exceptions caused by a client abort - this is tomcat specific
            LOG.debug(t.getLocalizedMessage() + " rendering URL " + req.getRequestURL(), t);
        } else {
            LOG.error(t.getLocalizedMessage() + " rendering URL " + req.getRequestURL(), t);
        }

        if (status < 1) {
            // error code not set - set "internal server error" (500)
            status = HttpServletResponse.SC_INTERNAL_SERVER_ERROR;
        }
        res.setStatus(status);

        try {
            if ((cms != null) && (cms.getRequestContext().getCurrentUser() != null)) {
                isGuest = isGuest
                    && (cms.getRequestContext().getCurrentUser().isGuestUser()
                        || cms.userInGroup(
                            cms.getRequestContext().getCurrentUser().getName(),
                            OpenCms.getDefaultUsers().getGroupGuests()));
            }
        } catch (CmsException e) {
            // result is false
            LOG.error(e.getLocalizedMessage(), e);
        }

        if (canWrite) {
            res.setContentType("text/html");
            CmsRequestUtil.setNoCacheHeaders(res);
            if (!isGuest && (cms != null) && !cms.getRequestContext().getCurrentProject().isOnlineProject()) {
                try {
                    res.setStatus(HttpServletResponse.SC_OK);
                    res.getWriter().print(createErrorBox(t, req, cms));
                } catch (IOException e) {
                    // can be ignored
                    LOG.error(e.getLocalizedMessage(), e);
                }
            } else {
                try {
                    res.sendError(status, t.toString());
                } catch (IOException e) {
                    // can be ignored
                    LOG.error(e.getLocalizedMessage(), e);
                }
            }
        }
    }

    /**
     *
     *
     * @param serviceName the GWT PRC service class name
     * @param servletConfig the servlet configuration
     *
     * @return the GWT service instance
     *
     * @throws Throwable if something goes wrong
     */
    private synchronized CmsGwtService getGwtService(String serviceName, ServletConfig servletConfig) throws Throwable {

        CmsGwtServiceContext context = m_gwtServiceContexts.get(serviceName);
        if (context == null) {
            context = new CmsGwtServiceContext(serviceName);
            m_gwtServiceContexts.put(serviceName, context);
        }
        CmsGwtService gwtService = (CmsGwtService)Class.forName(serviceName).newInstance();
        gwtService.init(servletConfig);
        gwtService.setContext(context);
        return gwtService;
    }

    /**
     * Reads the login form which should be used for authenticating the current request.<p>
     *
     * @param req current request
     * @param res current response
     *
     * @return the URL of the login form or <code>null</code> if not set
     *
     * @throws IOException in case of IO errors
     */
    private String getLoginFormURL(HttpServletRequest req, HttpServletResponse res) throws IOException {

        CmsHttpAuthenticationSettings httpAuthenticationSettings = OpenCms.getSystemInfo().getHttpAuthenticationSettings();
        String loginFormURL = null;

        // this will create an admin user with the "right" site root already set
        CmsObject adminCms;
        try {
            adminCms = initCmsObject(req, res, OpenCms.getDefaultUsers().getUserAdmin(), null, null);
        } catch (CmsException e) {
            // this should never happen, if it does we can't continue
            throw new IOException(
                Messages.get().getBundle().key(
                    Messages.ERR_INVALID_INIT_USER_2,
                    OpenCms.getDefaultUsers().getUserAdmin(),
                    null));
        }
        // get the requested resource
        String path = adminCms.getRequestContext().getUri();
        CmsProperty propertyLoginForm = null;
        try {
            propertyLoginForm = adminCms.readPropertyObject(path, CmsPropertyDefinition.PROPERTY_LOGIN_FORM, true);
        } catch (Throwable t) {
            if (t instanceof CmsVfsResourceNotFoundException) {
                // if we can't read the property from the path, try to use the resource init handlers to find the
                // resource to read it from
                CmsResource alternativeResource = null;
                try {
                    // use null as the response to avoid side effects like redirects, etc.
                    alternativeResource = initResource(adminCms, path, req, null);
                    if (alternativeResource != null) {
                        propertyLoginForm = adminCms.readPropertyObject(
                            adminCms.getSitePath(alternativeResource),
                            CmsPropertyDefinition.PROPERTY_LOGIN_FORM,
                            true);
                    }
                } catch (Exception e) {
                    LOG.error(e.getLocalizedMessage(), e);
                }
            }

            if (propertyLoginForm == null) {
                if (LOG.isWarnEnabled()) {
                    LOG.warn(
                        Messages.get().getBundle().key(
                            Messages.LOG_ERROR_READING_AUTH_PROP_2,
                            CmsPropertyDefinition.PROPERTY_LOGIN_FORM,
                            path),
                        t);
                }

            }
        }

        String params = null;
        if ((propertyLoginForm != null)
            && (propertyLoginForm != CmsProperty.getNullProperty())
            && CmsStringUtil.isNotEmpty(propertyLoginForm.getValue())) {
            // login form property value was found
            // build a redirect URL using the value of the property
            // "__loginform" is a dummy request parameter that could be used in a JSP template to trigger
            // if the template should display a login formular or not
            loginFormURL = propertyLoginForm.getValue();
            params = "__loginform=true";
        } else if (!httpAuthenticationSettings.useBrowserBasedHttpAuthentication()
            && CmsStringUtil.isNotEmpty(httpAuthenticationSettings.getFormBasedHttpAuthenticationUri())) {
            // login form property value not set, but form login set in configuration
            // build a redirect URL to the default login form URI configured in opencms.properties
            loginFormURL = httpAuthenticationSettings.getFormBasedHttpAuthenticationUri();
        }

        String callbackURL = CmsRequestUtil.encodeParamsWithUri(path, req);
        if (loginFormURL != null) {
            if (!loginFormURL.startsWith("http")) {
                loginFormURL = m_linkManager.substituteLink(adminCms, loginFormURL, null, true);
            } else {
                callbackURL = m_linkManager.getServerLink(adminCms, path);
                callbackURL = CmsRequestUtil.encodeParamsWithUri(callbackURL, req);
            }
        }

        return m_authorizationHandler.getLoginFormURL(loginFormURL, params, callbackURL);
    }

    /**
     * If we are in the Online project, check if the given resource is marked as secure, and handle it according to the secure server configuration.<p>
     *
     * @param cms the current CMS context
     * @param req the current request
     * @param res the current response
     * @param resource the resource to check
     * @param resourceName the resource path from the request
     *
     * @return the resource to replace the original resource
     *
     * @throws CmsException if something goes wrong
     * @throws CmsVfsResourceNotFoundException if the resource could not be found
     */
    private CmsResource handleSecureResource(
        CmsObject cms,
        HttpServletRequest req,
        HttpServletResponse res,
        CmsResource resource,
        String resourceName) throws CmsException, CmsVfsResourceNotFoundException {

        // check online project
        if (cms.getRequestContext().getCurrentProject().isOnlineProject() && (res != null)) {
            boolean secure = false;
            try {
                // check if resource is secure
                secure = Boolean.valueOf(
                    cms.readPropertyObject(
                        cms.getSitePath(resource),
                        CmsPropertyDefinition.PROPERTY_SECURE,
                        true).getValue()).booleanValue();
            } catch (CmsVfsResourceNotFoundException e) {
                LOG.warn(e.getLocalizedMessage(), e);
            } catch (CmsException e) {
                LOG.error(e.getLocalizedMessage(), e);
            }
            if (secure) {
                CmsResource resource1 = resource;
                // resource is secure, check site config
                CmsSite site = OpenCms.getSiteManager().getCurrentSite(cms);
                // check the secure url
                String secureUrl = null;
                try {
                    secureUrl = site.getSecureUrl();
                } catch (Exception e) {
                    LOG.error(
                        Messages.get().getBundle().key(Messages.ERR_SECURE_SITE_NOT_CONFIGURED_1, resourceName),
                        e);
                    throw new CmsException(
                        Messages.get().container(Messages.ERR_SECURE_SITE_NOT_CONFIGURED_1, resourceName),
                        e);
                }
                boolean usingSec = true;
                if (req != null) {
                    usingSec = req.getRequestURL().toString().toUpperCase().startsWith(secureUrl.toUpperCase());
                }
                if (site.isExclusiveUrl() && !usingSec) {
                    resource1 = null;
                    // secure resource without secure protocol, check error config
                    if (site.isExclusiveError()) {
                        // trigger 404 error
                        throw new CmsVfsResourceNotFoundException(
                            Messages.get().container(Messages.ERR_REQUEST_SECURE_RESOURCE_0));
                    } else {
                        // redirect
                        String target = OpenCms.getLinkManager().getOnlineLink(cms, resourceName);
                        if (!target.toLowerCase().startsWith(secureUrl.toLowerCase())) {
                            Optional<String> targetWithReplacedHost = CmsStringUtil.replacePrefix(
                                target,
                                site.getSiteMatcher().getUrl(),
                                secureUrl,
                                true);
                            if (targetWithReplacedHost.isPresent()) {
                                target = targetWithReplacedHost.get();
                            }
                            if (!target.toLowerCase().startsWith(secureUrl.toLowerCase())) {
                                LOG.warn("Failed to generate secure URL for " + target + ", site = " + site);
                            }
                        }

                        try {
                            if (site.usesPermanentRedirects()) {
                                res.setStatus(HttpServletResponse.SC_MOVED_PERMANENTLY);
                                res.setHeader("Location", target);
                            } else {
                                res.sendRedirect(target);
                            }
                        } catch (Exception e) {
                            // ignore, but should never happen
                        }
                    }
                }
                resource = resource1;
            }

        }
        return resource;
    }

    /**
     * Initializes a CmsObject with the given context information.<p>
     *
     * @param contextInfo the information for the CmsObject context to create
     *
     * @return the initialized CmsObject
     *
     * @throws CmsException if something goes wrong
     */
    private CmsObject initCmsObject(CmsContextInfo contextInfo) throws CmsException {

        CmsUser user = contextInfo.getUser();
        if (user == null) {
            user = m_securityManager.readUser(null, contextInfo.getUserName());
        }

        CmsProject project = contextInfo.getProject();
        if (project == null) {
            project = m_securityManager.readProject(contextInfo.getProjectName());
        }

        // first create the request context
        CmsRequestContext context = new CmsRequestContext(
            user,
            project,
            contextInfo.getRequestedUri(),
            contextInfo.getRequestMatcher(),
            contextInfo.getSiteRoot(),
            contextInfo.isSecureRequest(),
            contextInfo.getLocale(),
            contextInfo.getEncoding(),
            contextInfo.getRemoteAddr(),
            contextInfo.getRequestTime(),
            m_resourceManager.getFolderTranslator(),
            m_resourceManager.getFileTranslator(),
            contextInfo.getOuFqn());
        context.setDetailResource(contextInfo.getDetailResource());

        // now initialize and return the CmsObject
        return new CmsObject(m_securityManager, context);
    }

    /**
     * Initializes a {@link CmsObject} with the given users information.<p>
     *
     * @param request the current http request (or <code>null</code>)
     * @param user the initialized user
     * @param siteRoot the users current site
     * @param projectId the id of the users current project
     * @param ouFqn the organizational unit
     *
     * @return the initialized CmsObject
     *
     * @throws CmsException in case something goes wrong
     */
    private CmsObject initCmsObject(
        HttpServletRequest request,
        CmsUser user,
        String siteRoot,
        CmsUUID projectId,
        String ouFqn) throws CmsException {

        CmsProject project = null;
        try {
            project = m_securityManager.readProject(projectId);
        } catch (CmsDbEntryNotFoundException e) {
            // project not found, switch to online project
            project = m_securityManager.readProject(CmsProject.ONLINE_PROJECT_ID);
        }

        // get requested resource uri and remote IP address, as well as time for "time warp" browsing
        String requestedResource = null;
        Long requestTimeAttr = null;
        String remoteAddr;
        CmsSiteMatcher requestMatcher;

        boolean isSecureRequest = false;

        if (request != null) {
            // get path info from request
            requestedResource = getPathInfo(request);

            // check for special header for remote address
            remoteAddr = request.getHeader(CmsRequestUtil.HEADER_X_FORWARDED_FOR);
            if (remoteAddr == null) {
                // if header is not available, use default remote address
                remoteAddr = request.getRemoteAddr();
            }

            // check for special "time warp" browsing
            HttpSession session = request.getSession(false);
            if (session != null) {
                // no new session must be created here
                requestTimeAttr = (Long)session.getAttribute(CmsContextInfo.ATTRIBUTE_REQUEST_TIME);
            }
            isSecureRequest = OpenCms.getSiteManager().usesSecureSite(request);

            // create the request matcher
            requestMatcher = new CmsSiteMatcher(request.getRequestURL().toString());
        } else {
            // if no request is available, the IP is always set to localhost
            remoteAddr = CmsContextInfo.LOCALHOST;
            // also the request matcher is always the workplace server
            requestMatcher = OpenCms.getSiteManager().getWorkplaceSiteMatcher();
        }
        if (requestedResource == null) {
            // path info can still be null
            requestedResource = "/";
        }

        // calculate the request time
        long requestTime;
        if (requestTimeAttr == null) {
            requestTime = System.currentTimeMillis();
        } else {
            requestTime = requestTimeAttr.longValue();
        }

        // get locale and encoding
        CmsI18nInfo i18nInfo;
        if (m_localeManager.isInitialized()) {
            // locale manager is initialized
            // resolve locale and encoding
            if (requestedResource.endsWith(OpenCmsServlet.HANDLE_GWT) && (request != null)) {
                // GWT RPC call, always keep the request encoding and use the default locale
                i18nInfo = new CmsI18nInfo(CmsLocaleManager.getDefaultLocale(), request.getCharacterEncoding());
            } else {
                String resourceName;
                if (requestedResource.startsWith(CmsWorkplace.VFS_PATH_SYSTEM)) {
                    // add site root only if resource name does not start with "/system"
                    resourceName = requestedResource;
                } else if (OpenCms.getSiteManager().startsWithShared(requestedResource)) {
                    resourceName = requestedResource;
                } else {
                    resourceName = siteRoot.concat(requestedResource);
                }
                i18nInfo = m_localeManager.getI18nInfo(request, user, project, resourceName);
            }
        } else {
            // locale manager not initialized, this will be true _only_ during system startup
            // the values set does not matter, no locale information form VFS is used on system startup
            // this is just to protect against null pointer exceptions
            i18nInfo = new CmsI18nInfo(Locale.ENGLISH, getSystemInfo().getDefaultEncoding());
        }

        // decode the requested resource, always using UTF-8
        requestedResource = CmsEncoder.decode(requestedResource);

        // initialize the context info
        CmsContextInfo contextInfo = new CmsContextInfo(
            user,
            project,
            requestedResource,
            requestMatcher,
            siteRoot,
            isSecureRequest,
            i18nInfo.getLocale(),
            i18nInfo.getEncoding(),
            remoteAddr,
            requestTime,
            ouFqn);

        // now generate and return the CmsObject
        return initCmsObject(contextInfo);
    }

    /**
     * Handles the user authentification for each request sent to OpenCms.<p>
     *
     * User authentification is done in three steps:
     * <ol>
     * <li>Session authentification: OpenCms stores information of all authentificated
     *      users in an internal storage based on the users session.</li>
     * <li>Authorization handler authentification: If the session authentification fails,
     *      the current configured authorization handler is called.</li>
     * <li>Default user: When both authentification methods fail, the user is set to
     *      the default (Guest) user.</li>
     * </ol>
     *
     * @param req the current http request
     * @param res the current http response
     *
     * @return the initialized cms context
     *
     * @throws IOException if user authentication fails
     * @throws CmsException in case something goes wrong
     */
    private CmsObject initCmsObject(HttpServletRequest req, HttpServletResponse res) throws IOException, CmsException {

        // first try to restore a stored session
        CmsObject cms = initCmsObjectFromSession(req);
        if (cms != null) {
            return cms;
        }

        // if does not work, try to authorize the request
        I_CmsAuthorizationHandler.I_PrivilegedLoginAction loginAction = new I_CmsAuthorizationHandler.I_PrivilegedLoginAction() {

            private CmsObject m_adminCms;

            /**
             * @see org.opencms.security.I_CmsAuthorizationHandler.I_PrivilegedLoginAction#doLogin(javax.servlet.http.HttpServletRequest, java.lang.String)
             */
            public CmsObject doLogin(HttpServletRequest request, String principal) throws CmsException {

                try {
                    CmsUser user = m_adminCms.readUser(principal);
                    if (!user.isEnabled()) {
                        throw new CmsException(
                            Messages.get().container(Messages.ERR_INVALID_INIT_USER_2, user.getName(), "-"));
                    }

                    // initialize the new cms object
                    CmsContextInfo contextInfo = new CmsContextInfo(m_adminCms.getRequestContext());
                    contextInfo.setUserName(principal);
                    CmsObject newCms = initCmsObject(m_adminCms, contextInfo);

                    if (contextInfo.getRequestedUri().startsWith("/system/workplace/")
                        && getRoleManager().hasRole(newCms, CmsRole.ELEMENT_AUTHOR)) {
                        // set the default project of the user for workplace users
                        CmsUserSettings settings = new CmsUserSettings(newCms);
                        // set the configured start site
                        newCms.getRequestContext().setSiteRoot(settings.getStartSite());
                        try {
                            CmsProject project = newCms.readProject(settings.getStartProject());
                            if (getOrgUnitManager().getAllAccessibleProjects(
                                newCms,
                                project.getOuFqn(),
                                false).contains(project)) {
                                // user has access to the project, set this as current project
                                newCms.getRequestContext().setCurrentProject(project);
                            }
                        } catch (CmsException e) {
                            // unable to set the startup project, bad but not critical
                        }
                    }
                    // fire the login user event
                    OpenCms.fireCmsEvent(
                        I_CmsEventListener.EVENT_LOGIN_USER,
                        Collections.<String, Object> singletonMap("data", user));
                    return newCms;
                } finally {
                    m_adminCms = null;
                }
            }

            /**
             * @see org.opencms.security.I_CmsAuthorizationHandler.I_PrivilegedLoginAction#getCmsObject()
             */
            public CmsObject getCmsObject() {

                return m_adminCms;
            }

            /**
             * @see org.opencms.security.I_CmsAuthorizationHandler.I_PrivilegedLoginAction#setCmsObject(org.opencms.file.CmsObject)
             */
            public void setCmsObject(CmsObject adminCms) {

                m_adminCms = adminCms;
            }
        };
        loginAction.setCmsObject(initCmsObject(req, res, OpenCms.getDefaultUsers().getUserAdmin(), null, null));
        cms = m_authorizationHandler.initCmsObject(req, loginAction);
        if (cms != null) {
            return cms;
        }

        // authentification failed or not enough permissions, so display a login screen
        m_authorizationHandler.requestAuthorization(req, res, getLoginFormURL(req, res));

        cms = initCmsObject(
            req,
            m_securityManager.readUser(null, OpenCms.getDefaultUsers().getUserGuest()),
            getSiteManager().matchRequest(req).getSiteRoot(),
            CmsProject.ONLINE_PROJECT_ID,
            "");
        // return the initialized cms user context object
        return cms;
    }

    /**
     * Returns an initialized CmsObject with the given users permissions.<p>
     *
     * In case the password is <code>null</code>, or the user is the <code>Guest</code> user,
     * no password check is done. Therefore you can initialize all users without knowing their passwords
     * by just supplying <code>null</code> as password. This is intended only for
     * internal operation in the core.<p>
     *
     * @param req the current request
     * @param res the current response
     * @param user the user to initialize the CmsObject with
     * @param password the password of the user
     * @param ouFqn the organizational unit, if <code>null</code> the users ou is used
     *
     * @return a cms context that has been initialized with "Guest" permissions
     *
     * @throws CmsException in case the CmsObject could not be initialized
     */
    private CmsObject initCmsObject(
        HttpServletRequest req,
        HttpServletResponse res,
        String user,
        String password,
        String ouFqn) throws CmsException {

        String siteroot = null;
        // gather information from request if provided
        if (req != null) {
            siteroot = OpenCms.getSiteManager().matchRequest(req).getSiteRoot();
        }
        // initialize the user
        if (user == null) {
            user = getDefaultUsers().getUserGuest();
        }
        if (siteroot == null) {
            siteroot = "/";
        }
        CmsObject cms = initCmsObject(
            req,
            m_securityManager.readUser(null, user),
            siteroot,
            CmsProject.ONLINE_PROJECT_ID,
            ouFqn);
        // login the user if different from Guest and password was provided
        if ((password != null) && !getDefaultUsers().isUserGuest(user)) {
            cms.loginUser(user, password, CmsContextInfo.LOCALHOST);
        }
        return cms;
    }

    /**
     * Sets the init level of this OpenCmsCore object instance.<p>
     *
     * For a detailed description about the possible run levels,
     * please see {@link OpenCms#getRunLevel()}.<p>
     *
     * @param level the level to set
     */
    private void setRunLevel(int level) {

        if (m_instance != null) {
            if (m_instance.m_runLevel >= OpenCms.RUNLEVEL_1_CORE_OBJECT) {
                // otherwise the log is not available
                if (CmsLog.INIT.isInfoEnabled()) {
                    CmsLog.INIT.info(
                        Messages.get().getBundle().key(
                            Messages.INIT_RUNLEVEL_CHANGE_2,
                            new Integer(m_instance.m_runLevel),
                            new Integer(level)));
                }
            }
            m_instance.m_runLevel = level;
        }
    }

}<|MERGE_RESOLUTION|>--- conflicted
+++ resolved
@@ -187,13 +187,9 @@
     /** The object used for resolving database user credentials. */
     private I_CmsCredentialsResolver m_credentialsResolver;
 
-<<<<<<< HEAD
     private CmsWorkplaceAppManager m_workplaceAppManager;
 
-    /** List of configured directory default file names. */
-=======
    /** List of configured directory default file names. */
->>>>>>> b25a3d4a
     private List<String> m_defaultFiles;
 
     /** The default user and group names. */
