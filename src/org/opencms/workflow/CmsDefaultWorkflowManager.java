/*
 * This library is part of OpenCms -
 * the Open Source Content Management System
 *
 * Copyright (C) Alkacon Software (http://www.alkacon.com)
 *
 * This library is free software; you can redistribute it and/or
 * modify it under the terms of the GNU Lesser General Public
 * License as published by the Free Software Foundation; either
 * version 2.1 of the License, or (at your option) any later version.
 *
 * This library is distributed in the hope that it will be useful,
 * but WITHOUT ANY WARRANTY; without even the implied warranty of
 * MERCHANTABILITY or FITNESS FOR A PARTICULAR PURPOSE. See the GNU
 * Lesser General Public License for more details.
 *
 * For further information about Alkacon Software, please see the
 * company website: http://www.alkacon.com
 *
 * For further information about OpenCms, please see the
 * project website: http://www.opencms.org
 *
 * You should have received a copy of the GNU Lesser General Public
 * License along with this library; if not, write to the Free Software
 * Foundation, Inc., 59 Temple Place, Suite 330, Boston, MA  02111-1307  USA
 */

package org.opencms.workflow;

import org.opencms.ade.publish.CmsCurrentPageProject;
import org.opencms.ade.publish.CmsDirectPublishProject;
import org.opencms.ade.publish.CmsMyChangesProject;
import org.opencms.ade.publish.CmsPublish;
import org.opencms.ade.publish.CmsRealProjectVirtualWrapper;
import org.opencms.ade.publish.I_CmsVirtualProject;
import org.opencms.ade.publish.shared.CmsProjectBean;
import org.opencms.ade.publish.shared.CmsPublishListToken;
import org.opencms.ade.publish.shared.CmsPublishOptions;
import org.opencms.ade.publish.shared.CmsPublishResource;
import org.opencms.ade.publish.shared.CmsWorkflow;
import org.opencms.ade.publish.shared.CmsWorkflowAction;
import org.opencms.ade.publish.shared.CmsWorkflowResponse;
import org.opencms.file.CmsObject;
import org.opencms.file.CmsProject;
import org.opencms.file.CmsResource;
import org.opencms.i18n.CmsMessages;
import org.opencms.main.CmsException;
import org.opencms.main.CmsLog;
import org.opencms.main.OpenCms;
import org.opencms.security.CmsOrganizationalUnit;
import org.opencms.security.CmsRole;
import org.opencms.util.CmsUUID;

import java.util.ArrayList;
import java.util.Collections;
import java.util.Iterator;
import java.util.LinkedHashMap;
import java.util.List;
import java.util.Map;
import java.util.concurrent.Callable;
import java.util.concurrent.ExecutionException;
import java.util.concurrent.FutureTask;
import java.util.concurrent.TimeUnit;
import java.util.concurrent.TimeoutException;

import org.apache.commons.logging.Log;

import com.google.common.collect.Maps;

/**
 * The default implementation of the workflow manager interface, which offers only publish functionality.<p>
 */
public class CmsDefaultWorkflowManager extends A_CmsWorkflowManager {

    /** The forced publish workflow action. */
    public static final String ACTION_FORCE_PUBLISH = "forcepublish";

    /** The publish workflow action. */
    public static final String ACTION_PUBLISH = "publish";

    /** Default value for the maximum number of resources in the initial publish list. */
    public static int DEFAULT_RESOURCE_LIMIT = 1000;

    /** The parameter name for the resource limit. */
    public static final String PARAM_RESOURCE_LIMIT = "resourceLimit";

    /** The name for the publish action. */
    public static final String WORKFLOW_PUBLISH = "WORKFLOW_PUBLISH";

    /** The log instance for this class. */
    private static final Log LOG = CmsLog.getLog(CmsDefaultWorkflowManager.class);

    /** The map of registered virtual  projects. */
    protected Map<CmsUUID, I_CmsVirtualProject> m_virtualProjects = Maps.newHashMap();

    /** The number of resources in the initial publish list above which the resources are not being displayed to the user. */
    private int m_resourceLimit = DEFAULT_RESOURCE_LIMIT;

<<<<<<< HEAD
    /**
=======
    /** 
>>>>>>> c4e95c33
     * Constructor.<p>
     */
    public CmsDefaultWorkflowManager() {

        m_virtualProjects.put(CmsCurrentPageProject.ID, new CmsCurrentPageProject());
        m_virtualProjects.put(CmsMyChangesProject.ID, new CmsMyChangesProject());
        m_virtualProjects.put(CmsDirectPublishProject.ID, new CmsDirectPublishProject());
    }

    /**
     * Creates a project bean from a real project.<p>
     *
     * @param cms the CMS context
     * @param project the project
     *
     * @return the bean containing the project information
     */
    public static CmsProjectBean createProjectBeanFromProject(CmsObject cms, CmsProject project) {

        CmsProjectBean manProj = new CmsProjectBean(
            project.getUuid(),
            project.getType().getMode(),
            org.opencms.ade.publish.Messages.get().getBundle(OpenCms.getWorkplaceManager().getWorkplaceLocale(cms)).key(
                org.opencms.ade.publish.Messages.GUI_NORMAL_PROJECT_1,
                getOuAwareName(cms, project.getName())),
            project.getDescription());
        return manProj;
    }

    /**
     * Returns the simple name if the ou is the same as the current user's ou.<p>
     *
     * @param cms the CMS context
     * @param name the fully qualified name to check
     *
     * @return the simple name if the ou is the same as the current user's ou
     */
    protected static String getOuAwareName(CmsObject cms, String name) {

        String ou = CmsOrganizationalUnit.getParentFqn(name);
        if (ou.equals(cms.getRequestContext().getCurrentUser().getOuFqn())) {
            return CmsOrganizationalUnit.getSimpleName(name);
        }
        return CmsOrganizationalUnit.SEPARATOR + name;
    }

    /**
     * @see org.opencms.workflow.I_CmsWorkflowManager#createFormatter(org.opencms.file.CmsObject, org.opencms.ade.publish.shared.CmsWorkflow, org.opencms.ade.publish.shared.CmsPublishOptions)
     */
    public I_CmsPublishResourceFormatter createFormatter(CmsObject cms, CmsWorkflow workflow, CmsPublishOptions options) {

        CmsDefaultPublishResourceFormatter formatter = new CmsDefaultPublishResourceFormatter(cms);
        return formatter;
    }

    /**
     * @see org.opencms.workflow.I_CmsWorkflowManager#executeAction(org.opencms.file.CmsObject, org.opencms.ade.publish.shared.CmsWorkflowAction, org.opencms.ade.publish.shared.CmsPublishListToken)
     */
    public CmsWorkflowResponse executeAction(CmsObject cms, CmsWorkflowAction action, CmsPublishListToken token)
    throws CmsException {

        if (action.getAction().equals(CmsWorkflowAction.ACTION_CANCEL)) {
<<<<<<< HEAD
            // Don't need to get the resource list for canceling
            return new CmsWorkflowResponse(true, action.getAction(), null, null, null);
        }
        List<CmsResource> resources = getWorkflowResources(cms, token.getWorkflow(), token.getOptions(), false).getWorkflowResources();
=======
            // Don't need to get the resource list for canceling 
            return new CmsWorkflowResponse(true, action.getAction(), null, null, null);
        }
        List<CmsResource> resources = getWorkflowResources(cms, token.getWorkflow(), token.getOptions());
>>>>>>> c4e95c33
        return executeAction(cms, action, token.getOptions(), resources);
    }

    /**
     * @see org.opencms.workflow.I_CmsWorkflowManager#executeAction(org.opencms.file.CmsObject, org.opencms.ade.publish.shared.CmsWorkflowAction, org.opencms.ade.publish.shared.CmsPublishOptions, java.util.List)
     */
    @Override
    public CmsWorkflowResponse executeAction(
        CmsObject userCms,
        CmsWorkflowAction action,
        CmsPublishOptions options,
        List<CmsResource> resources) throws CmsException {

        String actionKey = action.getAction();
        if (CmsWorkflowAction.ACTION_CANCEL.equals(actionKey)) {
            return new CmsWorkflowResponse(true, actionKey, null, null, null);
        } else if (ACTION_PUBLISH.equals(actionKey)) {
            return actionPublish(userCms, options, resources);
        } else if (ACTION_FORCE_PUBLISH.equals(actionKey)) {
            return actionForcePublish(userCms, options, resources);
        }
        throw new CmsInvalidActionException(actionKey);
    }

    /**
     * Gets the localized label for a given CMS context and key.<p>
     *
     * @param cms the CMS context
     * @param key the localization key
     *
     * @return the localized label
     */
    public String getLabel(CmsObject cms, String key) {

        CmsMessages messages = Messages.get().getBundle(getLocale(cms));
        return messages.key(key);
    }

    /**
     * @see org.opencms.workflow.I_CmsWorkflowManager#getManageableProjects(org.opencms.file.CmsObject, java.util.Map)
     */
    public List<CmsProjectBean> getManageableProjects(CmsObject cms, Map<String, String> params) {

        List<CmsProjectBean> manProjs = new ArrayList<CmsProjectBean>();

        List<CmsProject> projects;
        try {
            projects = OpenCms.getOrgUnitManager().getAllManageableProjects(cms, "", true);
        } catch (CmsException e) {
            // should never happen
            LOG.error(e.getLocalizedMessage(), e);
            return manProjs;
        }

        for (CmsProject project : projects) {
            CmsProjectBean manProj = createProjectBeanFromProject(cms, project);
            manProjs.add(manProj);
        }

        for (I_CmsVirtualProject handler : m_virtualProjects.values()) {
            CmsProjectBean projectBean = handler.getProjectBean(cms, params);
            if (projectBean != null) {
                manProjs.add(projectBean);
            }
        }

        return manProjs;
    }

    /**
     * @see org.opencms.workflow.I_CmsWorkflowManager#getPublishListToken(org.opencms.file.CmsObject, org.opencms.ade.publish.shared.CmsWorkflow, org.opencms.ade.publish.shared.CmsPublishOptions)
     */
    public CmsPublishListToken getPublishListToken(CmsObject cms, CmsWorkflow workflow, CmsPublishOptions options) {

        return new CmsPublishListToken(workflow, options);
    }

    /**
     * @see org.opencms.workflow.I_CmsWorkflowManager#getRealOrVirtualProject(org.opencms.util.CmsUUID)
     */
    public I_CmsVirtualProject getRealOrVirtualProject(CmsUUID projectId) {

        I_CmsVirtualProject project = m_virtualProjects.get(projectId);
        if (project == null) {
            project = new CmsRealProjectVirtualWrapper(projectId);
        }
        return project;
    }

    /**
     * @see org.opencms.workflow.I_CmsWorkflowManager#getResourceLimit()
     */
    public int getResourceLimit() {

        return m_resourceLimit;
    }

    /**
<<<<<<< HEAD
     * @see org.opencms.workflow.I_CmsWorkflowManager#getWorkflowForWorkflowProject(org.opencms.util.CmsUUID)
=======
     * @see org.opencms.workflow.I_CmsWorkflowManager#getWorkflowResources(org.opencms.file.CmsObject, org.opencms.ade.publish.shared.CmsWorkflow, org.opencms.ade.publish.shared.CmsPublishOptions)
>>>>>>> c4e95c33
     */
    public String getWorkflowForWorkflowProject(CmsUUID projectId) {

        return WORKFLOW_PUBLISH;
    }

    /**
     * @see org.opencms.workflow.I_CmsWorkflowManager#getWorkflowResources(org.opencms.file.CmsObject, org.opencms.ade.publish.shared.CmsWorkflow, org.opencms.ade.publish.shared.CmsPublishOptions, boolean)
     */
    @Override
    public CmsWorkflowResources getWorkflowResources(
        CmsObject cms,
        CmsWorkflow workflow,
        CmsPublishOptions options,
        boolean canOverride) {

        try {
            List<CmsResource> rawResourceList = new ArrayList<CmsResource>();
            I_CmsVirtualProject projectHandler = null;
            projectHandler = getRealOrVirtualProject(options.getProjectId());
            if (projectHandler != null) {
                rawResourceList = projectHandler.getResources(cms, options.getParameters(), workflow.getId());
                return new CmsWorkflowResources(rawResourceList);
            }
            return new CmsWorkflowResources(rawResourceList);
        } catch (Exception e) {
            LOG.error(e.getLocalizedMessage(), e);
            return new CmsWorkflowResources(Collections.<CmsResource> emptyList());
        }
    }

    /**
     * @see org.opencms.workflow.I_CmsWorkflowManager#getWorkflows(org.opencms.file.CmsObject)
     */
    public Map<String, CmsWorkflow> getWorkflows(CmsObject cms) {

        Map<String, CmsWorkflow> result = new LinkedHashMap<String, CmsWorkflow>();
        List<CmsWorkflowAction> actions = new ArrayList<CmsWorkflowAction>();
        String publishLabel = getLabel(cms, Messages.GUI_WORKFLOW_ACTION_PUBLISH_0);
        CmsWorkflowAction publishAction = new CmsWorkflowAction(ACTION_PUBLISH, publishLabel, true, true);
        actions.add(publishAction);
        String workflowLabel = getLabel(cms, Messages.GUI_WORKFLOW_PUBLISH_0);
        CmsWorkflow publishWorkflow = new CmsWorkflow(WORKFLOW_PUBLISH, workflowLabel, actions);
        result.put(WORKFLOW_PUBLISH, publishWorkflow);
        return result;
    }

    /**
     * @see org.opencms.workflow.A_CmsWorkflowManager#initialize(org.opencms.file.CmsObject)
     */
    @Override
    public void initialize(CmsObject adminCms) {

        super.initialize(adminCms);
        String resourceLimitStr = getParameter(PARAM_RESOURCE_LIMIT, "invalid").trim();
        try {
            m_resourceLimit = Integer.parseInt(resourceLimitStr);
        } catch (NumberFormatException e) {
<<<<<<< HEAD
            // ignore, resource limit will remain at the default setting
=======
            // ignore, resource limit will remain at the default setting  
>>>>>>> c4e95c33
        }
    }

    /**
     * The implementation of the "forcepublish" workflow action.<p>
     *
     * @param userCms the user CMS context
     * @param resources the resources which the action should process
     * @param options the publish options to use
     * @return the workflow response
     *
     * @throws CmsException if something goes wrong
     */
    protected CmsWorkflowResponse actionForcePublish(
        CmsObject userCms,
        CmsPublishOptions options,
        List<CmsResource> resources) throws CmsException {

        CmsPublish publish = new CmsPublish(userCms, options.getParameters());
        publish.publishResources(resources);
        CmsWorkflowResponse response = new CmsWorkflowResponse(
            true,
            "",
            new ArrayList<CmsPublishResource>(),
            new ArrayList<CmsWorkflowAction>(),
            null);
        return response;
    }

    /**
     * The implementation of the "publish" workflow action.<p>
     *
     * @param userCms the user CMS context
     * @param options the publish options
     * @param resources the resources which the action should process
     *
     * @return the workflow response
     * @throws CmsException if something goes wrong
     */
    protected CmsWorkflowResponse actionPublish(
        CmsObject userCms,
        CmsPublishOptions options,
        final List<CmsResource> resources) throws CmsException {

        final CmsPublish publish = new CmsPublish(userCms, options);
<<<<<<< HEAD

        // use FutureTask to get the broken links, because we can then use a different thread if it takes too long
        final FutureTask<List<CmsPublishResource>> brokenResourcesGetter = new FutureTask<List<CmsPublishResource>>(
            new Callable<List<CmsPublishResource>>() {

=======

        // use FutureTask to get the broken links, because we can then use a different thread if it takes too long 
        final FutureTask<List<CmsPublishResource>> brokenResourcesGetter = new FutureTask<List<CmsPublishResource>>(
            new Callable<List<CmsPublishResource>>() {

>>>>>>> c4e95c33
                public List<CmsPublishResource> call() throws Exception {

                    return publish.getBrokenResources(resources);
                }
            });

        Thread brokenResourcesThread = new Thread(brokenResourcesGetter);
        brokenResourcesThread.start();
        try {
            List<CmsPublishResource> brokenResources = brokenResourcesGetter.get(10, TimeUnit.SECONDS);
            if (brokenResources.size() == 0) {
                publish.publishResources(resources);
                CmsWorkflowResponse response = new CmsWorkflowResponse(
                    true,
                    "",
                    new ArrayList<CmsPublishResource>(),
                    new ArrayList<CmsWorkflowAction>(),
                    null);
                return response;
            } else {
                String brokenResourcesLabel = getLabel(userCms, Messages.GUI_BROKEN_LINKS_0);
                boolean canForcePublish = OpenCms.getWorkplaceManager().getDefaultUserSettings().isAllowBrokenRelations()
                    || OpenCms.getRoleManager().hasRole(userCms, CmsRole.VFS_MANAGER);
                List<CmsWorkflowAction> actions = new ArrayList<CmsWorkflowAction>();
                if (canForcePublish) {
                    String forceLabel = getLabel(userCms, Messages.GUI_WORKFLOW_ACTION_FORCE_PUBLISH_0);
                    actions.add(new CmsWorkflowAction(ACTION_FORCE_PUBLISH, forceLabel, true, true));
                }
                CmsWorkflowResponse response = new CmsWorkflowResponse(
                    false,
                    brokenResourcesLabel,
                    brokenResources,
                    actions,
                    null);
                return response;
            }
        } catch (TimeoutException e) {
            // Things are taking too long, do them in a different thread and just return "OK" to the client
            Thread thread = new Thread() {

                @SuppressWarnings("synthetic-access")
                @Override
                public void run() {

                    LOG.info("Checking broken relations is taking too long, using a different thread for checking and publishing now.");
                    try {
<<<<<<< HEAD
                        // Make sure the computation is finished by calling get() without a timeout parameter
                        // We don't need the actual result of the get(), though; we just get the set of resource paths from the validator object
=======
                        // Make sure the computation is finished by calling get() without a timeout parameter 
                        // We don't need the actual result of the get(), though; we just get the set of resource paths from the validator object  
>>>>>>> c4e95c33
                        brokenResourcesGetter.get();
                        List<CmsResource> resourcesToPublish = new ArrayList<CmsResource>(resources);
                        Iterator<CmsResource> resIter = resourcesToPublish.iterator();
                        while (resIter.hasNext()) {
                            CmsResource currentRes = resIter.next();
                            if (publish.getRelationValidator().keySet().contains(currentRes.getRootPath())) {
                                resIter.remove();
                                LOG.info("Excluding resource from publish list because relations would be broken: "
                                    + currentRes.getRootPath());
                            }
                        }
                        publish.publishResources(resourcesToPublish);
                    } catch (Exception ex) {
                        LOG.error(ex.getLocalizedMessage(), ex);
                    }
                }
            };
            thread.start();
            CmsWorkflowResponse response = new CmsWorkflowResponse(
                true,
                "",
                new ArrayList<CmsPublishResource>(),
                new ArrayList<CmsWorkflowAction>(),
                null);
            return response;
        } catch (InterruptedException e) {
<<<<<<< HEAD
            // shouldn't happen; log exception
            LOG.error(e.getLocalizedMessage());
            return null;
        } catch (ExecutionException e) {
            // shouldn't happen; log exception
=======
            // shouldn't happen; log exception 
            LOG.error(e.getLocalizedMessage());
            return null;
        } catch (ExecutionException e) {
            // shouldn't happen; log exception 
>>>>>>> c4e95c33
            LOG.error(e.getLocalizedMessage());
            return null;
        }
    }
}
<|MERGE_RESOLUTION|>--- conflicted
+++ resolved
@@ -1,497 +1,456 @@
-/*
- * This library is part of OpenCms -
- * the Open Source Content Management System
- *
- * Copyright (C) Alkacon Software (http://www.alkacon.com)
- *
- * This library is free software; you can redistribute it and/or
- * modify it under the terms of the GNU Lesser General Public
- * License as published by the Free Software Foundation; either
- * version 2.1 of the License, or (at your option) any later version.
- *
- * This library is distributed in the hope that it will be useful,
- * but WITHOUT ANY WARRANTY; without even the implied warranty of
- * MERCHANTABILITY or FITNESS FOR A PARTICULAR PURPOSE. See the GNU
- * Lesser General Public License for more details.
- *
- * For further information about Alkacon Software, please see the
- * company website: http://www.alkacon.com
- *
- * For further information about OpenCms, please see the
- * project website: http://www.opencms.org
- *
- * You should have received a copy of the GNU Lesser General Public
- * License along with this library; if not, write to the Free Software
- * Foundation, Inc., 59 Temple Place, Suite 330, Boston, MA  02111-1307  USA
- */
-
-package org.opencms.workflow;
-
-import org.opencms.ade.publish.CmsCurrentPageProject;
-import org.opencms.ade.publish.CmsDirectPublishProject;
-import org.opencms.ade.publish.CmsMyChangesProject;
-import org.opencms.ade.publish.CmsPublish;
-import org.opencms.ade.publish.CmsRealProjectVirtualWrapper;
-import org.opencms.ade.publish.I_CmsVirtualProject;
-import org.opencms.ade.publish.shared.CmsProjectBean;
-import org.opencms.ade.publish.shared.CmsPublishListToken;
-import org.opencms.ade.publish.shared.CmsPublishOptions;
-import org.opencms.ade.publish.shared.CmsPublishResource;
-import org.opencms.ade.publish.shared.CmsWorkflow;
-import org.opencms.ade.publish.shared.CmsWorkflowAction;
-import org.opencms.ade.publish.shared.CmsWorkflowResponse;
-import org.opencms.file.CmsObject;
-import org.opencms.file.CmsProject;
-import org.opencms.file.CmsResource;
-import org.opencms.i18n.CmsMessages;
-import org.opencms.main.CmsException;
-import org.opencms.main.CmsLog;
-import org.opencms.main.OpenCms;
-import org.opencms.security.CmsOrganizationalUnit;
-import org.opencms.security.CmsRole;
-import org.opencms.util.CmsUUID;
-
-import java.util.ArrayList;
-import java.util.Collections;
-import java.util.Iterator;
-import java.util.LinkedHashMap;
-import java.util.List;
-import java.util.Map;
-import java.util.concurrent.Callable;
-import java.util.concurrent.ExecutionException;
-import java.util.concurrent.FutureTask;
-import java.util.concurrent.TimeUnit;
-import java.util.concurrent.TimeoutException;
-
-import org.apache.commons.logging.Log;
-
-import com.google.common.collect.Maps;
-
-/**
- * The default implementation of the workflow manager interface, which offers only publish functionality.<p>
- */
-public class CmsDefaultWorkflowManager extends A_CmsWorkflowManager {
-
-    /** The forced publish workflow action. */
-    public static final String ACTION_FORCE_PUBLISH = "forcepublish";
-
-    /** The publish workflow action. */
-    public static final String ACTION_PUBLISH = "publish";
-
-    /** Default value for the maximum number of resources in the initial publish list. */
-    public static int DEFAULT_RESOURCE_LIMIT = 1000;
-
-    /** The parameter name for the resource limit. */
-    public static final String PARAM_RESOURCE_LIMIT = "resourceLimit";
-
-    /** The name for the publish action. */
-    public static final String WORKFLOW_PUBLISH = "WORKFLOW_PUBLISH";
-
-    /** The log instance for this class. */
-    private static final Log LOG = CmsLog.getLog(CmsDefaultWorkflowManager.class);
-
-    /** The map of registered virtual  projects. */
-    protected Map<CmsUUID, I_CmsVirtualProject> m_virtualProjects = Maps.newHashMap();
-
-    /** The number of resources in the initial publish list above which the resources are not being displayed to the user. */
-    private int m_resourceLimit = DEFAULT_RESOURCE_LIMIT;
-
-<<<<<<< HEAD
-    /**
-=======
-    /** 
->>>>>>> c4e95c33
-     * Constructor.<p>
-     */
-    public CmsDefaultWorkflowManager() {
-
-        m_virtualProjects.put(CmsCurrentPageProject.ID, new CmsCurrentPageProject());
-        m_virtualProjects.put(CmsMyChangesProject.ID, new CmsMyChangesProject());
-        m_virtualProjects.put(CmsDirectPublishProject.ID, new CmsDirectPublishProject());
-    }
-
-    /**
-     * Creates a project bean from a real project.<p>
-     *
-     * @param cms the CMS context
-     * @param project the project
-     *
-     * @return the bean containing the project information
-     */
-    public static CmsProjectBean createProjectBeanFromProject(CmsObject cms, CmsProject project) {
-
-        CmsProjectBean manProj = new CmsProjectBean(
-            project.getUuid(),
-            project.getType().getMode(),
-            org.opencms.ade.publish.Messages.get().getBundle(OpenCms.getWorkplaceManager().getWorkplaceLocale(cms)).key(
-                org.opencms.ade.publish.Messages.GUI_NORMAL_PROJECT_1,
-                getOuAwareName(cms, project.getName())),
-            project.getDescription());
-        return manProj;
-    }
-
-    /**
-     * Returns the simple name if the ou is the same as the current user's ou.<p>
-     *
-     * @param cms the CMS context
-     * @param name the fully qualified name to check
-     *
-     * @return the simple name if the ou is the same as the current user's ou
-     */
-    protected static String getOuAwareName(CmsObject cms, String name) {
-
-        String ou = CmsOrganizationalUnit.getParentFqn(name);
-        if (ou.equals(cms.getRequestContext().getCurrentUser().getOuFqn())) {
-            return CmsOrganizationalUnit.getSimpleName(name);
-        }
-        return CmsOrganizationalUnit.SEPARATOR + name;
-    }
-
-    /**
-     * @see org.opencms.workflow.I_CmsWorkflowManager#createFormatter(org.opencms.file.CmsObject, org.opencms.ade.publish.shared.CmsWorkflow, org.opencms.ade.publish.shared.CmsPublishOptions)
-     */
-    public I_CmsPublishResourceFormatter createFormatter(CmsObject cms, CmsWorkflow workflow, CmsPublishOptions options) {
-
-        CmsDefaultPublishResourceFormatter formatter = new CmsDefaultPublishResourceFormatter(cms);
-        return formatter;
-    }
-
-    /**
-     * @see org.opencms.workflow.I_CmsWorkflowManager#executeAction(org.opencms.file.CmsObject, org.opencms.ade.publish.shared.CmsWorkflowAction, org.opencms.ade.publish.shared.CmsPublishListToken)
-     */
-    public CmsWorkflowResponse executeAction(CmsObject cms, CmsWorkflowAction action, CmsPublishListToken token)
-    throws CmsException {
-
-        if (action.getAction().equals(CmsWorkflowAction.ACTION_CANCEL)) {
-<<<<<<< HEAD
-            // Don't need to get the resource list for canceling
-            return new CmsWorkflowResponse(true, action.getAction(), null, null, null);
-        }
-        List<CmsResource> resources = getWorkflowResources(cms, token.getWorkflow(), token.getOptions(), false).getWorkflowResources();
-=======
-            // Don't need to get the resource list for canceling 
-            return new CmsWorkflowResponse(true, action.getAction(), null, null, null);
-        }
-        List<CmsResource> resources = getWorkflowResources(cms, token.getWorkflow(), token.getOptions());
->>>>>>> c4e95c33
-        return executeAction(cms, action, token.getOptions(), resources);
-    }
-
-    /**
-     * @see org.opencms.workflow.I_CmsWorkflowManager#executeAction(org.opencms.file.CmsObject, org.opencms.ade.publish.shared.CmsWorkflowAction, org.opencms.ade.publish.shared.CmsPublishOptions, java.util.List)
-     */
-    @Override
-    public CmsWorkflowResponse executeAction(
-        CmsObject userCms,
-        CmsWorkflowAction action,
-        CmsPublishOptions options,
-        List<CmsResource> resources) throws CmsException {
-
-        String actionKey = action.getAction();
-        if (CmsWorkflowAction.ACTION_CANCEL.equals(actionKey)) {
-            return new CmsWorkflowResponse(true, actionKey, null, null, null);
-        } else if (ACTION_PUBLISH.equals(actionKey)) {
-            return actionPublish(userCms, options, resources);
-        } else if (ACTION_FORCE_PUBLISH.equals(actionKey)) {
-            return actionForcePublish(userCms, options, resources);
-        }
-        throw new CmsInvalidActionException(actionKey);
-    }
-
-    /**
-     * Gets the localized label for a given CMS context and key.<p>
-     *
-     * @param cms the CMS context
-     * @param key the localization key
-     *
-     * @return the localized label
-     */
-    public String getLabel(CmsObject cms, String key) {
-
-        CmsMessages messages = Messages.get().getBundle(getLocale(cms));
-        return messages.key(key);
-    }
-
-    /**
-     * @see org.opencms.workflow.I_CmsWorkflowManager#getManageableProjects(org.opencms.file.CmsObject, java.util.Map)
-     */
-    public List<CmsProjectBean> getManageableProjects(CmsObject cms, Map<String, String> params) {
-
-        List<CmsProjectBean> manProjs = new ArrayList<CmsProjectBean>();
-
-        List<CmsProject> projects;
-        try {
-            projects = OpenCms.getOrgUnitManager().getAllManageableProjects(cms, "", true);
-        } catch (CmsException e) {
-            // should never happen
-            LOG.error(e.getLocalizedMessage(), e);
-            return manProjs;
-        }
-
-        for (CmsProject project : projects) {
-            CmsProjectBean manProj = createProjectBeanFromProject(cms, project);
-            manProjs.add(manProj);
-        }
-
-        for (I_CmsVirtualProject handler : m_virtualProjects.values()) {
-            CmsProjectBean projectBean = handler.getProjectBean(cms, params);
-            if (projectBean != null) {
-                manProjs.add(projectBean);
-            }
-        }
-
-        return manProjs;
-    }
-
-    /**
-     * @see org.opencms.workflow.I_CmsWorkflowManager#getPublishListToken(org.opencms.file.CmsObject, org.opencms.ade.publish.shared.CmsWorkflow, org.opencms.ade.publish.shared.CmsPublishOptions)
-     */
-    public CmsPublishListToken getPublishListToken(CmsObject cms, CmsWorkflow workflow, CmsPublishOptions options) {
-
-        return new CmsPublishListToken(workflow, options);
-    }
-
-    /**
-     * @see org.opencms.workflow.I_CmsWorkflowManager#getRealOrVirtualProject(org.opencms.util.CmsUUID)
-     */
-    public I_CmsVirtualProject getRealOrVirtualProject(CmsUUID projectId) {
-
-        I_CmsVirtualProject project = m_virtualProjects.get(projectId);
-        if (project == null) {
-            project = new CmsRealProjectVirtualWrapper(projectId);
-        }
-        return project;
-    }
-
-    /**
-     * @see org.opencms.workflow.I_CmsWorkflowManager#getResourceLimit()
-     */
-    public int getResourceLimit() {
-
-        return m_resourceLimit;
-    }
-
-    /**
-<<<<<<< HEAD
-     * @see org.opencms.workflow.I_CmsWorkflowManager#getWorkflowForWorkflowProject(org.opencms.util.CmsUUID)
-=======
-     * @see org.opencms.workflow.I_CmsWorkflowManager#getWorkflowResources(org.opencms.file.CmsObject, org.opencms.ade.publish.shared.CmsWorkflow, org.opencms.ade.publish.shared.CmsPublishOptions)
->>>>>>> c4e95c33
-     */
-    public String getWorkflowForWorkflowProject(CmsUUID projectId) {
-
-        return WORKFLOW_PUBLISH;
-    }
-
-    /**
-     * @see org.opencms.workflow.I_CmsWorkflowManager#getWorkflowResources(org.opencms.file.CmsObject, org.opencms.ade.publish.shared.CmsWorkflow, org.opencms.ade.publish.shared.CmsPublishOptions, boolean)
-     */
-    @Override
-    public CmsWorkflowResources getWorkflowResources(
-        CmsObject cms,
-        CmsWorkflow workflow,
-        CmsPublishOptions options,
-        boolean canOverride) {
-
-        try {
-            List<CmsResource> rawResourceList = new ArrayList<CmsResource>();
-            I_CmsVirtualProject projectHandler = null;
-            projectHandler = getRealOrVirtualProject(options.getProjectId());
-            if (projectHandler != null) {
-                rawResourceList = projectHandler.getResources(cms, options.getParameters(), workflow.getId());
-                return new CmsWorkflowResources(rawResourceList);
-            }
-            return new CmsWorkflowResources(rawResourceList);
-        } catch (Exception e) {
-            LOG.error(e.getLocalizedMessage(), e);
-            return new CmsWorkflowResources(Collections.<CmsResource> emptyList());
-        }
-    }
-
-    /**
-     * @see org.opencms.workflow.I_CmsWorkflowManager#getWorkflows(org.opencms.file.CmsObject)
-     */
-    public Map<String, CmsWorkflow> getWorkflows(CmsObject cms) {
-
-        Map<String, CmsWorkflow> result = new LinkedHashMap<String, CmsWorkflow>();
-        List<CmsWorkflowAction> actions = new ArrayList<CmsWorkflowAction>();
-        String publishLabel = getLabel(cms, Messages.GUI_WORKFLOW_ACTION_PUBLISH_0);
-        CmsWorkflowAction publishAction = new CmsWorkflowAction(ACTION_PUBLISH, publishLabel, true, true);
-        actions.add(publishAction);
-        String workflowLabel = getLabel(cms, Messages.GUI_WORKFLOW_PUBLISH_0);
-        CmsWorkflow publishWorkflow = new CmsWorkflow(WORKFLOW_PUBLISH, workflowLabel, actions);
-        result.put(WORKFLOW_PUBLISH, publishWorkflow);
-        return result;
-    }
-
-    /**
-     * @see org.opencms.workflow.A_CmsWorkflowManager#initialize(org.opencms.file.CmsObject)
-     */
-    @Override
-    public void initialize(CmsObject adminCms) {
-
-        super.initialize(adminCms);
-        String resourceLimitStr = getParameter(PARAM_RESOURCE_LIMIT, "invalid").trim();
-        try {
-            m_resourceLimit = Integer.parseInt(resourceLimitStr);
-        } catch (NumberFormatException e) {
-<<<<<<< HEAD
-            // ignore, resource limit will remain at the default setting
-=======
-            // ignore, resource limit will remain at the default setting  
->>>>>>> c4e95c33
-        }
-    }
-
-    /**
-     * The implementation of the "forcepublish" workflow action.<p>
-     *
-     * @param userCms the user CMS context
-     * @param resources the resources which the action should process
-     * @param options the publish options to use
-     * @return the workflow response
-     *
-     * @throws CmsException if something goes wrong
-     */
-    protected CmsWorkflowResponse actionForcePublish(
-        CmsObject userCms,
-        CmsPublishOptions options,
-        List<CmsResource> resources) throws CmsException {
-
-        CmsPublish publish = new CmsPublish(userCms, options.getParameters());
-        publish.publishResources(resources);
-        CmsWorkflowResponse response = new CmsWorkflowResponse(
-            true,
-            "",
-            new ArrayList<CmsPublishResource>(),
-            new ArrayList<CmsWorkflowAction>(),
-            null);
-        return response;
-    }
-
-    /**
-     * The implementation of the "publish" workflow action.<p>
-     *
-     * @param userCms the user CMS context
-     * @param options the publish options
-     * @param resources the resources which the action should process
-     *
-     * @return the workflow response
-     * @throws CmsException if something goes wrong
-     */
-    protected CmsWorkflowResponse actionPublish(
-        CmsObject userCms,
-        CmsPublishOptions options,
-        final List<CmsResource> resources) throws CmsException {
-
-        final CmsPublish publish = new CmsPublish(userCms, options);
-<<<<<<< HEAD
-
-        // use FutureTask to get the broken links, because we can then use a different thread if it takes too long
-        final FutureTask<List<CmsPublishResource>> brokenResourcesGetter = new FutureTask<List<CmsPublishResource>>(
-            new Callable<List<CmsPublishResource>>() {
-
-=======
-
-        // use FutureTask to get the broken links, because we can then use a different thread if it takes too long 
-        final FutureTask<List<CmsPublishResource>> brokenResourcesGetter = new FutureTask<List<CmsPublishResource>>(
-            new Callable<List<CmsPublishResource>>() {
-
->>>>>>> c4e95c33
-                public List<CmsPublishResource> call() throws Exception {
-
-                    return publish.getBrokenResources(resources);
-                }
-            });
-
-        Thread brokenResourcesThread = new Thread(brokenResourcesGetter);
-        brokenResourcesThread.start();
-        try {
-            List<CmsPublishResource> brokenResources = brokenResourcesGetter.get(10, TimeUnit.SECONDS);
-            if (brokenResources.size() == 0) {
-                publish.publishResources(resources);
-                CmsWorkflowResponse response = new CmsWorkflowResponse(
-                    true,
-                    "",
-                    new ArrayList<CmsPublishResource>(),
-                    new ArrayList<CmsWorkflowAction>(),
-                    null);
-                return response;
-            } else {
-                String brokenResourcesLabel = getLabel(userCms, Messages.GUI_BROKEN_LINKS_0);
-                boolean canForcePublish = OpenCms.getWorkplaceManager().getDefaultUserSettings().isAllowBrokenRelations()
-                    || OpenCms.getRoleManager().hasRole(userCms, CmsRole.VFS_MANAGER);
-                List<CmsWorkflowAction> actions = new ArrayList<CmsWorkflowAction>();
-                if (canForcePublish) {
-                    String forceLabel = getLabel(userCms, Messages.GUI_WORKFLOW_ACTION_FORCE_PUBLISH_0);
-                    actions.add(new CmsWorkflowAction(ACTION_FORCE_PUBLISH, forceLabel, true, true));
-                }
-                CmsWorkflowResponse response = new CmsWorkflowResponse(
-                    false,
-                    brokenResourcesLabel,
-                    brokenResources,
-                    actions,
-                    null);
-                return response;
-            }
-        } catch (TimeoutException e) {
-            // Things are taking too long, do them in a different thread and just return "OK" to the client
-            Thread thread = new Thread() {
-
-                @SuppressWarnings("synthetic-access")
-                @Override
-                public void run() {
-
-                    LOG.info("Checking broken relations is taking too long, using a different thread for checking and publishing now.");
-                    try {
-<<<<<<< HEAD
-                        // Make sure the computation is finished by calling get() without a timeout parameter
-                        // We don't need the actual result of the get(), though; we just get the set of resource paths from the validator object
-=======
-                        // Make sure the computation is finished by calling get() without a timeout parameter 
-                        // We don't need the actual result of the get(), though; we just get the set of resource paths from the validator object  
->>>>>>> c4e95c33
-                        brokenResourcesGetter.get();
-                        List<CmsResource> resourcesToPublish = new ArrayList<CmsResource>(resources);
-                        Iterator<CmsResource> resIter = resourcesToPublish.iterator();
-                        while (resIter.hasNext()) {
-                            CmsResource currentRes = resIter.next();
-                            if (publish.getRelationValidator().keySet().contains(currentRes.getRootPath())) {
-                                resIter.remove();
-                                LOG.info("Excluding resource from publish list because relations would be broken: "
-                                    + currentRes.getRootPath());
-                            }
-                        }
-                        publish.publishResources(resourcesToPublish);
-                    } catch (Exception ex) {
-                        LOG.error(ex.getLocalizedMessage(), ex);
-                    }
-                }
-            };
-            thread.start();
-            CmsWorkflowResponse response = new CmsWorkflowResponse(
-                true,
-                "",
-                new ArrayList<CmsPublishResource>(),
-                new ArrayList<CmsWorkflowAction>(),
-                null);
-            return response;
-        } catch (InterruptedException e) {
-<<<<<<< HEAD
-            // shouldn't happen; log exception
-            LOG.error(e.getLocalizedMessage());
-            return null;
-        } catch (ExecutionException e) {
-            // shouldn't happen; log exception
-=======
-            // shouldn't happen; log exception 
-            LOG.error(e.getLocalizedMessage());
-            return null;
-        } catch (ExecutionException e) {
-            // shouldn't happen; log exception 
->>>>>>> c4e95c33
-            LOG.error(e.getLocalizedMessage());
-            return null;
-        }
-    }
-}
+/*
+ * This library is part of OpenCms -
+ * the Open Source Content Management System
+ *
+ * Copyright (C) Alkacon Software (http://www.alkacon.com)
+ *
+ * This library is free software; you can redistribute it and/or
+ * modify it under the terms of the GNU Lesser General Public
+ * License as published by the Free Software Foundation; either
+ * version 2.1 of the License, or (at your option) any later version.
+ *
+ * This library is distributed in the hope that it will be useful,
+ * but WITHOUT ANY WARRANTY; without even the implied warranty of
+ * MERCHANTABILITY or FITNESS FOR A PARTICULAR PURPOSE. See the GNU
+ * Lesser General Public License for more details.
+ *
+ * For further information about Alkacon Software, please see the
+ * company website: http://www.alkacon.com
+ *
+ * For further information about OpenCms, please see the
+ * project website: http://www.opencms.org
+ *
+ * You should have received a copy of the GNU Lesser General Public
+ * License along with this library; if not, write to the Free Software
+ * Foundation, Inc., 59 Temple Place, Suite 330, Boston, MA  02111-1307  USA
+ */
+
+package org.opencms.workflow;
+
+import org.opencms.ade.publish.CmsCurrentPageProject;
+import org.opencms.ade.publish.CmsDirectPublishProject;
+import org.opencms.ade.publish.CmsMyChangesProject;
+import org.opencms.ade.publish.CmsPublish;
+import org.opencms.ade.publish.CmsRealProjectVirtualWrapper;
+import org.opencms.ade.publish.I_CmsVirtualProject;
+import org.opencms.ade.publish.shared.CmsProjectBean;
+import org.opencms.ade.publish.shared.CmsPublishListToken;
+import org.opencms.ade.publish.shared.CmsPublishOptions;
+import org.opencms.ade.publish.shared.CmsPublishResource;
+import org.opencms.ade.publish.shared.CmsWorkflow;
+import org.opencms.ade.publish.shared.CmsWorkflowAction;
+import org.opencms.ade.publish.shared.CmsWorkflowResponse;
+import org.opencms.file.CmsObject;
+import org.opencms.file.CmsProject;
+import org.opencms.file.CmsResource;
+import org.opencms.i18n.CmsMessages;
+import org.opencms.main.CmsException;
+import org.opencms.main.CmsLog;
+import org.opencms.main.OpenCms;
+import org.opencms.security.CmsOrganizationalUnit;
+import org.opencms.security.CmsRole;
+import org.opencms.util.CmsUUID;
+
+import java.util.ArrayList;
+import java.util.Collections;
+import java.util.Iterator;
+import java.util.LinkedHashMap;
+import java.util.List;
+import java.util.Map;
+import java.util.concurrent.Callable;
+import java.util.concurrent.ExecutionException;
+import java.util.concurrent.FutureTask;
+import java.util.concurrent.TimeUnit;
+import java.util.concurrent.TimeoutException;
+
+import org.apache.commons.logging.Log;
+
+import com.google.common.collect.Maps;
+
+/**
+ * The default implementation of the workflow manager interface, which offers only publish functionality.<p>
+ */
+public class CmsDefaultWorkflowManager extends A_CmsWorkflowManager {
+
+    /** The forced publish workflow action. */
+    public static final String ACTION_FORCE_PUBLISH = "forcepublish";
+
+    /** The publish workflow action. */
+    public static final String ACTION_PUBLISH = "publish";
+
+    /** Default value for the maximum number of resources in the initial publish list. */
+    public static int DEFAULT_RESOURCE_LIMIT = 1000;
+
+    /** The parameter name for the resource limit. */
+    public static final String PARAM_RESOURCE_LIMIT = "resourceLimit";
+
+    /** The name for the publish action. */
+    public static final String WORKFLOW_PUBLISH = "WORKFLOW_PUBLISH";
+
+    /** The log instance for this class. */
+    private static final Log LOG = CmsLog.getLog(CmsDefaultWorkflowManager.class);
+
+    /** The map of registered virtual  projects. */
+    protected Map<CmsUUID, I_CmsVirtualProject> m_virtualProjects = Maps.newHashMap();
+
+    /** The number of resources in the initial publish list above which the resources are not being displayed to the user. */
+    private int m_resourceLimit = DEFAULT_RESOURCE_LIMIT;
+
+    /**
+     * Constructor.<p>
+     */
+    public CmsDefaultWorkflowManager() {
+
+        m_virtualProjects.put(CmsCurrentPageProject.ID, new CmsCurrentPageProject());
+        m_virtualProjects.put(CmsMyChangesProject.ID, new CmsMyChangesProject());
+        m_virtualProjects.put(CmsDirectPublishProject.ID, new CmsDirectPublishProject());
+    }
+
+    /**
+     * Creates a project bean from a real project.<p>
+     *
+     * @param cms the CMS context
+     * @param project the project
+     *
+     * @return the bean containing the project information
+     */
+    public static CmsProjectBean createProjectBeanFromProject(CmsObject cms, CmsProject project) {
+
+        CmsProjectBean manProj = new CmsProjectBean(
+            project.getUuid(),
+            project.getType().getMode(),
+            org.opencms.ade.publish.Messages.get().getBundle(OpenCms.getWorkplaceManager().getWorkplaceLocale(cms)).key(
+                org.opencms.ade.publish.Messages.GUI_NORMAL_PROJECT_1,
+                getOuAwareName(cms, project.getName())),
+            project.getDescription());
+        return manProj;
+    }
+
+    /**
+     * Returns the simple name if the ou is the same as the current user's ou.<p>
+     *
+     * @param cms the CMS context
+     * @param name the fully qualified name to check
+     *
+     * @return the simple name if the ou is the same as the current user's ou
+     */
+    protected static String getOuAwareName(CmsObject cms, String name) {
+
+        String ou = CmsOrganizationalUnit.getParentFqn(name);
+        if (ou.equals(cms.getRequestContext().getCurrentUser().getOuFqn())) {
+            return CmsOrganizationalUnit.getSimpleName(name);
+        }
+        return CmsOrganizationalUnit.SEPARATOR + name;
+    }
+
+    /**
+     * @see org.opencms.workflow.I_CmsWorkflowManager#createFormatter(org.opencms.file.CmsObject, org.opencms.ade.publish.shared.CmsWorkflow, org.opencms.ade.publish.shared.CmsPublishOptions)
+     */
+    public I_CmsPublishResourceFormatter createFormatter(CmsObject cms, CmsWorkflow workflow, CmsPublishOptions options) {
+
+        CmsDefaultPublishResourceFormatter formatter = new CmsDefaultPublishResourceFormatter(cms);
+        return formatter;
+    }
+
+    /**
+     * @see org.opencms.workflow.I_CmsWorkflowManager#executeAction(org.opencms.file.CmsObject, org.opencms.ade.publish.shared.CmsWorkflowAction, org.opencms.ade.publish.shared.CmsPublishListToken)
+     */
+    public CmsWorkflowResponse executeAction(CmsObject cms, CmsWorkflowAction action, CmsPublishListToken token)
+    throws CmsException {
+
+        if (action.getAction().equals(CmsWorkflowAction.ACTION_CANCEL)) {
+            // Don't need to get the resource list for canceling
+            return new CmsWorkflowResponse(true, action.getAction(), null, null, null);
+        }
+        List<CmsResource> resources = getWorkflowResources(cms, token.getWorkflow(), token.getOptions(), false).getWorkflowResources();
+        return executeAction(cms, action, token.getOptions(), resources);
+    }
+
+    /**
+     * @see org.opencms.workflow.I_CmsWorkflowManager#executeAction(org.opencms.file.CmsObject, org.opencms.ade.publish.shared.CmsWorkflowAction, org.opencms.ade.publish.shared.CmsPublishOptions, java.util.List)
+     */
+    @Override
+    public CmsWorkflowResponse executeAction(
+        CmsObject userCms,
+        CmsWorkflowAction action,
+        CmsPublishOptions options,
+        List<CmsResource> resources) throws CmsException {
+
+        String actionKey = action.getAction();
+        if (CmsWorkflowAction.ACTION_CANCEL.equals(actionKey)) {
+            return new CmsWorkflowResponse(true, actionKey, null, null, null);
+        } else if (ACTION_PUBLISH.equals(actionKey)) {
+            return actionPublish(userCms, options, resources);
+        } else if (ACTION_FORCE_PUBLISH.equals(actionKey)) {
+            return actionForcePublish(userCms, options, resources);
+        }
+        throw new CmsInvalidActionException(actionKey);
+    }
+
+    /**
+     * Gets the localized label for a given CMS context and key.<p>
+     *
+     * @param cms the CMS context
+     * @param key the localization key
+     *
+     * @return the localized label
+     */
+    public String getLabel(CmsObject cms, String key) {
+
+        CmsMessages messages = Messages.get().getBundle(getLocale(cms));
+        return messages.key(key);
+    }
+
+    /**
+     * @see org.opencms.workflow.I_CmsWorkflowManager#getManageableProjects(org.opencms.file.CmsObject, java.util.Map)
+     */
+    public List<CmsProjectBean> getManageableProjects(CmsObject cms, Map<String, String> params) {
+
+        List<CmsProjectBean> manProjs = new ArrayList<CmsProjectBean>();
+
+        List<CmsProject> projects;
+        try {
+            projects = OpenCms.getOrgUnitManager().getAllManageableProjects(cms, "", true);
+        } catch (CmsException e) {
+            // should never happen
+            LOG.error(e.getLocalizedMessage(), e);
+            return manProjs;
+        }
+
+        for (CmsProject project : projects) {
+            CmsProjectBean manProj = createProjectBeanFromProject(cms, project);
+            manProjs.add(manProj);
+        }
+
+        for (I_CmsVirtualProject handler : m_virtualProjects.values()) {
+            CmsProjectBean projectBean = handler.getProjectBean(cms, params);
+            if (projectBean != null) {
+                manProjs.add(projectBean);
+            }
+        }
+
+        return manProjs;
+    }
+
+    /**
+     * @see org.opencms.workflow.I_CmsWorkflowManager#getPublishListToken(org.opencms.file.CmsObject, org.opencms.ade.publish.shared.CmsWorkflow, org.opencms.ade.publish.shared.CmsPublishOptions)
+     */
+    public CmsPublishListToken getPublishListToken(CmsObject cms, CmsWorkflow workflow, CmsPublishOptions options) {
+
+        return new CmsPublishListToken(workflow, options);
+    }
+
+    /**
+     * @see org.opencms.workflow.I_CmsWorkflowManager#getRealOrVirtualProject(org.opencms.util.CmsUUID)
+     */
+    public I_CmsVirtualProject getRealOrVirtualProject(CmsUUID projectId) {
+
+        I_CmsVirtualProject project = m_virtualProjects.get(projectId);
+        if (project == null) {
+            project = new CmsRealProjectVirtualWrapper(projectId);
+        }
+        return project;
+    }
+
+    /**
+     * @see org.opencms.workflow.I_CmsWorkflowManager#getResourceLimit()
+     */
+    public int getResourceLimit() {
+
+        return m_resourceLimit;
+    }
+
+    /**
+     * @see org.opencms.workflow.I_CmsWorkflowManager#getWorkflowForWorkflowProject(org.opencms.util.CmsUUID)
+     */
+    public String getWorkflowForWorkflowProject(CmsUUID projectId) {
+
+        return WORKFLOW_PUBLISH;
+    }
+
+    /**
+     * @see org.opencms.workflow.I_CmsWorkflowManager#getWorkflowResources(org.opencms.file.CmsObject, org.opencms.ade.publish.shared.CmsWorkflow, org.opencms.ade.publish.shared.CmsPublishOptions, boolean)
+     */
+    @Override
+    public CmsWorkflowResources getWorkflowResources(
+        CmsObject cms,
+        CmsWorkflow workflow,
+        CmsPublishOptions options,
+        boolean canOverride) {
+
+        try {
+            List<CmsResource> rawResourceList = new ArrayList<CmsResource>();
+            I_CmsVirtualProject projectHandler = null;
+            projectHandler = getRealOrVirtualProject(options.getProjectId());
+            if (projectHandler != null) {
+                rawResourceList = projectHandler.getResources(cms, options.getParameters(), workflow.getId());
+                return new CmsWorkflowResources(rawResourceList);
+            }
+            return new CmsWorkflowResources(rawResourceList);
+        } catch (Exception e) {
+            LOG.error(e.getLocalizedMessage(), e);
+            return new CmsWorkflowResources(Collections.<CmsResource> emptyList());
+        }
+    }
+
+    /**
+     * @see org.opencms.workflow.I_CmsWorkflowManager#getWorkflows(org.opencms.file.CmsObject)
+     */
+    public Map<String, CmsWorkflow> getWorkflows(CmsObject cms) {
+
+        Map<String, CmsWorkflow> result = new LinkedHashMap<String, CmsWorkflow>();
+        List<CmsWorkflowAction> actions = new ArrayList<CmsWorkflowAction>();
+        String publishLabel = getLabel(cms, Messages.GUI_WORKFLOW_ACTION_PUBLISH_0);
+        CmsWorkflowAction publishAction = new CmsWorkflowAction(ACTION_PUBLISH, publishLabel, true, true);
+        actions.add(publishAction);
+        String workflowLabel = getLabel(cms, Messages.GUI_WORKFLOW_PUBLISH_0);
+        CmsWorkflow publishWorkflow = new CmsWorkflow(WORKFLOW_PUBLISH, workflowLabel, actions);
+        result.put(WORKFLOW_PUBLISH, publishWorkflow);
+        return result;
+    }
+
+    /**
+     * @see org.opencms.workflow.A_CmsWorkflowManager#initialize(org.opencms.file.CmsObject)
+     */
+    @Override
+    public void initialize(CmsObject adminCms) {
+
+        super.initialize(adminCms);
+        String resourceLimitStr = getParameter(PARAM_RESOURCE_LIMIT, "invalid").trim();
+        try {
+            m_resourceLimit = Integer.parseInt(resourceLimitStr);
+        } catch (NumberFormatException e) {
+            // ignore, resource limit will remain at the default setting
+        }
+    }
+
+    /**
+     * The implementation of the "forcepublish" workflow action.<p>
+     *
+     * @param userCms the user CMS context
+     * @param resources the resources which the action should process
+     * @param options the publish options to use
+     * @return the workflow response
+     *
+     * @throws CmsException if something goes wrong
+     */
+    protected CmsWorkflowResponse actionForcePublish(
+        CmsObject userCms,
+        CmsPublishOptions options,
+        List<CmsResource> resources) throws CmsException {
+
+        CmsPublish publish = new CmsPublish(userCms, options.getParameters());
+        publish.publishResources(resources);
+        CmsWorkflowResponse response = new CmsWorkflowResponse(
+            true,
+            "",
+            new ArrayList<CmsPublishResource>(),
+            new ArrayList<CmsWorkflowAction>(),
+            null);
+        return response;
+    }
+
+    /**
+     * The implementation of the "publish" workflow action.<p>
+     *
+     * @param userCms the user CMS context
+     * @param options the publish options
+     * @param resources the resources which the action should process
+     *
+     * @return the workflow response
+     * @throws CmsException if something goes wrong
+     */
+    protected CmsWorkflowResponse actionPublish(
+        CmsObject userCms,
+        CmsPublishOptions options,
+        final List<CmsResource> resources) throws CmsException {
+
+        final CmsPublish publish = new CmsPublish(userCms, options);
+        // use FutureTask to get the broken links, because we can then use a different thread if it takes too long
+        final FutureTask<List<CmsPublishResource>> brokenResourcesGetter = new FutureTask<List<CmsPublishResource>>(
+            new Callable<List<CmsPublishResource>>() {
+
+                public List<CmsPublishResource> call() throws Exception {
+
+                    return publish.getBrokenResources(resources);
+                }
+            });
+
+        Thread brokenResourcesThread = new Thread(brokenResourcesGetter);
+        brokenResourcesThread.start();
+        try {
+            List<CmsPublishResource> brokenResources = brokenResourcesGetter.get(10, TimeUnit.SECONDS);
+            if (brokenResources.size() == 0) {
+                publish.publishResources(resources);
+                CmsWorkflowResponse response = new CmsWorkflowResponse(
+                    true,
+                    "",
+                    new ArrayList<CmsPublishResource>(),
+                    new ArrayList<CmsWorkflowAction>(),
+                    null);
+                return response;
+            } else {
+                String brokenResourcesLabel = getLabel(userCms, Messages.GUI_BROKEN_LINKS_0);
+                boolean canForcePublish = OpenCms.getWorkplaceManager().getDefaultUserSettings().isAllowBrokenRelations()
+                    || OpenCms.getRoleManager().hasRole(userCms, CmsRole.VFS_MANAGER);
+                List<CmsWorkflowAction> actions = new ArrayList<CmsWorkflowAction>();
+                if (canForcePublish) {
+                    String forceLabel = getLabel(userCms, Messages.GUI_WORKFLOW_ACTION_FORCE_PUBLISH_0);
+                    actions.add(new CmsWorkflowAction(ACTION_FORCE_PUBLISH, forceLabel, true, true));
+                }
+                CmsWorkflowResponse response = new CmsWorkflowResponse(
+                    false,
+                    brokenResourcesLabel,
+                    brokenResources,
+                    actions,
+                    null);
+                return response;
+            }
+        } catch (TimeoutException e) {
+            // Things are taking too long, do them in a different thread and just return "OK" to the client
+            Thread thread = new Thread() {
+
+                @SuppressWarnings("synthetic-access")
+                @Override
+                public void run() {
+
+                    LOG.info("Checking broken relations is taking too long, using a different thread for checking and publishing now.");
+                    try {
+                        // Make sure the computation is finished by calling get() without a timeout parameter
+                        // We don't need the actual result of the get(), though; we just get the set of resource paths from the validator object
+                        brokenResourcesGetter.get();
+                        List<CmsResource> resourcesToPublish = new ArrayList<CmsResource>(resources);
+                        Iterator<CmsResource> resIter = resourcesToPublish.iterator();
+                        while (resIter.hasNext()) {
+                            CmsResource currentRes = resIter.next();
+                            if (publish.getRelationValidator().keySet().contains(currentRes.getRootPath())) {
+                                resIter.remove();
+                                LOG.info("Excluding resource from publish list because relations would be broken: "
+                                    + currentRes.getRootPath());
+                            }
+                        }
+                        publish.publishResources(resourcesToPublish);
+                    } catch (Exception ex) {
+                        LOG.error(ex.getLocalizedMessage(), ex);
+                    }
+                }
+            };
+            thread.start();
+            CmsWorkflowResponse response = new CmsWorkflowResponse(
+                true,
+                "",
+                new ArrayList<CmsPublishResource>(),
+                new ArrayList<CmsWorkflowAction>(),
+                null);
+            return response;
+        } catch (InterruptedException e) {
+            // shouldn't happen; log exception
+            LOG.error(e.getLocalizedMessage());
+            return null;
+        } catch (ExecutionException e) {
+            // shouldn't happen; log exception
+            LOG.error(e.getLocalizedMessage());
+            return null;
+        }
+    }
+}