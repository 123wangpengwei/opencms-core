--- conflicted
+++ resolved
@@ -164,14 +164,10 @@
 GUI_BUILD_ID_MESSAGE_CONTENT_0=The script version seems to be out of date, which may lead to errors. Please clear your browser cache and then reload this page.  
 GUI_BUILD_ID_MESSAGE_TITLE_0=Script version error
 
-<<<<<<< HEAD
-
-=======
 GUI_PROPERTIES_0=Properties
 
 GUI_SELECTBOX_UNSELECTED_0					=unselected
 GUI_SELECTBOX_INHERIT_1						=inherit '{0}'
->>>>>>> 4d37fee1
 
 
 
