<?xml version="1.0" encoding="UTF-8"?>

<export>
  <info>
    <creator>Admin</creator>
    <opencms_version>9.0.0</opencms_version>
    <createdate>Mon, 09 Jul 2012 08:33:01 GMT</createdate>
    <infoproject>Offline</infoproject>
    <export_version>7</export_version>
  </info>
  <module>
    <name>org.opencms.ade.postupload</name>
    <nicename><![CDATA[OpenCms 9 post-upload dialog]]></nicename>
    <group>OpenCms ADE</group>
    <class/>
    <description><![CDATA[This module provides a dialog for editing the configured default properties of a file after uploading it.<br>
<<<<<<< HEAD
<i>(c) 2013 by Alkacon Software GmbH (http://www.alkacon.com).</i>]]></description>
    <version>9.4.0</version>
=======
<i>&copy; 2014 by Alkacon Software GmbH (http://www.alkacon.com).</i>]]></description>
    <version>9.0.1</version>
>>>>>>> c4e95c33
    <authorname/>
    <authoremail/>
    <datecreated/>
    <userinstalled/>
    <dateinstalled/>
    <dependencies>
      <dependency name="org.opencms.ade.config" version="9.0.0"/>
    </dependencies>
    <exportpoints>
      <exportpoint uri="/system/modules/org.opencms.ade.postupload/resources/" destination="resources/ade/"/>
    </exportpoints>
    <resources>
      <resource uri="/system/modules/org.opencms.ade.postupload/"/>
    </resources>
  </module>
  <files>
    <file>
      <destination>system</destination>
      <type>folder</type>
      <uuidstructure>a3a72feb-a0f5-11e1-b4cc-9d057d88828d</uuidstructure>
      <datelastmodified>Fri, 18 May 2012 14:27:47 GMT</datelastmodified>
      <userlastmodified>Admin</userlastmodified>
      <datecreated>Fri, 18 May 2012 14:27:47 GMT</datecreated>
      <usercreated>Admin</usercreated>
      <flags>0</flags>
      <properties/>
      <relations/>
      <accesscontrol>
        <accessentry>
          <uuidprincipal>ROLE.WORKPLACE_USER</uuidprincipal>
          <flags>514</flags>
          <permissionset>
            <allowed>1</allowed>
            <denied>0</denied>
          </permissionset>
        </accessentry>
      </accesscontrol>
    </file>
    <file>
      <destination>system/modules</destination>
      <type>folder</type>
      <uuidstructure>a49a68c7-a0f5-11e1-b4cc-9d057d88828d</uuidstructure>
      <datelastmodified>Fri, 18 May 2012 14:27:48 GMT</datelastmodified>
      <userlastmodified>Admin</userlastmodified>
      <datecreated>Fri, 18 May 2012 14:27:48 GMT</datecreated>
      <usercreated>Admin</usercreated>
      <flags>0</flags>
      <properties/>
      <relations/>
      <accesscontrol>
        <accessentry>
          <uuidprincipal>ROLE.WORKPLACE_USER</uuidprincipal>
          <flags>514</flags>
          <permissionset>
            <allowed>5</allowed>
            <denied>0</denied>
          </permissionset>
        </accessentry>
      </accesscontrol>
    </file>
    <file>
      <destination>system/modules/org.opencms.ade.postupload</destination>
      <type>folder</type>
      <uuidstructure>09fc5e87-c4e3-11e1-8bdc-9d057d88828d</uuidstructure>
      <datelastmodified>Tue, 03 Jul 2012 07:45:20 GMT</datelastmodified>
      <userlastmodified>Admin</userlastmodified>
      <datecreated>Tue, 03 Jul 2012 07:45:20 GMT</datecreated>
      <usercreated>Admin</usercreated>
      <flags>0</flags>
      <properties/>
      <relations/>
      <accesscontrol/>
    </file>
    <file>
      <destination>system/modules/org.opencms.ade.postupload/pages</destination>
      <type>folder</type>
      <uuidstructure>62821ccb-c4e3-11e1-8bdc-9d057d88828d</uuidstructure>
      <datelastmodified>Tue, 03 Jul 2012 07:47:48 GMT</datelastmodified>
      <userlastmodified>Admin</userlastmodified>
      <datecreated>Tue, 03 Jul 2012 07:47:48 GMT</datecreated>
      <usercreated>Admin</usercreated>
      <flags>0</flags>
      <properties/>
      <relations/>
      <accesscontrol/>
    </file>
    <file>
      <source>system/modules/org.opencms.ade.postupload/pages/postupload.jsp</source>
      <destination>system/modules/org.opencms.ade.postupload/pages/postupload.jsp</destination>
      <type>jsp</type>
      <uuidstructure>8b5d8dfd-c4e3-11e1-8bdc-9d057d88828d</uuidstructure>
      <uuidresource>8b5d8dfe-c4e3-11e1-8bdc-9d057d88828d</uuidresource>
      <datelastmodified>Tue, 03 Jul 2012 07:50:38 GMT</datelastmodified>
      <userlastmodified>Admin</userlastmodified>
      <datecreated>Tue, 03 Jul 2012 07:48:57 GMT</datecreated>
      <usercreated>Admin</usercreated>
      <flags>0</flags>
      <properties>
        <property type="shared">
          <name>export</name>
          <value><![CDATA[false]]></value>
        </property>
      </properties>
      <relations/>
      <accesscontrol/>
    </file>
    <file>
      <source>system/modules/org.opencms.ade.postupload/pages/postupload_useconfig.jsp</source>
      <destination>system/modules/org.opencms.ade.postupload/pages/postupload_useconfig.jsp</destination>
      <type>jsp</type>
      <uuidstructure>ea643811-375c-4b14-ad4c-3df748f88ea2</uuidstructure>
      <uuidresource>f782375a-1c07-4a01-ba1b-64595e157658</uuidresource>
      <datelastmodified>Tue, 03 Jul 2012 07:50:38 GMT</datelastmodified>
      <userlastmodified>Admin</userlastmodified>
      <datecreated>Tue, 03 Jul 2012 07:48:57 GMT</datecreated>
      <usercreated>Admin</usercreated>
      <flags>0</flags>
      <properties>
        <property type="shared">
          <name>export</name>
          <value><![CDATA[false]]></value>
        </property>
      </properties>
      <relations/>
      <accesscontrol/>
    </file>
    <file>
      <destination>system/modules/org.opencms.ade.postupload/resources</destination>
      <type>folder</type>
      <uuidstructure>17e66189-c4e3-11e1-8bdc-9d057d88828d</uuidstructure>
      <datelastmodified>Tue, 03 Jul 2012 07:45:43 GMT</datelastmodified>
      <userlastmodified>Admin</userlastmodified>
      <datecreated>Tue, 03 Jul 2012 07:45:43 GMT</datecreated>
      <usercreated>Admin</usercreated>
      <flags>0</flags>
      <properties/>
      <relations/>
      <accesscontrol/>
    </file>
    <file>
      <destination>system/modules/org.opencms.ade.postupload/resources/postupload</destination>
      <type>folder</type>
      <uuidstructure>aebaff9b-6026-4609-be22-60d19c195638</uuidstructure>
      <datelastmodified>Tue, 03 Jul 2012 07:45:43 GMT</datelastmodified>
      <userlastmodified>Admin</userlastmodified>
      <datecreated>Tue, 03 Jul 2012 07:45:43 GMT</datecreated>
      <usercreated>Admin</usercreated>
      <flags>0</flags>
      <properties/>
      <relations/>
      <accesscontrol/>
    </file>
  </files>
</export>
<|MERGE_RESOLUTION|>--- conflicted
+++ resolved
@@ -1,177 +1,173 @@
-<?xml version="1.0" encoding="UTF-8"?>
+<?xml version="1.0" encoding="UTF-8"?>
+
+<export>
+  <info>
+    <creator>Admin</creator>
+    <opencms_version>9.0.0</opencms_version>
+    <createdate>Mon, 09 Jul 2012 08:33:01 GMT</createdate>
+    <infoproject>Offline</infoproject>
+    <export_version>7</export_version>
+  </info>
+  <module>
+    <name>org.opencms.ade.postupload</name>
+    <nicename><![CDATA[OpenCms 9 post-upload dialog]]></nicename>
+    <group>OpenCms ADE</group>
+    <class/>
+    <description><![CDATA[This module provides a dialog for editing the configured default properties of a file after uploading it.<br>
+<i>&copy; 2014 by Alkacon Software GmbH (http://www.alkacon.com).</i>]]></description>
+    <version>9.4.0</version>
 
-<export>
-  <info>
-    <creator>Admin</creator>
-    <opencms_version>9.0.0</opencms_version>
-    <createdate>Mon, 09 Jul 2012 08:33:01 GMT</createdate>
-    <infoproject>Offline</infoproject>
-    <export_version>7</export_version>
-  </info>
-  <module>
-    <name>org.opencms.ade.postupload</name>
-    <nicename><![CDATA[OpenCms 9 post-upload dialog]]></nicename>
-    <group>OpenCms ADE</group>
-    <class/>
-    <description><![CDATA[This module provides a dialog for editing the configured default properties of a file after uploading it.<br>
-<<<<<<< HEAD
-<i>(c) 2013 by Alkacon Software GmbH (http://www.alkacon.com).</i>]]></description>
-    <version>9.4.0</version>
-=======
-<i>&copy; 2014 by Alkacon Software GmbH (http://www.alkacon.com).</i>]]></description>
-    <version>9.0.1</version>
->>>>>>> c4e95c33
-    <authorname/>
-    <authoremail/>
-    <datecreated/>
-    <userinstalled/>
-    <dateinstalled/>
-    <dependencies>
-      <dependency name="org.opencms.ade.config" version="9.0.0"/>
-    </dependencies>
-    <exportpoints>
-      <exportpoint uri="/system/modules/org.opencms.ade.postupload/resources/" destination="resources/ade/"/>
-    </exportpoints>
-    <resources>
-      <resource uri="/system/modules/org.opencms.ade.postupload/"/>
-    </resources>
-  </module>
-  <files>
-    <file>
-      <destination>system</destination>
-      <type>folder</type>
-      <uuidstructure>a3a72feb-a0f5-11e1-b4cc-9d057d88828d</uuidstructure>
-      <datelastmodified>Fri, 18 May 2012 14:27:47 GMT</datelastmodified>
-      <userlastmodified>Admin</userlastmodified>
-      <datecreated>Fri, 18 May 2012 14:27:47 GMT</datecreated>
-      <usercreated>Admin</usercreated>
-      <flags>0</flags>
-      <properties/>
-      <relations/>
-      <accesscontrol>
-        <accessentry>
-          <uuidprincipal>ROLE.WORKPLACE_USER</uuidprincipal>
-          <flags>514</flags>
-          <permissionset>
-            <allowed>1</allowed>
-            <denied>0</denied>
-          </permissionset>
-        </accessentry>
-      </accesscontrol>
-    </file>
-    <file>
-      <destination>system/modules</destination>
-      <type>folder</type>
-      <uuidstructure>a49a68c7-a0f5-11e1-b4cc-9d057d88828d</uuidstructure>
-      <datelastmodified>Fri, 18 May 2012 14:27:48 GMT</datelastmodified>
-      <userlastmodified>Admin</userlastmodified>
-      <datecreated>Fri, 18 May 2012 14:27:48 GMT</datecreated>
-      <usercreated>Admin</usercreated>
-      <flags>0</flags>
-      <properties/>
-      <relations/>
-      <accesscontrol>
-        <accessentry>
-          <uuidprincipal>ROLE.WORKPLACE_USER</uuidprincipal>
-          <flags>514</flags>
-          <permissionset>
-            <allowed>5</allowed>
-            <denied>0</denied>
-          </permissionset>
-        </accessentry>
-      </accesscontrol>
-    </file>
-    <file>
-      <destination>system/modules/org.opencms.ade.postupload</destination>
-      <type>folder</type>
-      <uuidstructure>09fc5e87-c4e3-11e1-8bdc-9d057d88828d</uuidstructure>
-      <datelastmodified>Tue, 03 Jul 2012 07:45:20 GMT</datelastmodified>
-      <userlastmodified>Admin</userlastmodified>
-      <datecreated>Tue, 03 Jul 2012 07:45:20 GMT</datecreated>
-      <usercreated>Admin</usercreated>
-      <flags>0</flags>
-      <properties/>
-      <relations/>
-      <accesscontrol/>
-    </file>
-    <file>
-      <destination>system/modules/org.opencms.ade.postupload/pages</destination>
-      <type>folder</type>
-      <uuidstructure>62821ccb-c4e3-11e1-8bdc-9d057d88828d</uuidstructure>
-      <datelastmodified>Tue, 03 Jul 2012 07:47:48 GMT</datelastmodified>
-      <userlastmodified>Admin</userlastmodified>
-      <datecreated>Tue, 03 Jul 2012 07:47:48 GMT</datecreated>
-      <usercreated>Admin</usercreated>
-      <flags>0</flags>
-      <properties/>
-      <relations/>
-      <accesscontrol/>
-    </file>
-    <file>
-      <source>system/modules/org.opencms.ade.postupload/pages/postupload.jsp</source>
-      <destination>system/modules/org.opencms.ade.postupload/pages/postupload.jsp</destination>
-      <type>jsp</type>
-      <uuidstructure>8b5d8dfd-c4e3-11e1-8bdc-9d057d88828d</uuidstructure>
-      <uuidresource>8b5d8dfe-c4e3-11e1-8bdc-9d057d88828d</uuidresource>
-      <datelastmodified>Tue, 03 Jul 2012 07:50:38 GMT</datelastmodified>
-      <userlastmodified>Admin</userlastmodified>
-      <datecreated>Tue, 03 Jul 2012 07:48:57 GMT</datecreated>
-      <usercreated>Admin</usercreated>
-      <flags>0</flags>
-      <properties>
-        <property type="shared">
-          <name>export</name>
-          <value><![CDATA[false]]></value>
-        </property>
-      </properties>
-      <relations/>
-      <accesscontrol/>
-    </file>
-    <file>
-      <source>system/modules/org.opencms.ade.postupload/pages/postupload_useconfig.jsp</source>
-      <destination>system/modules/org.opencms.ade.postupload/pages/postupload_useconfig.jsp</destination>
-      <type>jsp</type>
-      <uuidstructure>ea643811-375c-4b14-ad4c-3df748f88ea2</uuidstructure>
-      <uuidresource>f782375a-1c07-4a01-ba1b-64595e157658</uuidresource>
-      <datelastmodified>Tue, 03 Jul 2012 07:50:38 GMT</datelastmodified>
-      <userlastmodified>Admin</userlastmodified>
-      <datecreated>Tue, 03 Jul 2012 07:48:57 GMT</datecreated>
-      <usercreated>Admin</usercreated>
-      <flags>0</flags>
-      <properties>
-        <property type="shared">
-          <name>export</name>
-          <value><![CDATA[false]]></value>
-        </property>
-      </properties>
-      <relations/>
-      <accesscontrol/>
-    </file>
-    <file>
-      <destination>system/modules/org.opencms.ade.postupload/resources</destination>
-      <type>folder</type>
-      <uuidstructure>17e66189-c4e3-11e1-8bdc-9d057d88828d</uuidstructure>
-      <datelastmodified>Tue, 03 Jul 2012 07:45:43 GMT</datelastmodified>
-      <userlastmodified>Admin</userlastmodified>
-      <datecreated>Tue, 03 Jul 2012 07:45:43 GMT</datecreated>
-      <usercreated>Admin</usercreated>
-      <flags>0</flags>
-      <properties/>
-      <relations/>
-      <accesscontrol/>
-    </file>
-    <file>
-      <destination>system/modules/org.opencms.ade.postupload/resources/postupload</destination>
-      <type>folder</type>
-      <uuidstructure>aebaff9b-6026-4609-be22-60d19c195638</uuidstructure>
-      <datelastmodified>Tue, 03 Jul 2012 07:45:43 GMT</datelastmodified>
-      <userlastmodified>Admin</userlastmodified>
-      <datecreated>Tue, 03 Jul 2012 07:45:43 GMT</datecreated>
-      <usercreated>Admin</usercreated>
-      <flags>0</flags>
-      <properties/>
-      <relations/>
-      <accesscontrol/>
-    </file>
-  </files>
-</export>
+    <authorname/>
+    <authoremail/>
+    <datecreated/>
+    <userinstalled/>
+    <dateinstalled/>
+    <dependencies>
+      <dependency name="org.opencms.ade.config" version="9.0.0"/>
+    </dependencies>
+    <exportpoints>
+      <exportpoint uri="/system/modules/org.opencms.ade.postupload/resources/" destination="resources/ade/"/>
+    </exportpoints>
+    <resources>
+      <resource uri="/system/modules/org.opencms.ade.postupload/"/>
+    </resources>
+  </module>
+  <files>
+    <file>
+      <destination>system</destination>
+      <type>folder</type>
+      <uuidstructure>a3a72feb-a0f5-11e1-b4cc-9d057d88828d</uuidstructure>
+      <datelastmodified>Fri, 18 May 2012 14:27:47 GMT</datelastmodified>
+      <userlastmodified>Admin</userlastmodified>
+      <datecreated>Fri, 18 May 2012 14:27:47 GMT</datecreated>
+      <usercreated>Admin</usercreated>
+      <flags>0</flags>
+      <properties/>
+      <relations/>
+      <accesscontrol>
+        <accessentry>
+          <uuidprincipal>ROLE.WORKPLACE_USER</uuidprincipal>
+          <flags>514</flags>
+          <permissionset>
+            <allowed>1</allowed>
+            <denied>0</denied>
+          </permissionset>
+        </accessentry>
+      </accesscontrol>
+    </file>
+    <file>
+      <destination>system/modules</destination>
+      <type>folder</type>
+      <uuidstructure>a49a68c7-a0f5-11e1-b4cc-9d057d88828d</uuidstructure>
+      <datelastmodified>Fri, 18 May 2012 14:27:48 GMT</datelastmodified>
+      <userlastmodified>Admin</userlastmodified>
+      <datecreated>Fri, 18 May 2012 14:27:48 GMT</datecreated>
+      <usercreated>Admin</usercreated>
+      <flags>0</flags>
+      <properties/>
+      <relations/>
+      <accesscontrol>
+        <accessentry>
+          <uuidprincipal>ROLE.WORKPLACE_USER</uuidprincipal>
+          <flags>514</flags>
+          <permissionset>
+            <allowed>5</allowed>
+            <denied>0</denied>
+          </permissionset>
+        </accessentry>
+      </accesscontrol>
+    </file>
+    <file>
+      <destination>system/modules/org.opencms.ade.postupload</destination>
+      <type>folder</type>
+      <uuidstructure>09fc5e87-c4e3-11e1-8bdc-9d057d88828d</uuidstructure>
+      <datelastmodified>Tue, 03 Jul 2012 07:45:20 GMT</datelastmodified>
+      <userlastmodified>Admin</userlastmodified>
+      <datecreated>Tue, 03 Jul 2012 07:45:20 GMT</datecreated>
+      <usercreated>Admin</usercreated>
+      <flags>0</flags>
+      <properties/>
+      <relations/>
+      <accesscontrol/>
+    </file>
+    <file>
+      <destination>system/modules/org.opencms.ade.postupload/pages</destination>
+      <type>folder</type>
+      <uuidstructure>62821ccb-c4e3-11e1-8bdc-9d057d88828d</uuidstructure>
+      <datelastmodified>Tue, 03 Jul 2012 07:47:48 GMT</datelastmodified>
+      <userlastmodified>Admin</userlastmodified>
+      <datecreated>Tue, 03 Jul 2012 07:47:48 GMT</datecreated>
+      <usercreated>Admin</usercreated>
+      <flags>0</flags>
+      <properties/>
+      <relations/>
+      <accesscontrol/>
+    </file>
+    <file>
+      <source>system/modules/org.opencms.ade.postupload/pages/postupload.jsp</source>
+      <destination>system/modules/org.opencms.ade.postupload/pages/postupload.jsp</destination>
+      <type>jsp</type>
+      <uuidstructure>8b5d8dfd-c4e3-11e1-8bdc-9d057d88828d</uuidstructure>
+      <uuidresource>8b5d8dfe-c4e3-11e1-8bdc-9d057d88828d</uuidresource>
+      <datelastmodified>Tue, 03 Jul 2012 07:50:38 GMT</datelastmodified>
+      <userlastmodified>Admin</userlastmodified>
+      <datecreated>Tue, 03 Jul 2012 07:48:57 GMT</datecreated>
+      <usercreated>Admin</usercreated>
+      <flags>0</flags>
+      <properties>
+        <property type="shared">
+          <name>export</name>
+          <value><![CDATA[false]]></value>
+        </property>
+      </properties>
+      <relations/>
+      <accesscontrol/>
+    </file>
+    <file>
+      <source>system/modules/org.opencms.ade.postupload/pages/postupload_useconfig.jsp</source>
+      <destination>system/modules/org.opencms.ade.postupload/pages/postupload_useconfig.jsp</destination>
+      <type>jsp</type>
+      <uuidstructure>ea643811-375c-4b14-ad4c-3df748f88ea2</uuidstructure>
+      <uuidresource>f782375a-1c07-4a01-ba1b-64595e157658</uuidresource>
+      <datelastmodified>Tue, 03 Jul 2012 07:50:38 GMT</datelastmodified>
+      <userlastmodified>Admin</userlastmodified>
+      <datecreated>Tue, 03 Jul 2012 07:48:57 GMT</datecreated>
+      <usercreated>Admin</usercreated>
+      <flags>0</flags>
+      <properties>
+        <property type="shared">
+          <name>export</name>
+          <value><![CDATA[false]]></value>
+        </property>
+      </properties>
+      <relations/>
+      <accesscontrol/>
+    </file>
+    <file>
+      <destination>system/modules/org.opencms.ade.postupload/resources</destination>
+      <type>folder</type>
+      <uuidstructure>17e66189-c4e3-11e1-8bdc-9d057d88828d</uuidstructure>
+      <datelastmodified>Tue, 03 Jul 2012 07:45:43 GMT</datelastmodified>
+      <userlastmodified>Admin</userlastmodified>
+      <datecreated>Tue, 03 Jul 2012 07:45:43 GMT</datecreated>
+      <usercreated>Admin</usercreated>
+      <flags>0</flags>
+      <properties/>
+      <relations/>
+      <accesscontrol/>
+    </file>
+    <file>
+      <destination>system/modules/org.opencms.ade.postupload/resources/postupload</destination>
+      <type>folder</type>
+      <uuidstructure>aebaff9b-6026-4609-be22-60d19c195638</uuidstructure>
+      <datelastmodified>Tue, 03 Jul 2012 07:45:43 GMT</datelastmodified>
+      <userlastmodified>Admin</userlastmodified>
+      <datecreated>Tue, 03 Jul 2012 07:45:43 GMT</datecreated>
+      <usercreated>Admin</usercreated>
+      <flags>0</flags>
+      <properties/>
+      <relations/>
+      <accesscontrol/>
+    </file>
+  </files>
+</export>