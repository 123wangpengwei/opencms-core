<?xml version="1.0" encoding="UTF-8"?>

<export>
	<info>
		<creator>Admin</creator>
		<opencms_version>9.0.0</opencms_version>
		<createdate>Mon, 25 Jun 2007 14:20:32 GMT</createdate>
		<infoproject>Offline</infoproject>
		<export_version>7</export_version>
	</info>
	<module>
		<name>org.opencms.workplace.tools.searchindex</name>
		<nicename><![CDATA[OpenCms 9 Search index administration tools]]></nicename>
		<group>OpenCms Workplace</group>
		<class/>
		<description><![CDATA[<p>This module contains tools related to the search capabilities of OpenCms.</p>
<p>Install this module if you need search capabilities in OpenCms.</p>
<<<<<<< HEAD
<p><i>(c) 2013 by Alkacon Software GmbH (http://www.alkacon.com).</i></p>]]></description>
		<version>9.4.0</version>
=======
<p><i>&copy; 2014 by Alkacon Software GmbH (http://www.alkacon.com).</i></p>]]></description>
		<version>9.0.1</version>
>>>>>>> c4e95c33
		<authorname><![CDATA[Alkacon Software GmbH]]></authorname>
		<authoremail><![CDATA[info@alkacon.com]]></authoremail>
		<datecreated>Mon, 27 Jun 2005 08:00:00 GMT</datecreated>
		<userinstalled/>
		<dateinstalled/>
		<dependencies>
			<dependency name="org.opencms.workplace.administration" version="9.0.0"/>
		</dependencies>
		<exportpoints>
			<exportpoint uri="/system/modules/org.opencms.workplace.tools.searchindex/lib/" destination="WEB-INF/lib/"/>
		</exportpoints>
		<resources>
            <resource uri="/system/workplace/admin/searchindex/fieldconfiguration-delete.jsp"/>
            <resource uri="/system/workplace/admin/searchindex/fieldconfiguration-deletefield.jsp"/>
            <resource uri="/system/workplace/admin/searchindex/fieldconfiguration-edit.jsp"/>
            <resource uri="/system/workplace/admin/searchindex/fieldconfiguration-editfield.jsp"/>
            <resource uri="/system/workplace/admin/searchindex/fieldconfiguration-editmapping.jsp"/>
            <resource uri="/system/workplace/admin/searchindex/fieldconfiguration-index.jsp"/>
            <resource uri="/system/workplace/admin/searchindex/fieldconfiguration-new.jsp"/>
            <resource uri="/system/workplace/admin/searchindex/fieldconfiguration-newfield.jsp"/>
            <resource uri="/system/workplace/admin/searchindex/fieldconfiguration-newmapping.jsp"/>
            <resource uri="/system/workplace/admin/searchindex/fieldconfiguration-overview.jsp"/>
            <resource uri="/system/workplace/admin/searchindex/fieldconfiguration-overviewfield.jsp"/>
            <resource uri="/system/workplace/admin/searchindex/index.jsp"/>
            <resource uri="/system/workplace/admin/searchindex/indexsource-delete.jsp"/>
            <resource uri="/system/workplace/admin/searchindex/indexsource-doctypes.jsp"/>
            <resource uri="/system/workplace/admin/searchindex/indexsource-edit.jsp"/>
            <resource uri="/system/workplace/admin/searchindex/indexsource-index.jsp"/>
            <resource uri="/system/workplace/admin/searchindex/indexsource-new.jsp"/>
            <resource uri="/system/workplace/admin/searchindex/indexsource-overview.jsp"/>
            <resource uri="/system/workplace/admin/searchindex/indexsource-resources.jsp"/>
            <resource uri="/system/workplace/admin/searchindex/searchindex-new.jsp"/>
            <resource uri="/system/workplace/admin/searchindex/searchindex_delete.jsp"/>
            <resource uri="/system/workplace/admin/searchindex/searchindex_edit.jsp"/>
            <resource uri="/system/workplace/admin/searchindex/searchindex_overview.jsp"/>
            <resource uri="/system/workplace/admin/searchindex/searchindex_rebuild.jsp"/>
            <resource uri="/system/workplace/admin/searchindex/searchindex_rebuild_report.jsp"/>
            <resource uri="/system/workplace/admin/searchindex/searchindex_search.jsp"/>
            <resource uri="/system/workplace/admin/searchindex/searchindex_sources.jsp"/>
            <resource uri="/system/workplace/admin/searchindex/sourcesearch/fileslist.jsp"/>
            <resource uri="/system/workplace/admin/searchindex/sourcesearch/index.jsp"/>
            <resource uri="/system/workplace/admin/searchindex/sourcesearch/sourcesearch.jsp"/>
            <resource uri="/system/workplace/resources/tools/searchindex/icons/big/fieldconfiguration-delete.png"/>
            <resource uri="/system/workplace/resources/tools/searchindex/icons/big/fieldconfiguration-edit.png"/>
            <resource uri="/system/workplace/resources/tools/searchindex/icons/big/fieldconfiguration-editfield.png"/>
            <resource uri="/system/workplace/resources/tools/searchindex/icons/big/fieldconfiguration-new.png"/>
            <resource uri="/system/workplace/resources/tools/searchindex/icons/big/fieldconfiguration-newfield.png"/>
            <resource uri="/system/workplace/resources/tools/searchindex/icons/big/fieldconfiguration-newmapping.png"/>
            <resource uri="/system/workplace/resources/tools/searchindex/icons/big/fieldconfiguration-overview.png"/>
            <resource uri="/system/workplace/resources/tools/searchindex/icons/big/fieldconfiguration-overviewfield.png"/>
            <resource uri="/system/workplace/resources/tools/searchindex/icons/big/fieldconfiguration.png"/>
            <resource uri="/system/workplace/resources/tools/searchindex/icons/big/indexsource-delete.png"/>
            <resource uri="/system/workplace/resources/tools/searchindex/icons/big/indexsource-doctypes.png"/>
            <resource uri="/system/workplace/resources/tools/searchindex/icons/big/indexsource-edit.png"/>
            <resource uri="/system/workplace/resources/tools/searchindex/icons/big/indexsource-new.png"/>
            <resource uri="/system/workplace/resources/tools/searchindex/icons/big/indexsource-resources.png"/>
            <resource uri="/system/workplace/resources/tools/searchindex/icons/big/indexsource.png"/>
            <resource uri="/system/workplace/resources/tools/searchindex/icons/big/searchindex-delete.png"/>
            <resource uri="/system/workplace/resources/tools/searchindex/icons/big/searchindex-edit.png"/>
            <resource uri="/system/workplace/resources/tools/searchindex/icons/big/searchindex-new.png"/>
            <resource uri="/system/workplace/resources/tools/searchindex/icons/big/searchindex-rebuild.png"/>
            <resource uri="/system/workplace/resources/tools/searchindex/icons/big/searchindex-search.png"/>
            <resource uri="/system/workplace/resources/tools/searchindex/icons/big/searchindex.png"/>
            <resource uri="/system/workplace/resources/tools/searchindex/icons/big/sourcesearch.png"/>
            <resource uri="/system/workplace/resources/tools/searchindex/icons/small/fieldconfiguration-edit.png"/>
            <resource uri="/system/workplace/resources/tools/searchindex/icons/small/fieldconfiguration-editfield.png"/>
            <resource uri="/system/workplace/resources/tools/searchindex/icons/small/fieldconfiguration-mapping.png"/>
            <resource uri="/system/workplace/resources/tools/searchindex/icons/small/indexsource-doctype.png"/>
            <resource uri="/system/workplace/resources/tools/searchindex/icons/small/indexsource-resources.png"/>
            <resource uri="/system/workplace/resources/tools/searchindex/icons/small/indexsource.png"/>
            <resource uri="/system/workplace/resources/tools/searchindex/icons/small/multi-rebuild.png"/>
            <resource uri="/system/workplace/resources/tools/searchindex/icons/small/rebuild.png"/>
            <resource uri="/system/workplace/resources/tools/searchindex/icons/small/searchindex.png"/>
			<resource uri="/system/modules/org.opencms.workplace.tools.searchindex/"/>
		</resources>
		<parameters/>
	</module>
	<files>
		<file>
			<destination>system</destination>
			<type>folder</type>
			<uuidstructure>0a0c1bea-2325-11dc-8245-53aeb3024788</uuidstructure>
			<datelastmodified>Mon, 27 Mar 2006 12:00:00 GMT</datelastmodified>
			<userlastmodified>Admin</userlastmodified>
			<datecreated>Mon, 25 Jun 2007 14:04:50 GMT</datecreated>
			<usercreated>Admin</usercreated>
			<flags>0</flags>
			<properties/>
			<relations/>
			<accesscontrol/>
		</file>
		<file>
			<destination>system/modules</destination>
			<type>folder</type>
			<uuidstructure>82515fe7-11b7-11db-91cd-fdbae480bac9</uuidstructure>
			<datelastmodified>Mon, 27 Mar 2006 12:00:00 GMT</datelastmodified>
			<userlastmodified>Admin</userlastmodified>
			<datecreated>Mon, 27 Jun 2005 08:00:00 GMT</datecreated>
			<usercreated>Admin</usercreated>
			<flags>0</flags>
			<properties/>
			<relations/>
			<accesscontrol/>
		</file>
		<file>
			<destination>system/modules/org.opencms.workplace.tools.searchindex</destination>
			<type>folder</type>
			<uuidstructure>ce6a9385-11b7-11db-91cd-fdbae480bac9</uuidstructure>
			<datelastmodified>Mon, 27 Mar 2006 12:00:00 GMT</datelastmodified>
			<userlastmodified>Admin</userlastmodified>
			<datecreated>Mon, 10 Oct 2005 08:10:10 GMT</datecreated>
			<usercreated>Admin</usercreated>
			<flags>0</flags>
			<properties/>
			<relations/>
			<accesscontrol/>
		</file>
		<file>
			<destination>system/modules/org.opencms.workplace.tools.searchindex/lib</destination>
			<type>folder</type>
			<uuidstructure>ce6d0487-11b7-11db-91cd-fdbae480bac9</uuidstructure>
			<datelastmodified>Mon, 27 Mar 2006 12:00:00 GMT</datelastmodified>
			<userlastmodified>Admin</userlastmodified>
			<datecreated>Mon, 10 Oct 2005 08:10:10 GMT</datecreated>
			<usercreated>Admin</usercreated>
			<flags>0</flags>
			<properties/>
			<relations/>
			<accesscontrol/>
		</file>
		<file>
			<source>system/modules/org.opencms.workplace.tools.searchindex/lib/org.opencms.workplace.tools.searchindex.jar</source>
			<destination>system/modules/org.opencms.workplace.tools.searchindex/lib/org.opencms.workplace.tools.searchindex.jar</destination>
			<type>binary</type>
			<uuidstructure>ce71bf78-11b7-11db-91cd-fdbae480bac9</uuidstructure>
			<uuidresource>924cf38c-3b2b-11da-8883-df763b25cc68</uuidresource>
			<datelastmodified>Mon, 27 Mar 2006 12:00:00 GMT</datelastmodified>
			<userlastmodified>Admin</userlastmodified>
			<datecreated>Mon, 10 Oct 2005 08:10:10 GMT</datecreated>
			<usercreated>Admin</usercreated>
			<flags>0</flags>
			<properties>
				<property>
					<name>Title</name>
					<value><![CDATA[org.opencms.workplace.tools.searchindex]]></value>
				</property>
			</properties>
			<relations/>
			<accesscontrol/>
		</file>
		<file>
			<destination>system/workplace</destination>
			<type>folder</type>
			<uuidstructure>825afce2-11b7-11db-91cd-fdbae480bac9</uuidstructure>
			<datelastmodified>Mon, 27 Mar 2006 12:00:00 GMT</datelastmodified>
			<userlastmodified>Admin</userlastmodified>
			<datecreated>Mon, 27 Jun 2005 08:00:00 GMT</datecreated>
			<usercreated>Admin</usercreated>
			<flags>0</flags>
			<properties>
				<property>
					<name>content-encoding</name>
					<value><![CDATA[UTF-8]]></value>
				</property>
				<property>
					<name>export</name>
					<value><![CDATA[false]]></value>
				</property>
				<property>
					<name>login-form</name>
					<value><![CDATA[/system/login/index.html]]></value>
				</property>
			</properties>
			<relations/>
			<accesscontrol>
				<accessentry>
					<uuidprincipal>ALL_OTHERS</uuidprincipal>
					<flags>134</flags>
					<permissionset>
						<allowed>0</allowed>
						<denied>0</denied>
					</permissionset>
				</accessentry>
				<accessentry>
					<uuidprincipal>ROLE.WORKPLACE_USER</uuidprincipal>
					<flags>518</flags>
					<permissionset>
						<allowed>5</allowed>
						<denied>0</denied>
					</permissionset>
				</accessentry>
			</accesscontrol>
		</file>
		<file>
			<destination>system/workplace/admin</destination>
			<type>folder</type>
			<uuidstructure>825fb7db-11b7-11db-91cd-fdbae480bac9</uuidstructure>
			<datelastmodified>Mon, 27 Mar 2006 12:00:00 GMT</datelastmodified>
			<userlastmodified>Admin</userlastmodified>
			<datecreated>Mon, 27 Jun 2005 08:00:00 GMT</datecreated>
			<usercreated>Admin</usercreated>
			<flags>0</flags>
			<properties>
				<property>
					<name>Title</name>
					<value><![CDATA[Administration View]]></value>
				</property>
				<property>
					<name>cache</name>
					<value><![CDATA[bypass]]></value>
				</property>
			</properties>
			<relations/>
			<accesscontrol/>
		</file>
		<file>
			<destination>system/workplace/admin/searchindex</destination>
			<type>folder</type>
			<uuidstructure>ce78eb6c-11b7-11db-91cd-fdbae480bac9</uuidstructure>
			<datelastmodified>Mon, 27 Mar 2006 12:00:00 GMT</datelastmodified>
			<userlastmodified>Admin</userlastmodified>
			<datecreated>Mon, 27 Jun 2005 08:00:00 GMT</datecreated>
			<usercreated>Admin</usercreated>
			<flags>0</flags>
			<properties>
				<property>
					<name>Description</name>
					<value><![CDATA[${key.admin.searchindex.description}]]></value>
				</property>
				<property>
					<name>NavImage</name>
					<value><![CDATA[tools/searchindex/icons/big/searchindex.png:tools/searchindex/icons/small/searchindex.png]]></value>
				</property>
				<property>
					<name>NavInfo</name>
					<value><![CDATA[${key.admin.view.groups.searchindex}]]></value>
				</property>
				<property>
					<name>NavPos</name>
					<value><![CDATA[80.0]]></value>
				</property>
				<property>
					<name>NavText</name>
					<value><![CDATA[${key.GUI_NAVTEXT_SEARCHINDEX_SHORT_0}]]></value>
				</property>
				<property>
					<name>Title</name>
					<value><![CDATA[Search Index]]></value>
				</property>
				<property>
					<name>admintoolhandler-class</name>
					<value><![CDATA[org.opencms.workplace.tools.searchindex.CmsSearchToolHandler]]></value>
				</property>
				<property>
					<name>default-file</name>
					<value><![CDATA[index.jsp]]></value>
				</property>
			</properties>
			<relations/>
			<accesscontrol/>
		</file>
		<file>
			<source>system/workplace/admin/searchindex/fieldconfiguration-delete.jsp</source>
			<destination>system/workplace/admin/searchindex/fieldconfiguration-delete.jsp</destination>
			<type>jsp</type>
			<uuidstructure>4dde8cae-88ff-11db-bfc9-09c80f20c0b6</uuidstructure>
			<uuidresource>4dde8caf-88ff-11db-bfc9-09c80f20c0b6</uuidresource>
			<datelastmodified>Mon, 11 Dec 2006 15:32:18 GMT</datelastmodified>
			<userlastmodified>Admin</userlastmodified>
			<datecreated>Mon, 11 Dec 2006 10:06:44 GMT</datecreated>
			<usercreated>Admin</usercreated>
			<flags>0</flags>
			<properties>
				<property>
					<name>Description</name>
					<value><![CDATA[${key.GUI_GROUPS_FIELDCONFIGURATION_TOOL_DELETE_HELP_0}]]></value>
				</property>
				<property>
					<name>NavImage</name>
					<value><![CDATA[tools/searchindex/icons/big/fieldconfiguration-delete.png]]></value>
				</property>
				<property>
					<name>NavInfo</name>
					<value><![CDATA[${key.GUI_GROUPS_FIELDCONFIGURATION_TOOL_GROUP_0}]]></value>
				</property>
				<property>
					<name>NavPos</name>
					<value><![CDATA[4.0]]></value>
				</property>
				<property>
					<name>NavText</name>
					<value><![CDATA[${key.GUI_LIST_FIELDCONFIGURATION_ACTION_DELETE_NAME_0}]]></value>
				</property>
				<property>
					<name>Title</name>
					<value><![CDATA[Delete field configuration]]></value>
				</property>
				<property>
					<name>admintoolhandler-args</name>
					<value><![CDATA[params:action=initial&fieldconfiguration=${param.fieldconfiguration}|path:/searchindex/fieldconfigurations/fieldconfiguration/delete]]></value>
				</property>
				<property>
					<name>admintoolhandler-class</name>
					<value><![CDATA[org.opencms.workplace.tools.searchindex.CmsSearchToolHandler]]></value>
				</property>
				<property type="shared">
					<name>export</name>
					<value><![CDATA[false]]></value>
				</property>
			</properties>
			<relations/>
			<accesscontrol/>
		</file>
		<file>
			<source>system/workplace/admin/searchindex/fieldconfiguration-deletefield.jsp</source>
			<destination>system/workplace/admin/searchindex/fieldconfiguration-deletefield.jsp</destination>
			<type>jsp</type>
			<uuidstructure>59555f81-8ac1-11db-9843-7102f397f5de</uuidstructure>
			<uuidresource>59555f82-8ac1-11db-9843-7102f397f5de</uuidresource>
			<datelastmodified>Wed, 13 Dec 2006 16:05:35 GMT</datelastmodified>
			<userlastmodified>Admin</userlastmodified>
			<datecreated>Wed, 13 Dec 2006 15:48:16 GMT</datecreated>
			<usercreated>Admin</usercreated>
			<flags>0</flags>
			<properties>
				<property>
					<name>Description</name>
					<value><![CDATA[${key.GUI_GROUPS_FIELD_TOOL_DELETE_HELP_0}]]></value>
				</property>
				<property>
					<name>NavImage</name>
					<value><![CDATA[tools/searchindex/icons/big/fieldconfiguration-delete.png]]></value>
				</property>
				<property>
					<name>NavInfo</name>
					<value><![CDATA[${key.GUI_GROUPS_FIELD_TOOL_GROUP_0}]]></value>
				</property>
				<property>
					<name>NavPos</name>
					<value><![CDATA[4.0]]></value>
				</property>
				<property>
					<name>NavText</name>
					<value><![CDATA[${key.GUI_GROUPS_FIELD_TOOL_DELETE_0}]]></value>
				</property>
				<property>
					<name>Title</name>
					<value><![CDATA[Delete field]]></value>
				</property>
				<property>
					<name>admintoolhandler-args</name>
					<value><![CDATA[params:action=initial&fieldconfiguration=${param.fieldconfiguration}&field=${param.field}|path:/searchindex/fieldconfigurations/fieldconfiguration/field/delete]]></value>
				</property>
				<property>
					<name>admintoolhandler-class</name>
					<value><![CDATA[org.opencms.workplace.tools.searchindex.CmsSearchToolHandler]]></value>
				</property>
				<property type="shared">
					<name>export</name>
					<value><![CDATA[false]]></value>
				</property>
			</properties>
			<relations/>
			<accesscontrol/>
		</file>
		<file>
			<source>system/workplace/admin/searchindex/fieldconfiguration-edit.jsp</source>
			<destination>system/workplace/admin/searchindex/fieldconfiguration-edit.jsp</destination>
			<type>jsp</type>
			<uuidstructure>e1d6659f-88f9-11db-bfc9-09c80f20c0b6</uuidstructure>
			<uuidresource>e1d665a0-88f9-11db-bfc9-09c80f20c0b6</uuidresource>
			<datelastmodified>Mon, 11 Dec 2006 15:32:18 GMT</datelastmodified>
			<userlastmodified>Admin</userlastmodified>
			<datecreated>Mon, 11 Dec 2006 09:27:55 GMT</datecreated>
			<usercreated>Admin</usercreated>
			<flags>0</flags>
			<properties>
				<property>
					<name>Description</name>
					<value><![CDATA[${key.GUI_GROUPS_FIELDCONFIGURATION_TOOL_EDIT_HELP_0}]]></value>
				</property>
				<property>
					<name>NavImage</name>
					<value><![CDATA[tools/searchindex/icons/big/fieldconfiguration-edit.png]]></value>
				</property>
				<property>
					<name>NavInfo</name>
					<value><![CDATA[${key.GUI_GROUPS_FIELDCONFIGURATION_TOOL_GROUP_0}]]></value>
				</property>
				<property>
					<name>NavPos</name>
					<value><![CDATA[1.0]]></value>
				</property>
				<property>
					<name>NavText</name>
					<value><![CDATA[${key.GUI_GROUPS_FIELDCONFIGURATION_TOOL_EDIT_0}]]></value>
				</property>
				<property>
					<name>Title</name>
					<value><![CDATA[Edit field configuration]]></value>
				</property>
				<property>
					<name>admintoolhandler-args</name>
					<value><![CDATA[params:fieldconfiguration=${param.fieldconfiguration}|path:/searchindex/fieldconfigurations/fieldconfiguration/edit]]></value>
				</property>
				<property>
					<name>admintoolhandler-class</name>
					<value><![CDATA[org.opencms.workplace.tools.searchindex.CmsSearchToolHandler]]></value>
				</property>
				<property type="shared">
					<name>export</name>
					<value><![CDATA[false]]></value>
				</property>
			</properties>
			<relations/>
			<accesscontrol/>
		</file>
		<file>
			<source>system/workplace/admin/searchindex/fieldconfiguration-editfield.jsp</source>
			<destination>system/workplace/admin/searchindex/fieldconfiguration-editfield.jsp</destination>
			<type>jsp</type>
			<uuidstructure>0c40c982-88fc-11db-bfc9-09c80f20c0b6</uuidstructure>
			<uuidresource>0c40c983-88fc-11db-bfc9-09c80f20c0b6</uuidresource>
			<datelastmodified>Mon, 11 Dec 2006 15:32:18 GMT</datelastmodified>
			<userlastmodified>Admin</userlastmodified>
			<datecreated>Mon, 11 Dec 2006 09:43:25 GMT</datecreated>
			<usercreated>Admin</usercreated>
			<flags>0</flags>
			<properties>
				<property>
					<name>Description</name>
					<value><![CDATA[${key.GUI_GROUPS_FIELD_TOOL_EDIT_HELP_0}]]></value>
				</property>
				<property>
					<name>NavImage</name>
					<value><![CDATA[tools/searchindex/icons/big/fieldconfiguration-editfield.png]]></value>
				</property>
				<property>
					<name>NavInfo</name>
					<value><![CDATA[${key.GUI_GROUPS_FIELD_TOOL_GROUP_0}]]></value>
				</property>
				<property>
					<name>NavPos</name>
					<value><![CDATA[2.0]]></value>
				</property>
				<property>
					<name>NavText</name>
					<value><![CDATA[${key.GUI_GROUPS_FIELD_TOOL_EDIT_0}]]></value>
				</property>
				<property>
					<name>Title</name>
					<value><![CDATA[Edit field]]></value>
				</property>
				<property>
					<name>admintoolhandler-args</name>
					<value><![CDATA[params:action=initial&fieldconfiguration=${param.fieldconfiguration}&field=${param.field}|path:/searchindex/fieldconfigurations/fieldconfiguration/field/edit]]></value>
				</property>
				<property>
					<name>admintoolhandler-class</name>
					<value><![CDATA[org.opencms.workplace.tools.searchindex.CmsSearchToolHandler]]></value>
				</property>
				<property type="shared">
					<name>export</name>
					<value><![CDATA[false]]></value>
				</property>
			</properties>
			<relations/>
			<accesscontrol/>
		</file>
		<file>
			<source>system/workplace/admin/searchindex/fieldconfiguration-editmapping.jsp</source>
			<destination>system/workplace/admin/searchindex/fieldconfiguration-editmapping.jsp</destination>
			<type>jsp</type>
			<uuidstructure>4d61ce0a-8ac4-11db-9e12-7102f397f5de</uuidstructure>
			<uuidresource>4d61ce0b-8ac4-11db-9e12-7102f397f5de</uuidresource>
			<datelastmodified>Thu, 14 Dec 2006 08:35:31 GMT</datelastmodified>
			<userlastmodified>Admin</userlastmodified>
			<datecreated>Wed, 13 Dec 2006 16:09:25 GMT</datecreated>
			<usercreated>Admin</usercreated>
			<flags>0</flags>
			<properties>
				<property>
					<name>NavImage</name>
					<value><![CDATA[tools/searchindex/icons/big/fieldconfiguration-editfield.png]]></value>
				</property>
				<property>
					<name>NavPos</name>
					<value><![CDATA[2.0]]></value>
				</property>
				<property>
					<name>Title</name>
					<value><![CDATA[Edit mapping]]></value>
				</property>
				<property>
					<name>admintoolhandler-args</name>
					<value><![CDATA[params:action=initial&fieldconfiguration=${param.fieldconfiguration}&field=${param.field}&param=${param.param}&type=${param.type}|path:/searchindex/fieldconfigurations/fieldconfiguration/field/editmapping]]></value>
				</property>
				<property>
					<name>admintoolhandler-class</name>
					<value><![CDATA[org.opencms.workplace.tools.CmsInvisibleToolHandler]]></value>
				</property>
				<property type="shared">
					<name>export</name>
					<value><![CDATA[false]]></value>
				</property>
			</properties>
			<relations/>
			<accesscontrol/>
		</file>
		<file>
			<source>system/workplace/admin/searchindex/fieldconfiguration-index.jsp</source>
			<destination>system/workplace/admin/searchindex/fieldconfiguration-index.jsp</destination>
			<type>jsp</type>
			<uuidstructure>60ae6d28-838e-11db-8c34-09c80f20c0b6</uuidstructure>
			<uuidresource>60ae6d29-838e-11db-8c34-09c80f20c0b6</uuidresource>
			<datelastmodified>Mon, 11 Dec 2006 15:32:18 GMT</datelastmodified>
			<userlastmodified>Admin</userlastmodified>
			<datecreated>Mon, 04 Dec 2006 11:55:46 GMT</datecreated>
			<usercreated>Admin</usercreated>
			<flags>0</flags>
			<properties>
				<property>
					<name>Description</name>
					<value><![CDATA[${key.GUI_GROUPS_FIELDCONFIGURATION_TOOL_INDEX_HELP_0}]]></value>
				</property>
				<property>
					<name>NavImage</name>
					<value><![CDATA[tools/searchindex/icons/big/fieldconfiguration.png]]></value>
				</property>
				<property>
					<name>NavInfo</name>
					<value><![CDATA[${key.GUI_GROUPS_SEARCHINDEX_TOOL_GROUP_0}]]></value>
				</property>
				<property>
					<name>NavText</name>
					<value><![CDATA[${key.GUI_GROUPS_FIELDCONFIGURATION_TOOL_INDEX_0}]]></value>
				</property>
				<property>
					<name>NavPos</name>
					<value><![CDATA[15.0]]></value>
				</property>
				<property>
					<name>Title</name>
					<value><![CDATA[A list of all field configurations of the OpenCms installation]]></value>
				</property>
				<property>
					<name>admintoolhandler-args</name>
					<value><![CDATA[path:/searchindex/fieldconfigurations|params:action=initial&fieldconfiguration=${param.fieldconfiguration}]]></value>
				</property>
				<property>
					<name>admintoolhandler-class</name>
					<value><![CDATA[org.opencms.workplace.tools.searchindex.CmsSearchToolHandler]]></value>
				</property>
				<property type="shared">
					<name>export</name>
					<value><![CDATA[false]]></value>
				</property>
			</properties>
			<relations/>
			<accesscontrol/>
		</file>
		<file>
			<source>system/workplace/admin/searchindex/fieldconfiguration-new.jsp</source>
			<destination>system/workplace/admin/searchindex/fieldconfiguration-new.jsp</destination>
			<type>jsp</type>
			<uuidstructure>73667194-8399-11db-a1a8-09c80f20c0b6</uuidstructure>
			<uuidresource>73667195-8399-11db-a1a8-09c80f20c0b6</uuidresource>
			<datelastmodified>Mon, 11 Dec 2006 15:32:18 GMT</datelastmodified>
			<userlastmodified>Admin</userlastmodified>
			<datecreated>Mon, 04 Dec 2006 13:15:02 GMT</datecreated>
			<usercreated>Admin</usercreated>
			<flags>0</flags>
			<properties>
				<property>
					<name>Description</name>
					<value><![CDATA[${key.GUI_GROUPS_FIELDCONFIGURATION_TOOL_NEW_HELP_0}]]></value>
				</property>
				<property>
					<name>NavImage</name>
					<value><![CDATA[tools/searchindex/icons/big/fieldconfiguration-new.png]]></value>
				</property>
				<property>
					<name>NavInfo</name>
					<value><![CDATA[${key.GUI_GROUPS_FIELDCONFIGURATION_TOOL_GROUP_0}]]></value>
				</property>
				<property>
					<name>NavText</name>
					<value><![CDATA[${key.GUI_GROUPS_FIELDCONFIGURATION_TOOL_NEW_0}]]></value>
				</property>
				<property>
					<name>Title</name>
					<value><![CDATA[New field configuration]]></value>
				</property>
				<property>
					<name>admintoolhandler-args</name>
					<value><![CDATA[path:/searchindex/fieldconfigurations/fieldconfiguration-new|params:action=initial]]></value>
				</property>
				<property>
					<name>admintoolhandler-class</name>
					<value><![CDATA[org.opencms.workplace.tools.searchindex.CmsSearchToolHandler]]></value>
				</property>
				<property type="shared">
					<name>export</name>
					<value><![CDATA[false]]></value>
				</property>
			</properties>
			<relations/>
			<accesscontrol/>
		</file>
		<file>
			<source>system/workplace/admin/searchindex/fieldconfiguration-newfield.jsp</source>
			<destination>system/workplace/admin/searchindex/fieldconfiguration-newfield.jsp</destination>
			<type>jsp</type>
			<uuidstructure>669df531-8441-11db-a125-09c80f20c0b6</uuidstructure>
			<uuidresource>669df532-8441-11db-a125-09c80f20c0b6</uuidresource>
			<datelastmodified>Mon, 11 Dec 2006 15:32:18 GMT</datelastmodified>
			<userlastmodified>Admin</userlastmodified>
			<datecreated>Tue, 05 Dec 2006 09:17:16 GMT</datecreated>
			<usercreated>Admin</usercreated>
			<flags>0</flags>
			<properties>
				<property>
					<name>Description</name>
					<value><![CDATA[${key.GUI_LIST_FIELDS_NAME_HELP_0}]]></value>
				</property>
				<property>
					<name>NavImage</name>
					<value><![CDATA[tools/searchindex/icons/big/fieldconfiguration-newfield.png]]></value>
				</property>
				<property>
					<name>NavInfo</name>
					<value><![CDATA[${key.GUI_GROUPS_FIELDCONFIGURATION_TOOL_GROUP_0}]]></value>
				</property>
				<property>
					<name>NavPos</name>
					<value><![CDATA[2.0]]></value>
				</property>
				<property>
					<name>NavText</name>
					<value><![CDATA[${key.GUI_LIST_SEARCHINDEX_ACTION_FIELDS_NAME_0}]]></value>
				</property>
				<property>
					<name>Title</name>
					<value><![CDATA[Add new field to fieldconfiguration]]></value>
				</property>
				<property>
					<name>admintoolhandler-args</name>
					<value><![CDATA[params:action=initial&fieldconfiguration=${param.fieldconfiguration}|path:/searchindex/fieldconfigurations/fieldconfiguration/newfield]]></value>
				</property>
				<property>
					<name>admintoolhandler-class</name>
					<value><![CDATA[org.opencms.workplace.tools.searchindex.CmsSearchToolHandler]]></value>
				</property>
				<property type="shared">
					<name>export</name>
					<value><![CDATA[false]]></value>
				</property>
			</properties>
			<relations/>
			<accesscontrol/>
		</file>
		<file>
			<source>system/workplace/admin/searchindex/fieldconfiguration-newmapping.jsp</source>
			<destination>system/workplace/admin/searchindex/fieldconfiguration-newmapping.jsp</destination>
			<type>jsp</type>
			<uuidstructure>a92df128-8536-11db-848c-09c80f20c0b6</uuidstructure>
			<uuidresource>a92df129-8536-11db-848c-09c80f20c0b6</uuidresource>
			<datelastmodified>Thu, 14 Dec 2006 10:26:55 GMT</datelastmodified>
			<userlastmodified>Admin</userlastmodified>
			<datecreated>Wed, 06 Dec 2006 14:32:55 GMT</datecreated>
			<usercreated>Admin</usercreated>
			<flags>0</flags>
			<properties>
				<property>
					<name>Description</name>
					<value><![CDATA[${key.GUI_LIST_MAPPING_NAME_HELP_0}]]></value>
				</property>
				<property>
					<name>NavImage</name>
					<value><![CDATA[tools/searchindex/icons/big/fieldconfiguration-newmapping.png]]></value>
				</property>
				<property>
					<name>NavInfo</name>
					<value><![CDATA[${key.GUI_GROUPS_FIELD_TOOL_GROUP_0}]]></value>
				</property>
				<property>
					<name>NavPos</name>
					<value><![CDATA[2.0]]></value>
				</property>
				<property>
					<name>NavText</name>
					<value><![CDATA[${key.GUI_LIST_SEARCHINDEX_ACTION_MAPPINGS_NAME_0}]]></value>
				</property>
				<property>
					<name>Title</name>
					<value><![CDATA[Add new mapping to field]]></value>
				</property>
				<property>
					<name>admintoolhandler-args</name>
					<value><![CDATA[params:action=initial&fieldconfiguration=${param.fieldconfiguration}&field=${param.field}|path:/searchindex/fieldconfigurations/fieldconfiguration/field/newmapping]]></value>
				</property>
				<property>
					<name>admintoolhandler-class</name>
					<value><![CDATA[org.opencms.workplace.tools.searchindex.CmsSearchToolHandler]]></value>
				</property>
				<property type="shared">
					<name>export</name>
					<value><![CDATA[false]]></value>
				</property>
			</properties>
			<relations/>
			<accesscontrol/>
		</file>
		<file>
			<source>system/workplace/admin/searchindex/fieldconfiguration-overview.jsp</source>
			<destination>system/workplace/admin/searchindex/fieldconfiguration-overview.jsp</destination>
			<type>jsp</type>
			<uuidstructure>31b5765b-83b0-11db-b120-09c80f20c0b6</uuidstructure>
			<uuidresource>31b5765c-83b0-11db-b120-09c80f20c0b6</uuidresource>
			<datelastmodified>Mon, 11 Dec 2006 15:32:18 GMT</datelastmodified>
			<userlastmodified>Admin</userlastmodified>
			<datecreated>Mon, 04 Dec 2006 15:57:50 GMT</datecreated>
			<usercreated>Admin</usercreated>
			<flags>0</flags>
			<properties>
				<property>
					<name>Description</name>
					<value><![CDATA[${key.GUI_GROUPS_FIELDCONFIGURATION_TOOL_NEW_HELP_0}]]></value>
				</property>
				<property>
					<name>NavImage</name>
					<value><![CDATA[tools/searchindex/icons/big/fieldconfiguration-overview.png]]></value>
				</property>
				<property>
					<name>NavInfo</name>
					<value><![CDATA[${key.GUI_GROUPS_FIELDCONFIGURATION_TOOL_GROUP_0}]]></value>
				</property>
				<property>
					<name>NavText</name>
					<value><![CDATA[${key.GUI_GROUPS_FIELDCONFIGURATION_TOOL_OVERVIEW_0}]]></value>
				</property>
				<property>
					<name>Title</name>
					<value><![CDATA[Overview fieldconfiguration]]></value>
				</property>
				<property>
					<name>admintoolhandler-args</name>
					<value><![CDATA[params:action=initial&fieldconfiguration=${param.fieldconfiguration}|path:/searchindex/fieldconfigurations/fieldconfiguration]]></value>
				</property>
				<property>
					<name>admintoolhandler-class</name>
					<value><![CDATA[org.opencms.workplace.tools.CmsInvisibleToolHandler]]></value>
				</property>
				<property type="shared">
					<name>export</name>
					<value><![CDATA[false]]></value>
				</property>
			</properties>
			<relations/>
			<accesscontrol/>
		</file>
		<file>
			<source>system/workplace/admin/searchindex/fieldconfiguration-overviewfield.jsp</source>
			<destination>system/workplace/admin/searchindex/fieldconfiguration-overviewfield.jsp</destination>
			<type>jsp</type>
			<uuidstructure>f4e328bc-852a-11db-b250-09c80f20c0b6</uuidstructure>
			<uuidresource>f4e328bd-852a-11db-b250-09c80f20c0b6</uuidresource>
			<datelastmodified>Mon, 11 Dec 2006 15:32:18 GMT</datelastmodified>
			<userlastmodified>Admin</userlastmodified>
			<datecreated>Wed, 06 Dec 2006 13:09:08 GMT</datecreated>
			<usercreated>Admin</usercreated>
			<flags>0</flags>
			<properties>
				<property>
					<name>Description</name>
					<value><![CDATA[${key.GUI_GROUPS_FIELDCONFIGURATION_TOOL_NEW_HELP_0}]]></value>
				</property>
				<property>
					<name>NavImage</name>
					<value><![CDATA[tools/searchindex/icons/big/fieldconfiguration-overviewfield.png]]></value>
				</property>
				<property>
					<name>NavInfo</name>
					<value><![CDATA[${key.GUI_GROUPS_FIELD_TOOL_GROUP_0}]]></value>
				</property>
				<property>
					<name>NavText</name>
					<value><![CDATA[${key.GUI_GROUPS_FIELD_TOOL_OVERVIEW_0}]]></value>
				</property>
				<property>
					<name>Title</name>
					<value><![CDATA[Overview field]]></value>
				</property>
				<property>
					<name>admintoolhandler-args</name>
					<value><![CDATA[params:action=initial&fieldconfiguration=${param.fieldconfiguration}&field=${param.field}|path:/searchindex/fieldconfigurations/fieldconfiguration/field]]></value>
				</property>
				<property>
					<name>admintoolhandler-class</name>
					<value><![CDATA[org.opencms.workplace.tools.CmsInvisibleToolHandler]]></value>
				</property>
				<property type="shared">
					<name>export</name>
					<value><![CDATA[false]]></value>
				</property>
			</properties>
			<relations/>
			<accesscontrol/>
		</file>
		<file>
			<source>system/workplace/admin/searchindex/index.jsp</source>
			<destination>system/workplace/admin/searchindex/index.jsp</destination>
			<type>jsp</type>
			<uuidstructure>ce801765-11b7-11db-91cd-fdbae480bac9</uuidstructure>
			<uuidresource>77ed82c7-ff54-11d9-a992-0334e4183c08</uuidresource>
			<datelastmodified>Mon, 11 Dec 2006 15:32:18 GMT</datelastmodified>
			<userlastmodified>Admin</userlastmodified>
			<datecreated>Thu, 28 Jul 2005 10:43:43 GMT</datecreated>
			<usercreated>Admin</usercreated>
			<flags>0</flags>
			<properties>
				<property>
					<name>NavImage</name>
					<value><![CDATA[tools/searchindex/icons/big/searchindex.png]]></value>
				</property>
				<property>
					<name>NavInfo</name>
					<value><![CDATA[${key.GUI_GROUPS_SEARCHINDEX_TOOL_GROUP_0}]]></value>
				</property>
				<property>
					<name>Title</name>
					<value><![CDATA[Search Index List]]></value>
				</property>
				<property>
					<name>admintoolhandler-class</name>
					<value><![CDATA[org.opencms.workplace.tools.CmsInvisibleToolHandler]]></value>
				</property>
				<property type="shared">
					<name>export</name>
					<value><![CDATA[false]]></value>
				</property>
			</properties>
			<relations/>
			<accesscontrol/>
		</file>
		<file>
			<source>system/workplace/admin/searchindex/indexsource-delete.jsp</source>
			<destination>system/workplace/admin/searchindex/indexsource-delete.jsp</destination>
			<type>jsp</type>
			<uuidstructure>ce84d25c-11b7-11db-91cd-fdbae480bac9</uuidstructure>
			<uuidresource>1a116985-1af1-11da-accb-0334e4183c08</uuidresource>
			<datelastmodified>Mon, 11 Dec 2006 15:32:18 GMT</datelastmodified>
			<userlastmodified>Admin</userlastmodified>
			<datecreated>Thu, 01 Sep 2005 14:02:58 GMT</datecreated>
			<usercreated>Admin</usercreated>
			<flags>0</flags>
			<properties>
				<property>
					<name>Description</name>
					<value><![CDATA[${key.GUI_GROUPS_INDEXSOURCE_TOOL_DELETE_HELP_0}]]></value>
				</property>
				<property>
					<name>NavImage</name>
					<value><![CDATA[tools/searchindex/icons/big/indexsource-delete.png]]></value>
				</property>
				<property>
					<name>NavInfo</name>
					<value><![CDATA[${key.GUI_GROUPS_INDEXSOURCE_TOOL_GROUP_0}]]></value>
				</property>
				<property>
					<name>NavPos</name>
					<value><![CDATA[4.0]]></value>
				</property>
				<property>
					<name>NavText</name>
					<value><![CDATA[${key.GUI_LIST_INDEXSOURCE_ACTION_DELETE_NAME_0}]]></value>
				</property>
				<property>
					<name>Title</name>
					<value><![CDATA[Edit indexsource]]></value>
				</property>
				<property>
					<name>admintoolhandler-args</name>
					<value><![CDATA[params:action=initial&indexsource=${param.indexsource}|path:/searchindex/indexsources/indexsource/delete]]></value>
				</property>
				<property>
					<name>admintoolhandler-class</name>
					<value><![CDATA[org.opencms.workplace.tools.searchindex.CmsSearchToolHandler]]></value>
				</property>
				<property type="shared">
					<name>export</name>
					<value><![CDATA[false]]></value>
				</property>
			</properties>
			<relations/>
			<accesscontrol/>
		</file>
		<file>
			<source>system/workplace/admin/searchindex/indexsource-doctypes.jsp</source>
			<destination>system/workplace/admin/searchindex/indexsource-doctypes.jsp</destination>
			<type>jsp</type>
			<uuidstructure>ce8bfe57-11b7-11db-91cd-fdbae480bac9</uuidstructure>
			<uuidresource>36ee08ec-1b94-11da-bb23-0334e4183c08</uuidresource>
			<datelastmodified>Mon, 11 Dec 2006 15:32:18 GMT</datelastmodified>
			<userlastmodified>Admin</userlastmodified>
			<datecreated>Fri, 02 Sep 2005 09:30:35 GMT</datecreated>
			<usercreated>Admin</usercreated>
			<flags>0</flags>
			<properties>
				<property>
					<name>Description</name>
					<value><![CDATA[${key.GUI_LIST_DOCUMENTTYPES_NAME_HELP_0}]]></value>
				</property>
				<property>
					<name>NavImage</name>
					<value><![CDATA[tools/searchindex/icons/big/indexsource-doctypes.png]]></value>
				</property>
				<property>
					<name>NavInfo</name>
					<value><![CDATA[${key.GUI_GROUPS_INDEXSOURCE_TOOL_GROUP_0}]]></value>
				</property>
				<property>
					<name>NavPos</name>
					<value><![CDATA[2.0]]></value>
				</property>
				<property>
					<name>NavText</name>
					<value><![CDATA[${key.GUI_LIST_SEARCHINDEX_ACTION_DOCUMENTS_NAME_0}]]></value>
				</property>
				<property>
					<name>Title</name>
					<value><![CDATA[Assign doctypes to indexsource]]></value>
				</property>
				<property>
					<name>admintoolhandler-args</name>
					<value><![CDATA[params:action=initial&indexsource=${param.indexsource}|path:/searchindex/indexsources/indexsource/doctypes]]></value>
				</property>
				<property>
					<name>admintoolhandler-class</name>
					<value><![CDATA[org.opencms.workplace.tools.searchindex.CmsSearchToolHandler]]></value>
				</property>
				<property type="shared">
					<name>export</name>
					<value><![CDATA[false]]></value>
				</property>
			</properties>
			<relations/>
			<accesscontrol/>
		</file>
		<file>
			<source>system/workplace/admin/searchindex/indexsource-edit.jsp</source>
			<destination>system/workplace/admin/searchindex/indexsource-edit.jsp</destination>
			<type>jsp</type>
			<uuidstructure>ce932a52-11b7-11db-91cd-fdbae480bac9</uuidstructure>
			<uuidresource>9d53a364-1ac3-11da-9610-0334e4183c08</uuidresource>
			<datelastmodified>Mon, 11 Dec 2006 15:32:18 GMT</datelastmodified>
			<userlastmodified>Admin</userlastmodified>
			<datecreated>Thu, 01 Sep 2005 08:37:22 GMT</datecreated>
			<usercreated>Admin</usercreated>
			<flags>0</flags>
			<properties>
				<property>
					<name>Description</name>
					<value><![CDATA[${key.GUI_GROUPS_INDEXSOURCE_TOOL_EDIT_HELP_0}]]></value>
				</property>
				<property>
					<name>NavImage</name>
					<value><![CDATA[tools/searchindex/icons/big/indexsource-edit.png]]></value>
				</property>
				<property>
					<name>NavInfo</name>
					<value><![CDATA[${key.GUI_GROUPS_INDEXSOURCE_TOOL_GROUP_0}]]></value>
				</property>
				<property>
					<name>NavPos</name>
					<value><![CDATA[1.0]]></value>
				</property>
				<property>
					<name>NavText</name>
					<value><![CDATA[${key.GUI_GROUPS_INDEXSOURCE_TOOL_EDIT_0}]]></value>
				</property>
				<property>
					<name>Title</name>
					<value><![CDATA[Edit indexsource]]></value>
				</property>
				<property>
					<name>admintoolhandler-args</name>
					<value><![CDATA[params:indexsource=${param.indexsource}|path:/searchindex/indexsources/indexsource/edit]]></value>
				</property>
				<property>
					<name>admintoolhandler-class</name>
					<value><![CDATA[org.opencms.workplace.tools.searchindex.CmsSearchToolHandler]]></value>
				</property>
				<property type="shared">
					<name>export</name>
					<value><![CDATA[false]]></value>
				</property>
			</properties>
			<relations/>
			<accesscontrol/>
		</file>
		<file>
			<source>system/workplace/admin/searchindex/indexsource-index.jsp</source>
			<destination>system/workplace/admin/searchindex/indexsource-index.jsp</destination>
			<type>jsp</type>
			<uuidstructure>ce9ca03d-11b7-11db-91cd-fdbae480bac9</uuidstructure>
			<uuidresource>3a21c71b-1a32-11da-be9c-0334e4183c08</uuidresource>
			<datelastmodified>Mon, 11 Dec 2006 15:32:18 GMT</datelastmodified>
			<userlastmodified>Admin</userlastmodified>
			<datecreated>Wed, 31 Aug 2005 15:16:38 GMT</datecreated>
			<usercreated>Admin</usercreated>
			<flags>0</flags>
			<properties>
				<property>
					<name>Description</name>
					<value><![CDATA[${key.GUI_GROUPS_INDEXSOURCE_TOOL_INDEX_HELP_0}]]></value>
				</property>
				<property>
					<name>NavImage</name>
					<value><![CDATA[tools/searchindex/icons/big/indexsource.png]]></value>
				</property>
				<property>
					<name>NavInfo</name>
					<value><![CDATA[${key.GUI_GROUPS_SEARCHINDEX_TOOL_GROUP_0}]]></value>
				</property>
				<property>
					<name>NavText</name>
					<value><![CDATA[${key.GUI_GROUPS_INDEXSOURCE_TOOL_INDEX_0}]]></value>
				</property>
				<property>
					<name>NavPos</name>
					<value><![CDATA[10.0]]></value>
				</property>
				<property>
					<name>Title</name>
					<value><![CDATA[A list of all indexsources of the OpenCms installation]]></value>
				</property>
				<property>
					<name>admintoolhandler-args</name>
					<value><![CDATA[path:/searchindex/indexsources|params:action=initial&indexsource=${param.indexsource}]]></value>
				</property>
				<property>
					<name>admintoolhandler-class</name>
					<value><![CDATA[org.opencms.workplace.tools.searchindex.CmsSearchToolHandler]]></value>
				</property>
				<property type="shared">
					<name>export</name>
					<value><![CDATA[false]]></value>
				</property>
			</properties>
			<relations/>
			<accesscontrol/>
		</file>
		<file>
			<source>system/workplace/admin/searchindex/indexsource-new.jsp</source>
			<destination>system/workplace/admin/searchindex/indexsource-new.jsp</destination>
			<type>jsp</type>
			<uuidstructure>ce9f1147-11b7-11db-91cd-fdbae480bac9</uuidstructure>
			<uuidresource>9fbf70d5-1a20-11da-904f-0334e4183c08</uuidresource>
			<datelastmodified>Mon, 11 Dec 2006 15:32:18 GMT</datelastmodified>
			<userlastmodified>Admin</userlastmodified>
			<datecreated>Wed, 31 Aug 2005 13:10:38 GMT</datecreated>
			<usercreated>Admin</usercreated>
			<flags>0</flags>
			<properties>
				<property>
					<name>Description</name>
					<value><![CDATA[${key.GUI_GROUPS_INDEXSOURCE_TOOL_NEW_HELP_0}]]></value>
				</property>
				<property>
					<name>NavImage</name>
					<value><![CDATA[tools/searchindex/icons/big/indexsource-new.png]]></value>
				</property>
				<property>
					<name>NavInfo</name>
					<value><![CDATA[${key.GUI_GROUPS_INDEXSOURCE_TOOL_GROUP_0}]]></value>
				</property>
				<property>
					<name>NavText</name>
					<value><![CDATA[${key.GUI_GROUPS_INDEXSOURCE_TOOL_NEW_0}]]></value>
				</property>
				<property>
					<name>Title</name>
					<value><![CDATA[New indexsource]]></value>
				</property>
				<property>
					<name>admintoolhandler-args</name>
					<value><![CDATA[path:/searchindex/indexsources/indexsource-new|params:action=initial]]></value>
				</property>
				<property>
					<name>admintoolhandler-class</name>
					<value><![CDATA[org.opencms.workplace.tools.searchindex.CmsSearchToolHandler]]></value>
				</property>
				<property type="shared">
					<name>export</name>
					<value><![CDATA[false]]></value>
				</property>
			</properties>
			<relations/>
			<accesscontrol/>
		</file>
		<file>
			<source>system/workplace/admin/searchindex/indexsource-overview.jsp</source>
			<destination>system/workplace/admin/searchindex/indexsource-overview.jsp</destination>
			<type>jsp</type>
			<uuidstructure>cea15b41-11b7-11db-91cd-fdbae480bac9</uuidstructure>
			<uuidresource>f23558cf-1ac6-11da-af77-0334e4183c08</uuidresource>
			<datelastmodified>Mon, 11 Dec 2006 15:32:18 GMT</datelastmodified>
			<userlastmodified>Admin</userlastmodified>
			<datecreated>Thu, 01 Sep 2005 09:01:13 GMT</datecreated>
			<usercreated>Admin</usercreated>
			<flags>0</flags>
			<properties>
				<property>
					<name>Description</name>
					<value><![CDATA[${key.GUI_GROUPS_INDEXSOURCE_TOOL_NEW_HELP_0}]]></value>
				</property>
				<property>
					<name>NavImage</name>
					<value><![CDATA[tools/searchindex/icons/big/indexsource.png]]></value>
				</property>
				<property>
					<name>NavInfo</name>
					<value><![CDATA[${key.GUI_GROUPS_INDEXSOURCE_TOOL_GROUP_0}]]></value>
				</property>
				<property>
					<name>NavText</name>
					<value><![CDATA[${key.GUI_GROUPS_INDEXSOURCE_TOOL_OVERVIEW_0}]]></value>
				</property>
				<property>
					<name>Title</name>
					<value><![CDATA[Overview indexsource]]></value>
				</property>
				<property>
					<name>admintoolhandler-args</name>
					<value><![CDATA[params:action=initial&indexsource=${param.indexsource}|path:/searchindex/indexsources/indexsource]]></value>
				</property>
				<property>
					<name>admintoolhandler-class</name>
					<value><![CDATA[org.opencms.workplace.tools.CmsInvisibleToolHandler]]></value>
				</property>
				<property type="shared">
					<name>export</name>
					<value><![CDATA[false]]></value>
				</property>
			</properties>
			<relations/>
			<accesscontrol/>
		</file>
		<file>
			<source>system/workplace/admin/searchindex/indexsource-resources.jsp</source>
			<destination>system/workplace/admin/searchindex/indexsource-resources.jsp</destination>
			<type>jsp</type>
			<uuidstructure>cea63d4b-11b7-11db-91cd-fdbae480bac9</uuidstructure>
			<uuidresource>173f580b-1b03-11da-aa26-0334e4183c08</uuidresource>
			<datelastmodified>Mon, 11 Dec 2006 15:32:18 GMT</datelastmodified>
			<userlastmodified>Admin</userlastmodified>
			<datecreated>Thu, 01 Sep 2005 16:11:44 GMT</datecreated>
			<usercreated>Admin</usercreated>
			<flags>0</flags>
			<properties>
				<property>
					<name>Description</name>
					<value><![CDATA[${key.GUI_GROUPS_INDEXSOURCE_TOOL_RESOURCES_HELP_0}]]></value>
				</property>
				<property>
					<name>NavImage</name>
					<value><![CDATA[tools/searchindex/icons/big/indexsource-resources.png]]></value>
				</property>
				<property>
					<name>NavInfo</name>
					<value><![CDATA[${key.GUI_GROUPS_INDEXSOURCE_TOOL_GROUP_0}]]></value>
				</property>
				<property>
					<name>NavPos</name>
					<value><![CDATA[3.0]]></value>
				</property>
				<property>
					<name>NavText</name>
					<value><![CDATA[${key.GUI_LIST_INDEXSOURCE_ACTION_RESOURCES_NAME_0}]]></value>
				</property>
				<property>
					<name>Title</name>
					<value><![CDATA[Assign ressources to indexsource]]></value>
				</property>
				<property>
					<name>admintoolhandler-args</name>
					<value><![CDATA[params:action=initial&indexsource=${param.indexsource}|path:/searchindex/indexsources/indexsource/resources]]></value>
				</property>
				<property>
					<name>admintoolhandler-class</name>
					<value><![CDATA[org.opencms.workplace.tools.searchindex.CmsSearchToolHandler]]></value>
				</property>
				<property type="shared">
					<name>export</name>
					<value><![CDATA[false]]></value>
				</property>
			</properties>
			<relations/>
			<accesscontrol/>
		</file>
		<file>
			<source>system/workplace/admin/searchindex/searchindex-new.jsp</source>
			<destination>system/workplace/admin/searchindex/searchindex-new.jsp</destination>
			<type>jsp</type>
			<uuidstructure>cea88746-11b7-11db-91cd-fdbae480bac9</uuidstructure>
			<uuidresource>c916ee62-0324-11da-a31c-0334e4183c08</uuidresource>
			<datelastmodified>Mon, 11 Dec 2006 15:32:18 GMT</datelastmodified>
			<userlastmodified>Admin</userlastmodified>
			<datecreated>Tue, 02 Aug 2005 07:12:28 GMT</datecreated>
			<usercreated>Admin</usercreated>
			<flags>0</flags>
			<properties>
				<property>
					<name>Description</name>
					<value><![CDATA[${key.GUI_GROUPS_SEARCHINDEX_TOOL_NEW_HELP_0}]]></value>
				</property>
				<property>
					<name>NavImage</name>
					<value><![CDATA[tools/searchindex/icons/big/searchindex-new.png]]></value>
				</property>
				<property>
					<name>NavInfo</name>
					<value><![CDATA[${key.GUI_GROUPS_SEARCHINDEX_TOOL_GROUP_0}]]></value>
				</property>
				<property>
					<name>NavText</name>
					<value><![CDATA[${key.GUI_GROUPS_SEARCHINDEX_TOOL_NEW_0}]]></value>
				</property>
				<property>
					<name>NavPos</name>
					<value><![CDATA[5.0]]></value>
				</property>
				<property>
					<name>Title</name>
					<value><![CDATA[New search index]]></value>
				</property>
				<property>
					<name>admintoolhandler-args</name>
					<value><![CDATA[params:action=initial|path:/searchindex/searchindex-new]]></value>
				</property>
				<property>
					<name>admintoolhandler-class</name>
					<value><![CDATA[org.opencms.workplace.tools.searchindex.CmsSearchToolHandler]]></value>
				</property>
			</properties>
			<relations/>
			<accesscontrol/>
		</file>
		<file>
			<source>system/workplace/admin/searchindex/searchindex_delete.jsp</source>
			<destination>system/workplace/admin/searchindex/searchindex_delete.jsp</destination>
			<type>jsp</type>
			<uuidstructure>ceaaf84f-11b7-11db-91cd-fdbae480bac9</uuidstructure>
			<uuidresource>a569a01a-04b7-11da-a42b-0334e4183c08</uuidresource>
			<datelastmodified>Mon, 11 Dec 2006 15:32:18 GMT</datelastmodified>
			<userlastmodified>Admin</userlastmodified>
			<datecreated>Thu, 04 Aug 2005 07:16:16 GMT</datecreated>
			<usercreated>Admin</usercreated>
			<flags>0</flags>
			<properties>
				<property>
					<name>Description</name>
					<value><![CDATA[${key.GUI_GROUPS_SEARCHINDEX_TOOL_DELETE_HELP_0}]]></value>
				</property>
				<property>
					<name>NavImage</name>
					<value><![CDATA[tools/searchindex/icons/big/searchindex-delete.png]]></value>
				</property>
				<property>
					<name>NavInfo</name>
					<value><![CDATA[${key.GUI_GROUPS_SEARCHINDEX_TOOL_EDIT_GROUP_0}]]></value>
				</property>
				<property>
					<name>NavPos</name>
					<value><![CDATA[5.0]]></value>
				</property>
				<property>
					<name>NavText</name>
					<value><![CDATA[${key.GUI_GROUPS_SEARCHINDEX_TOOL_DELETE_0}]]></value>
				</property>
				<property>
					<name>Title</name>
					<value><![CDATA[Delete search index]]></value>
				</property>
				<property>
					<name>admintoolhandler-args</name>
					<value><![CDATA[path:/searchindex/singleindex/delete|params:action=initial&indexname=${param.indexname}]]></value>
				</property>
				<property>
					<name>admintoolhandler-class</name>
					<value><![CDATA[org.opencms.workplace.tools.searchindex.CmsSearchToolHandler]]></value>
				</property>
			</properties>
			<relations/>
			<accesscontrol/>
		</file>
		<file>
			<source>system/workplace/admin/searchindex/searchindex_edit.jsp</source>
			<destination>system/workplace/admin/searchindex/searchindex_edit.jsp</destination>
			<type>jsp</type>
			<uuidstructure>ceafb349-11b7-11db-91cd-fdbae480bac9</uuidstructure>
			<uuidresource>3e49a7ec-035c-11da-92d5-0334e4183c08</uuidresource>
			<datelastmodified>Mon, 11 Dec 2006 15:32:18 GMT</datelastmodified>
			<userlastmodified>Admin</userlastmodified>
			<datecreated>Tue, 02 Aug 2005 13:49:27 GMT</datecreated>
			<usercreated>Admin</usercreated>
			<flags>0</flags>
			<properties>
				<property>
					<name>Description</name>
					<value><![CDATA[${key.GUI_GROUPS_SEARCHINDEX_TOOL_EDIT_HELP_0}]]></value>
				</property>
				<property>
					<name>NavImage</name>
					<value><![CDATA[tools/searchindex/icons/big/searchindex-edit.png]]></value>
				</property>
				<property>
					<name>NavInfo</name>
					<value><![CDATA[${key.GUI_GROUPS_SEARCHINDEX_TOOL_EDIT_GROUP_0}]]></value>
				</property>
				<property>
					<name>NavPos</name>
					<value><![CDATA[1.0]]></value>
				</property>
				<property>
					<name>NavText</name>
					<value><![CDATA[${key.GUI_GROUPS_SEARCHINDEX_TOOL_EDIT_0}]]></value>
				</property>
				<property>
					<name>Title</name>
					<value><![CDATA[New search index]]></value>
				</property>
				<property>
					<name>admintoolhandler-args</name>
					<value><![CDATA[params:indexname=${param.indexname}|path:/searchindex/singleindex/edit]]></value>
				</property>
				<property>
					<name>admintoolhandler-class</name>
					<value><![CDATA[org.opencms.workplace.tools.searchindex.CmsSearchToolHandler]]></value>
				</property>
			</properties>
			<relations/>
			<accesscontrol/>
		</file>
		<file>
			<source>system/workplace/admin/searchindex/searchindex_overview.jsp</source>
			<destination>system/workplace/admin/searchindex/searchindex_overview.jsp</destination>
			<type>jsp</type>
			<uuidstructure>ceb22453-11b7-11db-91cd-fdbae480bac9</uuidstructure>
			<uuidresource>d1d08a5e-04ce-11da-bcc5-0334e4183c08</uuidresource>
			<datelastmodified>Mon, 11 Dec 2006 15:32:18 GMT</datelastmodified>
			<userlastmodified>Admin</userlastmodified>
			<datecreated>Thu, 04 Aug 2005 10:02:09 GMT</datecreated>
			<usercreated>Admin</usercreated>
			<flags>0</flags>
			<properties>
				<property>
					<name>Description</name>
					<value><![CDATA[${key.GUI_GROUPS_SEARCHINDEX_TOOL_OVERVIEW_HELP_0}]]></value>
				</property>
				<property>
					<name>NavImage</name>
					<value><![CDATA[tools/searchindex/icons/big/searchindex.png]]></value>
				</property>
				<property>
					<name>NavInfo</name>
					<value><![CDATA[${key.GUI_GROUPS_SEARCHINDEX_TOOL_EDIT_GROUP_0}]]></value>
				</property>
				<property>
					<name>NavPos</name>
					<value><![CDATA[1.0]]></value>
				</property>
				<property>
					<name>NavText</name>
					<value><![CDATA[${key.GUI_GROUPS_SEARCHINDEX_TOOL_OVERVIEW_0}]]></value>
				</property>
				<property>
					<name>Title</name>
					<value><![CDATA[Overview search index]]></value>
				</property>
				<property>
					<name>admintoolhandler-args</name>
					<value><![CDATA[params:action=initial&indexname=${param.indexname}|path:/searchindex/singleindex]]></value>
				</property>
				<property>
					<name>admintoolhandler-class</name>
					<value><![CDATA[org.opencms.workplace.tools.CmsInvisibleToolHandler]]></value>
				</property>
			</properties>
			<relations/>
			<accesscontrol/>
		</file>
		<file>
			<source>system/workplace/admin/searchindex/searchindex_rebuild.jsp</source>
			<destination>system/workplace/admin/searchindex/searchindex_rebuild.jsp</destination>
			<type>jsp</type>
			<uuidstructure>ceb6df4d-11b7-11db-91cd-fdbae480bac9</uuidstructure>
			<uuidresource>869783e9-2114-11da-886a-0334e4183c08</uuidresource>
			<datelastmodified>Mon, 11 Dec 2006 15:32:18 GMT</datelastmodified>
			<userlastmodified>Admin</userlastmodified>
			<datecreated>Fri, 09 Sep 2005 09:31:40 GMT</datecreated>
			<usercreated>Admin</usercreated>
			<flags>0</flags>
			<properties>
				<property>
					<name>Description</name>
					<value><![CDATA[${key.GUI_GROUPS_SEARCHINDEX_TOOL_REBUILD_HELP_0}]]></value>
				</property>
				<property>
					<name>NavImage</name>
					<value><![CDATA[tools/searchindex/icons/big/searchindex-rebuild.png]]></value>
				</property>
				<property>
					<name>NavInfo</name>
					<value><![CDATA[${key.GUI_GROUPS_SEARCHINDEX_TOOL_EDIT_GROUP_0}]]></value>
				</property>
				<property>
					<name>NavPos</name>
					<value><![CDATA[3.0]]></value>
				</property>
				<property>
					<name>NavText</name>
					<value><![CDATA[${key.GUI_GROUPS_SEARCHINDEX_TOOL_REBUILD_0}]]></value>
				</property>
				<property>
					<name>Title</name>
					<value><![CDATA[Rebuild search indexes]]></value>
				</property>
				<property>
					<name>admintoolhandler-args</name>
					<value><![CDATA[path:/searchindex/singleindex/rebuild|params:action=initial&indexname=${param.indexname}]]></value>
				</property>
				<property>
					<name>admintoolhandler-class</name>
					<value><![CDATA[org.opencms.workplace.tools.searchindex.CmsSearchToolHandler]]></value>
				</property>
			</properties>
			<relations/>
			<accesscontrol/>
		</file>
		<file>
			<source>system/workplace/admin/searchindex/searchindex_rebuild_report.jsp</source>
			<destination>system/workplace/admin/searchindex/searchindex_rebuild_report.jsp</destination>
			<type>jsp</type>
			<uuidstructure>ceb95057-11b7-11db-91cd-fdbae480bac9</uuidstructure>
			<uuidresource>20498eb1-0366-11da-9cfa-0334e4183c08</uuidresource>
			<datelastmodified>Mon, 11 Dec 2006 15:32:18 GMT</datelastmodified>
			<userlastmodified>Admin</userlastmodified>
			<datecreated>Tue, 02 Aug 2005 15:00:12 GMT</datecreated>
			<usercreated>Admin</usercreated>
			<flags>0</flags>
			<properties>
				<property>
					<name>Description</name>
					<value><![CDATA[${key.GUI_GROUPS_SEARCHINDEX_TOOL_REBUILD_HELP_0}]]></value>
				</property>
				<property>
					<name>NavText</name>
					<value><![CDATA[${key.GUI_GROUPS_SEARCHINDEX_TOOL_REBUILD_REPORT_0}]]></value>
				</property>
				<property>
					<name>Title</name>
					<value><![CDATA[Rebuild search indexes report]]></value>
				</property>
				<property>
					<name>admintoolhandler-args</name>
					<value><![CDATA[path:/searchindex/singleindex/rebuildreport|params:action=initial&indexes=${param.indexname}]]></value>
				</property>
				<property>
					<name>admintoolhandler-class</name>
					<value><![CDATA[org.opencms.workplace.tools.CmsInvisibleToolHandler]]></value>
				</property>
			</properties>
			<relations/>
			<accesscontrol/>
		</file>
		<file>
			<source>system/workplace/admin/searchindex/searchindex_search.jsp</source>
			<destination>system/workplace/admin/searchindex/searchindex_search.jsp</destination>
			<type>jsp</type>
			<uuidstructure>cebb9a4e-11b7-11db-91cd-fdbae480bac9</uuidstructure>
			<uuidresource>c2ae5904-07e2-11da-9a85-0334e4183c08</uuidresource>
			<datelastmodified>Mon, 11 Dec 2006 15:32:18 GMT</datelastmodified>
			<userlastmodified>Admin</userlastmodified>
			<datecreated>Mon, 08 Aug 2005 08:02:27 GMT</datecreated>
			<usercreated>Admin</usercreated>
			<flags>0</flags>
			<properties>
				<property>
					<name>Description</name>
					<value><![CDATA[${key.GUI_GROUPS_SEARCHINDEX_TOOL_SEARCH_HELP_0}]]></value>
				</property>
				<property>
					<name>NavImage</name>
					<value><![CDATA[tools/searchindex/icons/big/searchindex-search.png]]></value>
				</property>
				<property>
					<name>NavInfo</name>
					<value><![CDATA[${key.GUI_GROUPS_SEARCHINDEX_TOOL_EDIT_GROUP_0}]]></value>
				</property>
				<property>
					<name>NavPos</name>
					<value><![CDATA[2.0]]></value>
				</property>
				<property>
					<name>NavText</name>
					<value><![CDATA[${key.GUI_GROUPS_SEARCHINDEX_TOOL_SEARCH_0}]]></value>
				</property>
				<property>
					<name>Title</name>
					<value><![CDATA[New search index]]></value>
				</property>
				<property>
					<name>admintoolhandler-args</name>
					<value><![CDATA[params:action=initial&indexname=${param.indexname}|path:/searchindex/singleindex/search]]></value>
				</property>
				<property>
					<name>admintoolhandler-class</name>
					<value><![CDATA[org.opencms.workplace.tools.searchindex.CmsSearchToolHandler]]></value>
				</property>
				<property>
					<name>content-encoding</name>
					<value><![CDATA[utf-8]]></value>
				</property>
			</properties>
			<relations/>
			<accesscontrol/>
		</file>
		<file>
			<source>system/workplace/admin/searchindex/searchindex_sources.jsp</source>
			<destination>system/workplace/admin/searchindex/searchindex_sources.jsp</destination>
			<type>jsp</type>
			<uuidstructure>cec05549-11b7-11db-91cd-fdbae480bac9</uuidstructure>
			<uuidresource>30bcaa94-1872-11da-9aff-0334e4183c08</uuidresource>
			<datelastmodified>Mon, 11 Dec 2006 15:32:18 GMT</datelastmodified>
			<userlastmodified>Admin</userlastmodified>
			<datecreated>Mon, 29 Aug 2005 09:49:28 GMT</datecreated>
			<usercreated>Admin</usercreated>
			<flags>0</flags>
			<properties>
				<property>
					<name>Description</name>
					<value><![CDATA[${key.GUI_LIST_SEARCHINDEX_COL_INDEXSOURCES_NAME_HELP_0}]]></value>
				</property>
				<property>
					<name>NavImage</name>
					<value><![CDATA[tools/searchindex/icons/big/indexsource.png]]></value>
				</property>
				<property>
					<name>NavInfo</name>
					<value><![CDATA[${key.GUI_GROUPS_SEARCHINDEX_TOOL_EDIT_GROUP_0}]]></value>
				</property>
				<property>
					<name>NavPos</name>
					<value><![CDATA[4.0]]></value>
				</property>
				<property>
					<name>NavText</name>
					<value><![CDATA[${key.GUI_GROUPS_SEARCHINDEX_TOOL_INDEXSOURCES_0}]]></value>
				</property>
				<property>
					<name>Title</name>
					<value><![CDATA[Assign index sources]]></value>
				</property>
				<property>
					<name>admintoolhandler-args</name>
					<value><![CDATA[params:action=initial&indexname=${param.indexname}|path:/searchindex/singleindex/indexsources]]></value>
				</property>
				<property>
					<name>admintoolhandler-class</name>
					<value><![CDATA[org.opencms.workplace.tools.searchindex.CmsSearchToolHandler]]></value>
				</property>
			</properties>
			<relations/>
			<accesscontrol/>
		</file>
		<file>
			<destination>system/workplace/admin/searchindex/sourcesearch</destination>
			<type>folder</type>
			<uuidstructure>47056e70-ac55-11df-bb3e-00144f45afea</uuidstructure>
			<datelastmodified>Wed, 01 Sep 2010 10:07:58 GMT</datelastmodified>
			<userlastmodified>Admin</userlastmodified>
			<datecreated>Fri, 20 Aug 2010 12:20:10 GMT</datecreated>
			<usercreated>Admin</usercreated>
			<flags>0</flags>
			<properties>
				<property>
					<name>Description</name>
					<value><![CDATA[${key.GUI_SOURCESEARCH_ADMIN_TOOL_HELP_0}]]></value>
				</property>
				<property>
					<name>NavImage</name>
					<value><![CDATA[tools/searchindex/icons/big/sourcesearch.png]]></value>
				</property>
				<property>
					<name>NavInfo</name>
					<value><![CDATA[${key.GUI_SOURCESEARCH_ADMIN_TOOL_GROUP_0}]]></value>
				</property>
				<property>
					<name>NavPos</name>
					<value><![CDATA[50.0]]></value>
				</property>
				<property>
					<name>NavText</name>
					<value><![CDATA[${key.GUI_SOURCESEARCH_ADMIN_TOOL_NAME_0}]]></value>
				</property>
				<property>
					<name>Title</name>
					<value><![CDATA[Source search]]></value>
				</property>
				<property>
					<name>admintoolhandler-class</name>
					<value><![CDATA[org.opencms.workplace.tools.CmsOnlyAdminToolHandler]]></value>
				</property>
				<property>
					<name>default-file</name>
					<value><![CDATA[index.jsp]]></value>
				</property>
			</properties>
			<relations/>
			<accesscontrol/>
		</file>
		<file>
			<source>system/workplace/admin/searchindex/sourcesearch/fileslist.jsp</source>
			<destination>system/workplace/admin/searchindex/sourcesearch/fileslist.jsp</destination>
			<type>jsp</type>
			<uuidstructure>12ce5717-b11b-11df-904d-00144f45afea</uuidstructure>
			<uuidresource>12ce5718-b11b-11df-904d-00144f45afea</uuidresource>
			<datelastmodified>Wed, 01 Sep 2010 10:13:26 GMT</datelastmodified>
			<userlastmodified>Admin</userlastmodified>
			<datecreated>Thu, 26 Aug 2010 14:06:08 GMT</datecreated>
			<usercreated>Admin</usercreated>
			<flags>0</flags>
			<properties>
				<property>
					<name>NavText</name>
					<value><![CDATA[${key.GUI_SOURCESEARCH_FILES_LIST_OVERHEAD_0}]]></value>
				</property>
				<property>
					<name>admintoolhandler-args</name>
					<value><![CDATA[path:/searchindex/sourcesearch/fileslist]]></value>
				</property>
				<property>
					<name>admintoolhandler-class</name>
					<value><![CDATA[org.opencms.workplace.tools.CmsInvisibleToolHandler]]></value>
				</property>
				<property type="shared">
					<name>export</name>
					<value><![CDATA[false]]></value>
				</property>
			</properties>
			<relations/>
			<accesscontrol/>
		</file>
		<file>
			<source>system/workplace/admin/searchindex/sourcesearch/index.jsp</source>
			<destination>system/workplace/admin/searchindex/sourcesearch/index.jsp</destination>
			<type>jsp</type>
			<uuidstructure>47c8e589-ac55-11df-bb3e-00144f45afea</uuidstructure>
			<uuidresource>47c8e58a-ac55-11df-bb3e-00144f45afea</uuidresource>
			<datelastmodified>Wed, 01 Sep 2010 12:36:21 GMT</datelastmodified>
			<userlastmodified>Admin</userlastmodified>
			<datecreated>Fri, 20 Aug 2010 12:20:12 GMT</datecreated>
			<usercreated>Admin</usercreated>
			<flags>0</flags>
			<properties>
				<property type="shared">
					<name>export</name>
					<value><![CDATA[false]]></value>
				</property>
			</properties>
			<relations/>
			<accesscontrol/>
		</file>
		<file>
			<source>system/workplace/admin/searchindex/sourcesearch/sourcesearch.jsp</source>
			<destination>system/workplace/admin/searchindex/sourcesearch/sourcesearch.jsp</destination>
			<type>jsp</type>
			<uuidstructure>15233381-ae96-11df-85f4-00144f45afea</uuidstructure>
			<uuidresource>15233382-ae96-11df-85f4-00144f45afea</uuidresource>
			<datelastmodified>Mon, 23 Aug 2010 09:09:06 GMT</datelastmodified>
			<userlastmodified>Admin</userlastmodified>
			<datecreated>Mon, 23 Aug 2010 09:09:06 GMT</datecreated>
			<usercreated>Admin</usercreated>
			<flags>0</flags>
			<properties>
				<property type="shared">
					<name>export</name>
					<value><![CDATA[false]]></value>
				</property>
			</properties>
			<relations/>
			<accesscontrol/>
		</file>
		<file>
			<destination>system/workplace/resources</destination>
			<type>folder</type>
			<uuidstructure>82c16052-11b7-11db-91cd-fdbae480bac9</uuidstructure>
			<datelastmodified>Mon, 27 Mar 2006 12:00:00 GMT</datelastmodified>
			<userlastmodified>Admin</userlastmodified>
			<datecreated>Mon, 27 Jun 2005 08:00:00 GMT</datecreated>
			<usercreated>Admin</usercreated>
			<flags>0</flags>
			<properties/>
			<relations/>
			<accesscontrol/>
		</file>
		<file>
			<destination>system/workplace/resources/tools</destination>
			<type>folder</type>
			<uuidstructure>c3a8d33c-11b7-11db-91cd-fdbae480bac9</uuidstructure>
			<datelastmodified>Mon, 27 Mar 2006 12:00:00 GMT</datelastmodified>
			<userlastmodified>Admin</userlastmodified>
			<datecreated>Mon, 27 Jun 2005 08:00:00 GMT</datecreated>
			<usercreated>Admin</usercreated>
			<flags>0</flags>
			<properties/>
			<relations/>
			<accesscontrol/>
		</file>
		<file>
			<destination>system/workplace/resources/tools/searchindex</destination>
			<type>folder</type>
			<uuidstructure>cf5dcdd6-11b7-11db-91cd-fdbae480bac9</uuidstructure>
			<datelastmodified>Mon, 27 Mar 2006 12:00:00 GMT</datelastmodified>
			<userlastmodified>Admin</userlastmodified>
			<datecreated>Mon, 27 Jun 2005 08:00:00 GMT</datecreated>
			<usercreated>Admin</usercreated>
			<flags>0</flags>
			<properties/>
			<relations/>
			<accesscontrol/>
		</file>
		<file>
			<destination>system/workplace/resources/tools/searchindex/icons</destination>
			<type>folder</type>
			<uuidstructure>cf6017c8-11b7-11db-91cd-fdbae480bac9</uuidstructure>
			<datelastmodified>Mon, 27 Mar 2006 12:00:00 GMT</datelastmodified>
			<userlastmodified>Admin</userlastmodified>
			<datecreated>Mon, 27 Jun 2005 08:00:00 GMT</datecreated>
			<usercreated>Admin</usercreated>
			<flags>0</flags>
			<properties/>
			<relations/>
			<accesscontrol/>
		</file>
		<file>
			<destination>system/workplace/resources/tools/searchindex/icons/big</destination>
			<type>folder</type>
			<uuidstructure>cf64f9ca-11b7-11db-91cd-fdbae480bac9</uuidstructure>
			<datelastmodified>Mon, 27 Mar 2006 12:00:00 GMT</datelastmodified>
			<userlastmodified>Admin</userlastmodified>
			<datecreated>Mon, 27 Jun 2005 08:00:00 GMT</datecreated>
			<usercreated>Admin</usercreated>
			<flags>0</flags>
			<properties/>
			<relations/>
			<accesscontrol/>
		</file>
		<file>
			<source>system/workplace/resources/tools/searchindex/icons/big/fieldconfiguration-delete.png</source>
			<destination>system/workplace/resources/tools/searchindex/icons/big/fieldconfiguration-delete.png</destination>
			<type>image</type>
			<uuidstructure>945f802f-8b51-11db-bd14-7102f397f5de</uuidstructure>
			<uuidresource>945f8030-8b51-11db-bd14-7102f397f5de</uuidresource>
			<datelastmodified>Thu, 14 Dec 2006 09:24:53 GMT</datelastmodified>
			<userlastmodified>Admin</userlastmodified>
			<datecreated>Thu, 14 Dec 2006 09:00:43 GMT</datecreated>
			<usercreated>Admin</usercreated>
			<flags>0</flags>
			<properties>
				<property type="shared">
					<name>image.size</name>
					<value><![CDATA[w:32,h:32]]></value>
				</property>
			</properties>
			<relations/>
			<accesscontrol/>
		</file>
		<file>
			<source>system/workplace/resources/tools/searchindex/icons/big/fieldconfiguration-edit.png</source>
			<destination>system/workplace/resources/tools/searchindex/icons/big/fieldconfiguration-edit.png</destination>
			<type>image</type>
			<uuidstructure>476b87dc-8b52-11db-bd14-7102f397f5de</uuidstructure>
			<uuidresource>476b87dd-8b52-11db-bd14-7102f397f5de</uuidresource>
			<datelastmodified>Thu, 14 Dec 2006 09:24:58 GMT</datelastmodified>
			<userlastmodified>Admin</userlastmodified>
			<datecreated>Thu, 14 Dec 2006 09:05:43 GMT</datecreated>
			<usercreated>Admin</usercreated>
			<flags>0</flags>
			<properties>
				<property type="shared">
					<name>image.size</name>
					<value><![CDATA[w:32,h:32]]></value>
				</property>
			</properties>
			<relations/>
			<accesscontrol/>
		</file>
		<file>
			<source>system/workplace/resources/tools/searchindex/icons/big/fieldconfiguration-editfield.png</source>
			<destination>system/workplace/resources/tools/searchindex/icons/big/fieldconfiguration-editfield.png</destination>
			<type>image</type>
			<uuidstructure>5cec98c1-8b52-11db-bd14-7102f397f5de</uuidstructure>
			<uuidresource>5cec98c2-8b52-11db-bd14-7102f397f5de</uuidresource>
			<datelastmodified>Thu, 14 Dec 2006 09:25:04 GMT</datelastmodified>
			<userlastmodified>Admin</userlastmodified>
			<datecreated>Thu, 14 Dec 2006 09:06:20 GMT</datecreated>
			<usercreated>Admin</usercreated>
			<flags>0</flags>
			<properties>
				<property type="shared">
					<name>image.size</name>
					<value><![CDATA[w:32,h:32]]></value>
				</property>
			</properties>
			<relations/>
			<accesscontrol/>
		</file>
		<file>
			<source>system/workplace/resources/tools/searchindex/icons/big/fieldconfiguration-new.png</source>
			<destination>system/workplace/resources/tools/searchindex/icons/big/fieldconfiguration-new.png</destination>
			<type>image</type>
			<uuidstructure>945d363a-8b51-11db-bd14-7102f397f5de</uuidstructure>
			<uuidresource>945d363b-8b51-11db-bd14-7102f397f5de</uuidresource>
			<datelastmodified>Thu, 14 Dec 2006 09:25:12 GMT</datelastmodified>
			<userlastmodified>Admin</userlastmodified>
			<datecreated>Thu, 14 Dec 2006 09:00:43 GMT</datecreated>
			<usercreated>Admin</usercreated>
			<flags>0</flags>
			<properties>
				<property type="shared">
					<name>image.size</name>
					<value><![CDATA[w:32,h:32]]></value>
				</property>
			</properties>
			<relations/>
			<accesscontrol/>
		</file>
		<file>
			<source>system/workplace/resources/tools/searchindex/icons/big/fieldconfiguration-newfield.png</source>
			<destination>system/workplace/resources/tools/searchindex/icons/big/fieldconfiguration-newfield.png</destination>
			<type>image</type>
			<uuidstructure>9437107c-8b51-11db-bd14-7102f397f5de</uuidstructure>
			<uuidresource>9437107d-8b51-11db-bd14-7102f397f5de</uuidresource>
			<datelastmodified>Thu, 14 Dec 2006 09:25:17 GMT</datelastmodified>
			<userlastmodified>Admin</userlastmodified>
			<datecreated>Thu, 14 Dec 2006 09:00:43 GMT</datecreated>
			<usercreated>Admin</usercreated>
			<flags>0</flags>
			<properties>
				<property type="shared">
					<name>image.size</name>
					<value><![CDATA[w:32,h:32]]></value>
				</property>
			</properties>
			<relations/>
			<accesscontrol/>
		</file>
		<file>
			<source>system/workplace/resources/tools/searchindex/icons/big/fieldconfiguration-newmapping.png</source>
			<destination>system/workplace/resources/tools/searchindex/icons/big/fieldconfiguration-newmapping.png</destination>
			<type>image</type>
			<uuidstructure>944a235b-8b51-11db-bd14-7102f397f5de</uuidstructure>
			<uuidresource>944a235c-8b51-11db-bd14-7102f397f5de</uuidresource>
			<datelastmodified>Thu, 14 Dec 2006 09:25:23 GMT</datelastmodified>
			<userlastmodified>Admin</userlastmodified>
			<datecreated>Thu, 14 Dec 2006 09:00:43 GMT</datecreated>
			<usercreated>Admin</usercreated>
			<flags>0</flags>
			<properties>
				<property type="shared">
					<name>image.size</name>
					<value><![CDATA[w:32,h:32]]></value>
				</property>
			</properties>
			<relations/>
			<accesscontrol/>
		</file>
		<file>
			<source>system/workplace/resources/tools/searchindex/icons/big/fieldconfiguration-overview.png</source>
			<destination>system/workplace/resources/tools/searchindex/icons/big/fieldconfiguration-overview.png</destination>
			<type>image</type>
			<uuidstructure>90f9cac6-8b52-11db-bd14-7102f397f5de</uuidstructure>
			<uuidresource>90f9cac7-8b52-11db-bd14-7102f397f5de</uuidresource>
			<datelastmodified>Thu, 14 Dec 2006 09:25:29 GMT</datelastmodified>
			<userlastmodified>Admin</userlastmodified>
			<datecreated>Thu, 14 Dec 2006 09:07:47 GMT</datecreated>
			<usercreated>Admin</usercreated>
			<flags>0</flags>
			<properties>
				<property type="shared">
					<name>image.size</name>
					<value><![CDATA[w:32,h:32]]></value>
				</property>
			</properties>
			<relations/>
			<accesscontrol/>
		</file>
		<file>
			<source>system/workplace/resources/tools/searchindex/icons/big/fieldconfiguration-overviewfield.png</source>
			<destination>system/workplace/resources/tools/searchindex/icons/big/fieldconfiguration-overviewfield.png</destination>
			<type>image</type>
			<uuidstructure>9415a5c7-8b51-11db-bd14-7102f397f5de</uuidstructure>
			<uuidresource>9415a5c8-8b51-11db-bd14-7102f397f5de</uuidresource>
			<datelastmodified>Thu, 14 Dec 2006 09:25:43 GMT</datelastmodified>
			<userlastmodified>Admin</userlastmodified>
			<datecreated>Thu, 14 Dec 2006 09:00:43 GMT</datecreated>
			<usercreated>Admin</usercreated>
			<flags>0</flags>
			<properties>
				<property type="shared">
					<name>image.size</name>
					<value><![CDATA[w:32,h:32]]></value>
				</property>
			</properties>
			<relations/>
			<accesscontrol/>
		</file>
		<file>
			<source>system/workplace/resources/tools/searchindex/icons/big/fieldconfiguration.png</source>
			<destination>system/workplace/resources/tools/searchindex/icons/big/fieldconfiguration.png</destination>
			<type>image</type>
			<uuidstructure>94560a45-8b51-11db-bd14-7102f397f5de</uuidstructure>
			<uuidresource>94560a46-8b51-11db-bd14-7102f397f5de</uuidresource>
			<datelastmodified>Thu, 14 Dec 2006 09:25:48 GMT</datelastmodified>
			<userlastmodified>Admin</userlastmodified>
			<datecreated>Thu, 14 Dec 2006 09:00:43 GMT</datecreated>
			<usercreated>Admin</usercreated>
			<flags>0</flags>
			<properties>
				<property type="shared">
					<name>image.size</name>
					<value><![CDATA[w:32,h:32]]></value>
				</property>
			</properties>
			<relations/>
			<accesscontrol/>
		</file>
		<file>
			<source>system/workplace/resources/tools/searchindex/icons/big/indexsource-delete.png</source>
			<destination>system/workplace/resources/tools/searchindex/icons/big/indexsource-delete.png</destination>
			<type>image</type>
			<uuidstructure>cf69b4bb-11b7-11db-91cd-fdbae480bac9</uuidstructure>
			<uuidresource>f96cce6d-1de3-11da-8b1d-0334e4183c08</uuidresource>
			<datelastmodified>Thu, 14 Dec 2006 09:26:04 GMT</datelastmodified>
			<userlastmodified>Admin</userlastmodified>
			<datecreated>Mon, 05 Sep 2005 08:06:34 GMT</datecreated>
			<usercreated>Admin</usercreated>
			<flags>0</flags>
			<properties>
				<property type="shared">
					<name>image.size</name>
					<value><![CDATA[w:32,h:32]]></value>
				</property>
			</properties>
			<relations/>
			<accesscontrol/>
		</file>
		<file>
			<source>system/workplace/resources/tools/searchindex/icons/big/indexsource-doctypes.png</source>
			<destination>system/workplace/resources/tools/searchindex/icons/big/indexsource-doctypes.png</destination>
			<type>image</type>
			<uuidstructure>cf6e6fb0-11b7-11db-91cd-fdbae480bac9</uuidstructure>
			<uuidresource>1601da82-1de4-11da-8b1d-0334e4183c08</uuidresource>
			<datelastmodified>Thu, 14 Dec 2006 09:26:13 GMT</datelastmodified>
			<userlastmodified>Admin</userlastmodified>
			<datecreated>Mon, 05 Sep 2005 08:07:21 GMT</datecreated>
			<usercreated>Admin</usercreated>
			<flags>0</flags>
			<properties>
				<property type="shared">
					<name>image.size</name>
					<value><![CDATA[w:32,h:32]]></value>
				</property>
			</properties>
			<relations/>
			<accesscontrol/>
		</file>
		<file>
			<source>system/workplace/resources/tools/searchindex/icons/big/indexsource-edit.png</source>
			<destination>system/workplace/resources/tools/searchindex/icons/big/indexsource-edit.png</destination>
			<type>image</type>
			<uuidstructure>cf759ba5-11b7-11db-91cd-fdbae480bac9</uuidstructure>
			<uuidresource>22d27e47-1de4-11da-8b1d-0334e4183c08</uuidresource>
			<datelastmodified>Thu, 14 Dec 2006 09:26:21 GMT</datelastmodified>
			<userlastmodified>Admin</userlastmodified>
			<datecreated>Mon, 05 Sep 2005 08:07:43 GMT</datecreated>
			<usercreated>Admin</usercreated>
			<flags>0</flags>
			<properties>
				<property type="shared">
					<name>image.size</name>
					<value><![CDATA[w:32,h:32]]></value>
				</property>
			</properties>
			<relations/>
			<accesscontrol/>
		</file>
		<file>
			<source>system/workplace/resources/tools/searchindex/icons/big/indexsource-new.png</source>
			<destination>system/workplace/resources/tools/searchindex/icons/big/indexsource-new.png</destination>
			<type>image</type>
			<uuidstructure>cf7a569a-11b7-11db-91cd-fdbae480bac9</uuidstructure>
			<uuidresource>4c310231-1de4-11da-8b1d-0334e4183c08</uuidresource>
			<datelastmodified>Thu, 14 Dec 2006 09:26:28 GMT</datelastmodified>
			<userlastmodified>Admin</userlastmodified>
			<datecreated>Mon, 05 Sep 2005 08:08:52 GMT</datecreated>
			<usercreated>Admin</usercreated>
			<flags>0</flags>
			<properties>
				<property type="shared">
					<name>image.size</name>
					<value><![CDATA[w:32,h:32]]></value>
				</property>
			</properties>
			<relations/>
			<accesscontrol/>
		</file>
		<file>
			<source>system/workplace/resources/tools/searchindex/icons/big/indexsource-resources.png</source>
			<destination>system/workplace/resources/tools/searchindex/icons/big/indexsource-resources.png</destination>
			<type>image</type>
			<uuidstructure>cf81828f-11b7-11db-91cd-fdbae480bac9</uuidstructure>
			<uuidresource>5a39fee6-1de4-11da-8b1d-0334e4183c08</uuidresource>
			<datelastmodified>Thu, 14 Dec 2006 09:26:35 GMT</datelastmodified>
			<userlastmodified>Admin</userlastmodified>
			<datecreated>Mon, 05 Sep 2005 08:09:16 GMT</datecreated>
			<usercreated>Admin</usercreated>
			<flags>0</flags>
			<properties>
				<property type="shared">
					<name>image.size</name>
					<value><![CDATA[w:32,h:32]]></value>
				</property>
			</properties>
			<relations/>
			<accesscontrol/>
		</file>
		<file>
			<source>system/workplace/resources/tools/searchindex/icons/big/indexsource.png</source>
			<destination>system/workplace/resources/tools/searchindex/icons/big/indexsource.png</destination>
			<type>image</type>
			<uuidstructure>cf88ae84-11b7-11db-91cd-fdbae480bac9</uuidstructure>
			<uuidresource>445e7ec7-1873-11da-9aff-0334e4183c08</uuidresource>
			<datelastmodified>Thu, 14 Dec 2006 09:26:42 GMT</datelastmodified>
			<userlastmodified>Admin</userlastmodified>
			<datecreated>Mon, 29 Aug 2005 09:57:10 GMT</datecreated>
			<usercreated>Admin</usercreated>
			<flags>0</flags>
			<properties>
				<property type="shared">
					<name>image.size</name>
					<value><![CDATA[w:32,h:32]]></value>
				</property>
			</properties>
			<relations/>
			<accesscontrol/>
		</file>
		<file>
			<source>system/workplace/resources/tools/searchindex/icons/big/searchindex-delete.png</source>
			<destination>system/workplace/resources/tools/searchindex/icons/big/searchindex-delete.png</destination>
			<type>image</type>
			<uuidstructure>cf8d6979-11b7-11db-91cd-fdbae480bac9</uuidstructure>
			<uuidresource>2b51af13-1873-11da-9aff-0334e4183c08</uuidresource>
			<datelastmodified>Thu, 14 Dec 2006 09:26:49 GMT</datelastmodified>
			<userlastmodified>Admin</userlastmodified>
			<datecreated>Mon, 29 Aug 2005 09:56:28 GMT</datecreated>
			<usercreated>Admin</usercreated>
			<flags>0</flags>
			<properties>
				<property type="shared">
					<name>image.size</name>
					<value><![CDATA[w:32,h:32]]></value>
				</property>
			</properties>
			<relations/>
			<accesscontrol/>
		</file>
		<file>
			<source>system/workplace/resources/tools/searchindex/icons/big/searchindex-edit.png</source>
			<destination>system/workplace/resources/tools/searchindex/icons/big/searchindex-edit.png</destination>
			<type>image</type>
			<uuidstructure>cf8fda7e-11b7-11db-91cd-fdbae480bac9</uuidstructure>
			<uuidresource>df657cd3-1de4-11da-8b1d-0334e4183c08</uuidresource>
			<datelastmodified>Thu, 14 Dec 2006 09:26:54 GMT</datelastmodified>
			<userlastmodified>Admin</userlastmodified>
			<datecreated>Mon, 05 Sep 2005 08:12:59 GMT</datecreated>
			<usercreated>Admin</usercreated>
			<flags>0</flags>
			<properties>
				<property type="shared">
					<name>image.size</name>
					<value><![CDATA[w:32,h:32]]></value>
				</property>
			</properties>
			<relations/>
			<accesscontrol/>
		</file>
		<file>
			<source>system/workplace/resources/tools/searchindex/icons/big/searchindex-new.png</source>
			<destination>system/workplace/resources/tools/searchindex/icons/big/searchindex-new.png</destination>
			<type>image</type>
			<uuidstructure>cf922373-11b7-11db-91cd-fdbae480bac9</uuidstructure>
			<uuidresource>fa8db278-1de4-11da-8b1d-0334e4183c08</uuidresource>
			<datelastmodified>Thu, 14 Dec 2006 09:27:00 GMT</datelastmodified>
			<userlastmodified>Admin</userlastmodified>
			<datecreated>Mon, 05 Sep 2005 08:13:45 GMT</datecreated>
			<usercreated>Admin</usercreated>
			<flags>0</flags>
			<properties>
				<property type="shared">
					<name>image.size</name>
					<value><![CDATA[w:32,h:32]]></value>
				</property>
			</properties>
			<relations/>
			<accesscontrol/>
		</file>
		<file>
			<source>system/workplace/resources/tools/searchindex/icons/big/searchindex-rebuild.png</source>
			<destination>system/workplace/resources/tools/searchindex/icons/big/searchindex-rebuild.png</destination>
			<type>image</type>
			<uuidstructure>cf949478-11b7-11db-91cd-fdbae480bac9</uuidstructure>
			<uuidresource>a717dfe4-fa8e-11d9-bc7c-0334e4183c08</uuidresource>
			<datelastmodified>Thu, 14 Dec 2006 09:27:05 GMT</datelastmodified>
			<userlastmodified>Admin</userlastmodified>
			<datecreated>Mon, 27 Jun 2005 08:00:00 GMT</datecreated>
			<usercreated>Admin</usercreated>
			<flags>0</flags>
			<properties>
				<property type="shared">
					<name>image.size</name>
					<value><![CDATA[w:32,h:32]]></value>
				</property>
			</properties>
			<relations/>
			<accesscontrol/>
		</file>
		<file>
			<source>system/workplace/resources/tools/searchindex/icons/big/searchindex-search.png</source>
			<destination>system/workplace/resources/tools/searchindex/icons/big/searchindex-search.png</destination>
			<type>image</type>
			<uuidstructure>cf994f6d-11b7-11db-91cd-fdbae480bac9</uuidstructure>
			<uuidresource>0db14b5d-1de5-11da-8b1d-0334e4183c08</uuidresource>
			<datelastmodified>Thu, 14 Dec 2006 09:27:11 GMT</datelastmodified>
			<userlastmodified>Admin</userlastmodified>
			<datecreated>Mon, 05 Sep 2005 08:14:17 GMT</datecreated>
			<usercreated>Admin</usercreated>
			<flags>0</flags>
			<properties>
				<property type="shared">
					<name>image.size</name>
					<value><![CDATA[w:32,h:32]]></value>
				</property>
			</properties>
			<relations/>
			<accesscontrol/>
		</file>
		<file>
			<source>system/workplace/resources/tools/searchindex/icons/big/searchindex.png</source>
			<destination>system/workplace/resources/tools/searchindex/icons/big/searchindex.png</destination>
			<type>image</type>
			<uuidstructure>cfa53652-11b7-11db-91cd-fdbae480bac9</uuidstructure>
			<uuidresource>a710b3f0-fa8e-11d9-bc7c-0334e4183c08</uuidresource>
			<datelastmodified>Thu, 14 Dec 2006 09:27:22 GMT</datelastmodified>
			<userlastmodified>Admin</userlastmodified>
			<datecreated>Mon, 27 Jun 2005 08:00:00 GMT</datecreated>
			<usercreated>Admin</usercreated>
			<flags>0</flags>
			<properties>
				<property type="shared">
					<name>image.size</name>
					<value><![CDATA[w:32,h:32]]></value>
				</property>
			</properties>
			<relations/>
			<accesscontrol/>
		</file>
		<file>
			<source>system/workplace/resources/tools/searchindex/icons/big/sourcesearch.png</source>
			<destination>system/workplace/resources/tools/searchindex/icons/big/sourcesearch.png</destination>
			<type>image</type>
			<uuidstructure>6dfc63f0-b0f4-11df-b359-00144f45afea</uuidstructure>
			<uuidresource>6dfc63f1-b0f4-11df-b359-00144f45afea</uuidresource>
			<datelastmodified>Mon, 05 Jan 2009 15:32:16 GMT</datelastmodified>
			<userlastmodified>Admin</userlastmodified>
			<datecreated>Thu, 26 Aug 2010 09:29:30 GMT</datecreated>
			<usercreated>Admin</usercreated>
			<flags>0</flags>
			<properties>
				<property type="shared">
					<name>image.size</name>
					<value><![CDATA[w:32,h:32]]></value>
				</property>
			</properties>
			<relations/>
			<accesscontrol/>
		</file>
		<file>
			<destination>system/workplace/resources/tools/searchindex/icons/small</destination>
			<type>folder</type>
			<uuidstructure>cfa7a758-11b7-11db-91cd-fdbae480bac9</uuidstructure>
			<datelastmodified>Mon, 27 Mar 2006 12:00:00 GMT</datelastmodified>
			<userlastmodified>Admin</userlastmodified>
			<datecreated>Mon, 27 Jun 2005 08:00:00 GMT</datecreated>
			<usercreated>Admin</usercreated>
			<flags>0</flags>
			<properties/>
			<relations/>
			<accesscontrol/>
		</file>
		<file>
			<source>system/workplace/resources/tools/searchindex/icons/small/fieldconfiguration-edit.png</source>
			<destination>system/workplace/resources/tools/searchindex/icons/small/fieldconfiguration-edit.png</destination>
			<type>image</type>
			<uuidstructure>bb1e2f2f-8b55-11db-824f-7102f397f5de</uuidstructure>
			<uuidresource>bb1e2f30-8b55-11db-824f-7102f397f5de</uuidresource>
			<datelastmodified>Thu, 14 Dec 2006 09:33:35 GMT</datelastmodified>
			<userlastmodified>Admin</userlastmodified>
			<datecreated>Thu, 14 Dec 2006 09:30:26 GMT</datecreated>
			<usercreated>Admin</usercreated>
			<flags>0</flags>
			<properties>
				<property type="shared">
					<name>image.size</name>
					<value><![CDATA[w:20,h:20]]></value>
				</property>
			</properties>
			<relations/>
			<accesscontrol/>
		</file>
		<file>
			<source>system/workplace/resources/tools/searchindex/icons/small/fieldconfiguration-editfield.png</source>
			<destination>system/workplace/resources/tools/searchindex/icons/small/fieldconfiguration-editfield.png</destination>
			<type>image</type>
			<uuidstructure>bb0fd745-8b55-11db-824f-7102f397f5de</uuidstructure>
			<uuidresource>bb0fd746-8b55-11db-824f-7102f397f5de</uuidresource>
			<datelastmodified>Thu, 14 Dec 2006 09:33:53 GMT</datelastmodified>
			<userlastmodified>Admin</userlastmodified>
			<datecreated>Thu, 14 Dec 2006 09:30:26 GMT</datecreated>
			<usercreated>Admin</usercreated>
			<flags>0</flags>
			<properties>
				<property type="shared">
					<name>image.size</name>
					<value><![CDATA[w:20,h:20]]></value>
				</property>
			</properties>
			<relations/>
			<accesscontrol/>
		</file>
		<file>
			<source>system/workplace/resources/tools/searchindex/icons/small/fieldconfiguration-mapping.png</source>
			<destination>system/workplace/resources/tools/searchindex/icons/small/fieldconfiguration-mapping.png</destination>
			<type>image</type>
			<uuidstructure>bb19743a-8b55-11db-824f-7102f397f5de</uuidstructure>
			<uuidresource>bb19743b-8b55-11db-824f-7102f397f5de</uuidresource>
			<datelastmodified>Thu, 14 Dec 2006 09:34:11 GMT</datelastmodified>
			<userlastmodified>Admin</userlastmodified>
			<datecreated>Thu, 14 Dec 2006 09:30:26 GMT</datecreated>
			<usercreated>Admin</usercreated>
			<flags>0</flags>
			<properties>
				<property type="shared">
					<name>image.size</name>
					<value><![CDATA[w:20,h:20]]></value>
				</property>
			</properties>
			<relations/>
			<accesscontrol/>
		</file>
		<file>
			<source>system/workplace/resources/tools/searchindex/icons/small/indexsource-doctype.png</source>
			<destination>system/workplace/resources/tools/searchindex/icons/small/indexsource-doctype.png</destination>
			<type>image</type>
			<uuidstructure>cfaa1859-11b7-11db-91cd-fdbae480bac9</uuidstructure>
			<uuidresource>b64b9852-1de3-11da-8b1d-0334e4183c08</uuidresource>
			<datelastmodified>Mon, 27 Mar 2006 12:00:00 GMT</datelastmodified>
			<userlastmodified>Admin</userlastmodified>
			<datecreated>Mon, 05 Sep 2005 08:04:41 GMT</datecreated>
			<usercreated>Admin</usercreated>
			<flags>0</flags>
			<properties>
				<property>
					<name>Description</name>
					<value><![CDATA[List icon for a document type of a search indexsource.]]></value>
				</property>
				<property>
					<name>Title</name>
					<value><![CDATA[Document type]]></value>
				</property>
				<property type="shared">
					<name>image.size</name>
					<value><![CDATA[w:20,h:20]]></value>
				</property>
			</properties>
			<relations/>
			<accesscontrol/>
		</file>
		<file>
			<source>system/workplace/resources/tools/searchindex/icons/small/indexsource-resources.png</source>
			<destination>system/workplace/resources/tools/searchindex/icons/small/indexsource-resources.png</destination>
			<type>image</type>
			<uuidstructure>cfac624e-11b7-11db-91cd-fdbae480bac9</uuidstructure>
			<uuidresource>f1d155db-1f7a-11da-b0bd-0334e4183c08</uuidresource>
			<datelastmodified>Mon, 27 Mar 2006 12:00:00 GMT</datelastmodified>
			<userlastmodified>Admin</userlastmodified>
			<datecreated>Wed, 07 Sep 2005 08:39:46 GMT</datecreated>
			<usercreated>Admin</usercreated>
			<flags>0</flags>
			<properties>
				<property>
					<name>Description</name>
					<value><![CDATA[List - icon for indexsource - ressources.]]></value>
				</property>
				<property>
					<name>Title</name>
					<value><![CDATA[indexsource-resources]]></value>
				</property>
				<property type="shared">
					<name>image.size</name>
					<value><![CDATA[w:20,h:20]]></value>
				</property>
			</properties>
			<relations/>
			<accesscontrol/>
		</file>
		<file>
			<source>system/workplace/resources/tools/searchindex/icons/small/indexsource.png</source>
			<destination>system/workplace/resources/tools/searchindex/icons/small/indexsource.png</destination>
			<type>image</type>
			<uuidstructure>cfb14453-11b7-11db-91cd-fdbae480bac9</uuidstructure>
			<uuidresource>cc929147-1de3-11da-8b1d-0334e4183c08</uuidresource>
			<datelastmodified>Mon, 27 Mar 2006 12:00:00 GMT</datelastmodified>
			<userlastmodified>Admin</userlastmodified>
			<datecreated>Mon, 05 Sep 2005 08:05:18 GMT</datecreated>
			<usercreated>Admin</usercreated>
			<flags>0</flags>
			<properties>
				<property>
					<name>Description</name>
					<value><![CDATA[List icon for a search indexsource.]]></value>
				</property>
				<property>
					<name>Title</name>
					<value><![CDATA[Indexsource]]></value>
				</property>
				<property type="shared">
					<name>image.size</name>
					<value><![CDATA[w:20,h:20]]></value>
				</property>
			</properties>
			<relations/>
			<accesscontrol/>
		</file>
		<file>
			<source>system/workplace/resources/tools/searchindex/icons/small/multi-rebuild.png</source>
			<destination>system/workplace/resources/tools/searchindex/icons/small/multi-rebuild.png</destination>
			<type>image</type>
			<uuidstructure>cfb84938-11b7-11db-91cd-fdbae480bac9</uuidstructure>
			<uuidresource>1056b5fa-1df2-11da-a3bb-0334e4183c08</uuidresource>
			<datelastmodified>Mon, 27 Mar 2006 12:00:00 GMT</datelastmodified>
			<userlastmodified>Admin</userlastmodified>
			<datecreated>Mon, 05 Sep 2005 09:47:25 GMT</datecreated>
			<usercreated>Admin</usercreated>
			<flags>0</flags>
			<properties>
				<property type="shared">
					<name>image.size</name>
					<value><![CDATA[w:20,h:20]]></value>
				</property>
			</properties>
			<relations/>
			<accesscontrol/>
		</file>
		<file>
			<source>system/workplace/resources/tools/searchindex/icons/small/rebuild.png</source>
			<destination>system/workplace/resources/tools/searchindex/icons/small/rebuild.png</destination>
			<type>image</type>
			<uuidstructure>cfbf752b-11b7-11db-91cd-fdbae480bac9</uuidstructure>
			<uuidresource>fdf81ac4-1df1-11da-a3bb-0334e4183c08</uuidresource>
			<datelastmodified>Mon, 27 Mar 2006 12:00:00 GMT</datelastmodified>
			<userlastmodified>Admin</userlastmodified>
			<datecreated>Mon, 05 Sep 2005 09:46:54 GMT</datecreated>
			<usercreated>Admin</usercreated>
			<flags>0</flags>
			<properties>
				<property type="shared">
					<name>image.size</name>
					<value><![CDATA[w:20,h:20]]></value>
				</property>
			</properties>
			<relations/>
			<accesscontrol/>
		</file>
		<file>
			<source>system/workplace/resources/tools/searchindex/icons/small/searchindex.png</source>
			<destination>system/workplace/resources/tools/searchindex/icons/small/searchindex.png</destination>
			<type>image</type>
			<uuidstructure>cfd03e0e-11b7-11db-91cd-fdbae480bac9</uuidstructure>
			<uuidresource>a7321eab-fa8e-11d9-bc7c-0334e4183c08</uuidresource>
			<datelastmodified>Mon, 27 Mar 2006 12:00:00 GMT</datelastmodified>
			<userlastmodified>Admin</userlastmodified>
			<datecreated>Mon, 27 Jun 2005 08:00:00 GMT</datecreated>
			<usercreated>Admin</usercreated>
			<flags>0</flags>
			<properties>
				<property>
					<name>Description</name>
					<value><![CDATA[List icon for searchindex.]]></value>
				</property>
				<property>
					<name>Title</name>
					<value><![CDATA[Searchindex]]></value>
				</property>
				<property type="shared">
					<name>image.size</name>
					<value><![CDATA[w:20,h:20]]></value>
				</property>
			</properties>
			<relations/>
			<accesscontrol/>
		</file>
	</files>
</export>
<|MERGE_RESOLUTION|>--- conflicted
+++ resolved
@@ -1,2451 +1,2447 @@
-<?xml version="1.0" encoding="UTF-8"?>
+<?xml version="1.0" encoding="UTF-8"?>
+
+<export>
+	<info>
+		<creator>Admin</creator>
+		<opencms_version>9.0.0</opencms_version>
+		<createdate>Mon, 25 Jun 2007 14:20:32 GMT</createdate>
+		<infoproject>Offline</infoproject>
+		<export_version>7</export_version>
+	</info>
+	<module>
+		<name>org.opencms.workplace.tools.searchindex</name>
+		<nicename><![CDATA[OpenCms 9 Search index administration tools]]></nicename>
+		<group>OpenCms Workplace</group>
+		<class/>
+		<description><![CDATA[<p>This module contains tools related to the search capabilities of OpenCms.</p>
+<p>Install this module if you need search capabilities in OpenCms.</p>
 
-<export>
-	<info>
-		<creator>Admin</creator>
-		<opencms_version>9.0.0</opencms_version>
-		<createdate>Mon, 25 Jun 2007 14:20:32 GMT</createdate>
-		<infoproject>Offline</infoproject>
-		<export_version>7</export_version>
-	</info>
-	<module>
-		<name>org.opencms.workplace.tools.searchindex</name>
-		<nicename><![CDATA[OpenCms 9 Search index administration tools]]></nicename>
-		<group>OpenCms Workplace</group>
-		<class/>
-		<description><![CDATA[<p>This module contains tools related to the search capabilities of OpenCms.</p>
-<p>Install this module if you need search capabilities in OpenCms.</p>
-<<<<<<< HEAD
-<p><i>(c) 2013 by Alkacon Software GmbH (http://www.alkacon.com).</i></p>]]></description>
-		<version>9.4.0</version>
-=======
-<p><i>&copy; 2014 by Alkacon Software GmbH (http://www.alkacon.com).</i></p>]]></description>
-		<version>9.0.1</version>
->>>>>>> c4e95c33
-		<authorname><![CDATA[Alkacon Software GmbH]]></authorname>
-		<authoremail><![CDATA[info@alkacon.com]]></authoremail>
-		<datecreated>Mon, 27 Jun 2005 08:00:00 GMT</datecreated>
-		<userinstalled/>
-		<dateinstalled/>
-		<dependencies>
-			<dependency name="org.opencms.workplace.administration" version="9.0.0"/>
-		</dependencies>
-		<exportpoints>
-			<exportpoint uri="/system/modules/org.opencms.workplace.tools.searchindex/lib/" destination="WEB-INF/lib/"/>
-		</exportpoints>
-		<resources>
-            <resource uri="/system/workplace/admin/searchindex/fieldconfiguration-delete.jsp"/>
-            <resource uri="/system/workplace/admin/searchindex/fieldconfiguration-deletefield.jsp"/>
-            <resource uri="/system/workplace/admin/searchindex/fieldconfiguration-edit.jsp"/>
-            <resource uri="/system/workplace/admin/searchindex/fieldconfiguration-editfield.jsp"/>
-            <resource uri="/system/workplace/admin/searchindex/fieldconfiguration-editmapping.jsp"/>
-            <resource uri="/system/workplace/admin/searchindex/fieldconfiguration-index.jsp"/>
-            <resource uri="/system/workplace/admin/searchindex/fieldconfiguration-new.jsp"/>
-            <resource uri="/system/workplace/admin/searchindex/fieldconfiguration-newfield.jsp"/>
-            <resource uri="/system/workplace/admin/searchindex/fieldconfiguration-newmapping.jsp"/>
-            <resource uri="/system/workplace/admin/searchindex/fieldconfiguration-overview.jsp"/>
-            <resource uri="/system/workplace/admin/searchindex/fieldconfiguration-overviewfield.jsp"/>
-            <resource uri="/system/workplace/admin/searchindex/index.jsp"/>
-            <resource uri="/system/workplace/admin/searchindex/indexsource-delete.jsp"/>
-            <resource uri="/system/workplace/admin/searchindex/indexsource-doctypes.jsp"/>
-            <resource uri="/system/workplace/admin/searchindex/indexsource-edit.jsp"/>
-            <resource uri="/system/workplace/admin/searchindex/indexsource-index.jsp"/>
-            <resource uri="/system/workplace/admin/searchindex/indexsource-new.jsp"/>
-            <resource uri="/system/workplace/admin/searchindex/indexsource-overview.jsp"/>
-            <resource uri="/system/workplace/admin/searchindex/indexsource-resources.jsp"/>
-            <resource uri="/system/workplace/admin/searchindex/searchindex-new.jsp"/>
-            <resource uri="/system/workplace/admin/searchindex/searchindex_delete.jsp"/>
-            <resource uri="/system/workplace/admin/searchindex/searchindex_edit.jsp"/>
-            <resource uri="/system/workplace/admin/searchindex/searchindex_overview.jsp"/>
-            <resource uri="/system/workplace/admin/searchindex/searchindex_rebuild.jsp"/>
-            <resource uri="/system/workplace/admin/searchindex/searchindex_rebuild_report.jsp"/>
-            <resource uri="/system/workplace/admin/searchindex/searchindex_search.jsp"/>
-            <resource uri="/system/workplace/admin/searchindex/searchindex_sources.jsp"/>
-            <resource uri="/system/workplace/admin/searchindex/sourcesearch/fileslist.jsp"/>
-            <resource uri="/system/workplace/admin/searchindex/sourcesearch/index.jsp"/>
-            <resource uri="/system/workplace/admin/searchindex/sourcesearch/sourcesearch.jsp"/>
-            <resource uri="/system/workplace/resources/tools/searchindex/icons/big/fieldconfiguration-delete.png"/>
-            <resource uri="/system/workplace/resources/tools/searchindex/icons/big/fieldconfiguration-edit.png"/>
-            <resource uri="/system/workplace/resources/tools/searchindex/icons/big/fieldconfiguration-editfield.png"/>
-            <resource uri="/system/workplace/resources/tools/searchindex/icons/big/fieldconfiguration-new.png"/>
-            <resource uri="/system/workplace/resources/tools/searchindex/icons/big/fieldconfiguration-newfield.png"/>
-            <resource uri="/system/workplace/resources/tools/searchindex/icons/big/fieldconfiguration-newmapping.png"/>
-            <resource uri="/system/workplace/resources/tools/searchindex/icons/big/fieldconfiguration-overview.png"/>
-            <resource uri="/system/workplace/resources/tools/searchindex/icons/big/fieldconfiguration-overviewfield.png"/>
-            <resource uri="/system/workplace/resources/tools/searchindex/icons/big/fieldconfiguration.png"/>
-            <resource uri="/system/workplace/resources/tools/searchindex/icons/big/indexsource-delete.png"/>
-            <resource uri="/system/workplace/resources/tools/searchindex/icons/big/indexsource-doctypes.png"/>
-            <resource uri="/system/workplace/resources/tools/searchindex/icons/big/indexsource-edit.png"/>
-            <resource uri="/system/workplace/resources/tools/searchindex/icons/big/indexsource-new.png"/>
-            <resource uri="/system/workplace/resources/tools/searchindex/icons/big/indexsource-resources.png"/>
-            <resource uri="/system/workplace/resources/tools/searchindex/icons/big/indexsource.png"/>
-            <resource uri="/system/workplace/resources/tools/searchindex/icons/big/searchindex-delete.png"/>
-            <resource uri="/system/workplace/resources/tools/searchindex/icons/big/searchindex-edit.png"/>
-            <resource uri="/system/workplace/resources/tools/searchindex/icons/big/searchindex-new.png"/>
-            <resource uri="/system/workplace/resources/tools/searchindex/icons/big/searchindex-rebuild.png"/>
-            <resource uri="/system/workplace/resources/tools/searchindex/icons/big/searchindex-search.png"/>
-            <resource uri="/system/workplace/resources/tools/searchindex/icons/big/searchindex.png"/>
-            <resource uri="/system/workplace/resources/tools/searchindex/icons/big/sourcesearch.png"/>
-            <resource uri="/system/workplace/resources/tools/searchindex/icons/small/fieldconfiguration-edit.png"/>
-            <resource uri="/system/workplace/resources/tools/searchindex/icons/small/fieldconfiguration-editfield.png"/>
-            <resource uri="/system/workplace/resources/tools/searchindex/icons/small/fieldconfiguration-mapping.png"/>
-            <resource uri="/system/workplace/resources/tools/searchindex/icons/small/indexsource-doctype.png"/>
-            <resource uri="/system/workplace/resources/tools/searchindex/icons/small/indexsource-resources.png"/>
-            <resource uri="/system/workplace/resources/tools/searchindex/icons/small/indexsource.png"/>
-            <resource uri="/system/workplace/resources/tools/searchindex/icons/small/multi-rebuild.png"/>
-            <resource uri="/system/workplace/resources/tools/searchindex/icons/small/rebuild.png"/>
-            <resource uri="/system/workplace/resources/tools/searchindex/icons/small/searchindex.png"/>
-			<resource uri="/system/modules/org.opencms.workplace.tools.searchindex/"/>
-		</resources>
-		<parameters/>
-	</module>
-	<files>
-		<file>
-			<destination>system</destination>
-			<type>folder</type>
-			<uuidstructure>0a0c1bea-2325-11dc-8245-53aeb3024788</uuidstructure>
-			<datelastmodified>Mon, 27 Mar 2006 12:00:00 GMT</datelastmodified>
-			<userlastmodified>Admin</userlastmodified>
-			<datecreated>Mon, 25 Jun 2007 14:04:50 GMT</datecreated>
-			<usercreated>Admin</usercreated>
-			<flags>0</flags>
-			<properties/>
-			<relations/>
-			<accesscontrol/>
-		</file>
-		<file>
-			<destination>system/modules</destination>
-			<type>folder</type>
-			<uuidstructure>82515fe7-11b7-11db-91cd-fdbae480bac9</uuidstructure>
-			<datelastmodified>Mon, 27 Mar 2006 12:00:00 GMT</datelastmodified>
-			<userlastmodified>Admin</userlastmodified>
-			<datecreated>Mon, 27 Jun 2005 08:00:00 GMT</datecreated>
-			<usercreated>Admin</usercreated>
-			<flags>0</flags>
-			<properties/>
-			<relations/>
-			<accesscontrol/>
-		</file>
-		<file>
-			<destination>system/modules/org.opencms.workplace.tools.searchindex</destination>
-			<type>folder</type>
-			<uuidstructure>ce6a9385-11b7-11db-91cd-fdbae480bac9</uuidstructure>
-			<datelastmodified>Mon, 27 Mar 2006 12:00:00 GMT</datelastmodified>
-			<userlastmodified>Admin</userlastmodified>
-			<datecreated>Mon, 10 Oct 2005 08:10:10 GMT</datecreated>
-			<usercreated>Admin</usercreated>
-			<flags>0</flags>
-			<properties/>
-			<relations/>
-			<accesscontrol/>
-		</file>
-		<file>
-			<destination>system/modules/org.opencms.workplace.tools.searchindex/lib</destination>
-			<type>folder</type>
-			<uuidstructure>ce6d0487-11b7-11db-91cd-fdbae480bac9</uuidstructure>
-			<datelastmodified>Mon, 27 Mar 2006 12:00:00 GMT</datelastmodified>
-			<userlastmodified>Admin</userlastmodified>
-			<datecreated>Mon, 10 Oct 2005 08:10:10 GMT</datecreated>
-			<usercreated>Admin</usercreated>
-			<flags>0</flags>
-			<properties/>
-			<relations/>
-			<accesscontrol/>
-		</file>
-		<file>
-			<source>system/modules/org.opencms.workplace.tools.searchindex/lib/org.opencms.workplace.tools.searchindex.jar</source>
-			<destination>system/modules/org.opencms.workplace.tools.searchindex/lib/org.opencms.workplace.tools.searchindex.jar</destination>
-			<type>binary</type>
-			<uuidstructure>ce71bf78-11b7-11db-91cd-fdbae480bac9</uuidstructure>
-			<uuidresource>924cf38c-3b2b-11da-8883-df763b25cc68</uuidresource>
-			<datelastmodified>Mon, 27 Mar 2006 12:00:00 GMT</datelastmodified>
-			<userlastmodified>Admin</userlastmodified>
-			<datecreated>Mon, 10 Oct 2005 08:10:10 GMT</datecreated>
-			<usercreated>Admin</usercreated>
-			<flags>0</flags>
-			<properties>
-				<property>
-					<name>Title</name>
-					<value><![CDATA[org.opencms.workplace.tools.searchindex]]></value>
-				</property>
-			</properties>
-			<relations/>
-			<accesscontrol/>
-		</file>
-		<file>
-			<destination>system/workplace</destination>
-			<type>folder</type>
-			<uuidstructure>825afce2-11b7-11db-91cd-fdbae480bac9</uuidstructure>
-			<datelastmodified>Mon, 27 Mar 2006 12:00:00 GMT</datelastmodified>
-			<userlastmodified>Admin</userlastmodified>
-			<datecreated>Mon, 27 Jun 2005 08:00:00 GMT</datecreated>
-			<usercreated>Admin</usercreated>
-			<flags>0</flags>
-			<properties>
-				<property>
-					<name>content-encoding</name>
-					<value><![CDATA[UTF-8]]></value>
-				</property>
-				<property>
-					<name>export</name>
-					<value><![CDATA[false]]></value>
-				</property>
-				<property>
-					<name>login-form</name>
-					<value><![CDATA[/system/login/index.html]]></value>
-				</property>
-			</properties>
-			<relations/>
-			<accesscontrol>
-				<accessentry>
-					<uuidprincipal>ALL_OTHERS</uuidprincipal>
-					<flags>134</flags>
-					<permissionset>
-						<allowed>0</allowed>
-						<denied>0</denied>
-					</permissionset>
-				</accessentry>
-				<accessentry>
-					<uuidprincipal>ROLE.WORKPLACE_USER</uuidprincipal>
-					<flags>518</flags>
-					<permissionset>
-						<allowed>5</allowed>
-						<denied>0</denied>
-					</permissionset>
-				</accessentry>
-			</accesscontrol>
-		</file>
-		<file>
-			<destination>system/workplace/admin</destination>
-			<type>folder</type>
-			<uuidstructure>825fb7db-11b7-11db-91cd-fdbae480bac9</uuidstructure>
-			<datelastmodified>Mon, 27 Mar 2006 12:00:00 GMT</datelastmodified>
-			<userlastmodified>Admin</userlastmodified>
-			<datecreated>Mon, 27 Jun 2005 08:00:00 GMT</datecreated>
-			<usercreated>Admin</usercreated>
-			<flags>0</flags>
-			<properties>
-				<property>
-					<name>Title</name>
-					<value><![CDATA[Administration View]]></value>
-				</property>
-				<property>
-					<name>cache</name>
-					<value><![CDATA[bypass]]></value>
-				</property>
-			</properties>
-			<relations/>
-			<accesscontrol/>
-		</file>
-		<file>
-			<destination>system/workplace/admin/searchindex</destination>
-			<type>folder</type>
-			<uuidstructure>ce78eb6c-11b7-11db-91cd-fdbae480bac9</uuidstructure>
-			<datelastmodified>Mon, 27 Mar 2006 12:00:00 GMT</datelastmodified>
-			<userlastmodified>Admin</userlastmodified>
-			<datecreated>Mon, 27 Jun 2005 08:00:00 GMT</datecreated>
-			<usercreated>Admin</usercreated>
-			<flags>0</flags>
-			<properties>
-				<property>
-					<name>Description</name>
-					<value><![CDATA[${key.admin.searchindex.description}]]></value>
-				</property>
-				<property>
-					<name>NavImage</name>
-					<value><![CDATA[tools/searchindex/icons/big/searchindex.png:tools/searchindex/icons/small/searchindex.png]]></value>
-				</property>
-				<property>
-					<name>NavInfo</name>
-					<value><![CDATA[${key.admin.view.groups.searchindex}]]></value>
-				</property>
-				<property>
-					<name>NavPos</name>
-					<value><![CDATA[80.0]]></value>
-				</property>
-				<property>
-					<name>NavText</name>
-					<value><![CDATA[${key.GUI_NAVTEXT_SEARCHINDEX_SHORT_0}]]></value>
-				</property>
-				<property>
-					<name>Title</name>
-					<value><![CDATA[Search Index]]></value>
-				</property>
-				<property>
-					<name>admintoolhandler-class</name>
-					<value><![CDATA[org.opencms.workplace.tools.searchindex.CmsSearchToolHandler]]></value>
-				</property>
-				<property>
-					<name>default-file</name>
-					<value><![CDATA[index.jsp]]></value>
-				</property>
-			</properties>
-			<relations/>
-			<accesscontrol/>
-		</file>
-		<file>
-			<source>system/workplace/admin/searchindex/fieldconfiguration-delete.jsp</source>
-			<destination>system/workplace/admin/searchindex/fieldconfiguration-delete.jsp</destination>
-			<type>jsp</type>
-			<uuidstructure>4dde8cae-88ff-11db-bfc9-09c80f20c0b6</uuidstructure>
-			<uuidresource>4dde8caf-88ff-11db-bfc9-09c80f20c0b6</uuidresource>
-			<datelastmodified>Mon, 11 Dec 2006 15:32:18 GMT</datelastmodified>
-			<userlastmodified>Admin</userlastmodified>
-			<datecreated>Mon, 11 Dec 2006 10:06:44 GMT</datecreated>
-			<usercreated>Admin</usercreated>
-			<flags>0</flags>
-			<properties>
-				<property>
-					<name>Description</name>
-					<value><![CDATA[${key.GUI_GROUPS_FIELDCONFIGURATION_TOOL_DELETE_HELP_0}]]></value>
-				</property>
-				<property>
-					<name>NavImage</name>
-					<value><![CDATA[tools/searchindex/icons/big/fieldconfiguration-delete.png]]></value>
-				</property>
-				<property>
-					<name>NavInfo</name>
-					<value><![CDATA[${key.GUI_GROUPS_FIELDCONFIGURATION_TOOL_GROUP_0}]]></value>
-				</property>
-				<property>
-					<name>NavPos</name>
-					<value><![CDATA[4.0]]></value>
-				</property>
-				<property>
-					<name>NavText</name>
-					<value><![CDATA[${key.GUI_LIST_FIELDCONFIGURATION_ACTION_DELETE_NAME_0}]]></value>
-				</property>
-				<property>
-					<name>Title</name>
-					<value><![CDATA[Delete field configuration]]></value>
-				</property>
-				<property>
-					<name>admintoolhandler-args</name>
-					<value><![CDATA[params:action=initial&fieldconfiguration=${param.fieldconfiguration}|path:/searchindex/fieldconfigurations/fieldconfiguration/delete]]></value>
-				</property>
-				<property>
-					<name>admintoolhandler-class</name>
-					<value><![CDATA[org.opencms.workplace.tools.searchindex.CmsSearchToolHandler]]></value>
-				</property>
-				<property type="shared">
-					<name>export</name>
-					<value><![CDATA[false]]></value>
-				</property>
-			</properties>
-			<relations/>
-			<accesscontrol/>
-		</file>
-		<file>
-			<source>system/workplace/admin/searchindex/fieldconfiguration-deletefield.jsp</source>
-			<destination>system/workplace/admin/searchindex/fieldconfiguration-deletefield.jsp</destination>
-			<type>jsp</type>
-			<uuidstructure>59555f81-8ac1-11db-9843-7102f397f5de</uuidstructure>
-			<uuidresource>59555f82-8ac1-11db-9843-7102f397f5de</uuidresource>
-			<datelastmodified>Wed, 13 Dec 2006 16:05:35 GMT</datelastmodified>
-			<userlastmodified>Admin</userlastmodified>
-			<datecreated>Wed, 13 Dec 2006 15:48:16 GMT</datecreated>
-			<usercreated>Admin</usercreated>
-			<flags>0</flags>
-			<properties>
-				<property>
-					<name>Description</name>
-					<value><![CDATA[${key.GUI_GROUPS_FIELD_TOOL_DELETE_HELP_0}]]></value>
-				</property>
-				<property>
-					<name>NavImage</name>
-					<value><![CDATA[tools/searchindex/icons/big/fieldconfiguration-delete.png]]></value>
-				</property>
-				<property>
-					<name>NavInfo</name>
-					<value><![CDATA[${key.GUI_GROUPS_FIELD_TOOL_GROUP_0}]]></value>
-				</property>
-				<property>
-					<name>NavPos</name>
-					<value><![CDATA[4.0]]></value>
-				</property>
-				<property>
-					<name>NavText</name>
-					<value><![CDATA[${key.GUI_GROUPS_FIELD_TOOL_DELETE_0}]]></value>
-				</property>
-				<property>
-					<name>Title</name>
-					<value><![CDATA[Delete field]]></value>
-				</property>
-				<property>
-					<name>admintoolhandler-args</name>
-					<value><![CDATA[params:action=initial&fieldconfiguration=${param.fieldconfiguration}&field=${param.field}|path:/searchindex/fieldconfigurations/fieldconfiguration/field/delete]]></value>
-				</property>
-				<property>
-					<name>admintoolhandler-class</name>
-					<value><![CDATA[org.opencms.workplace.tools.searchindex.CmsSearchToolHandler]]></value>
-				</property>
-				<property type="shared">
-					<name>export</name>
-					<value><![CDATA[false]]></value>
-				</property>
-			</properties>
-			<relations/>
-			<accesscontrol/>
-		</file>
-		<file>
-			<source>system/workplace/admin/searchindex/fieldconfiguration-edit.jsp</source>
-			<destination>system/workplace/admin/searchindex/fieldconfiguration-edit.jsp</destination>
-			<type>jsp</type>
-			<uuidstructure>e1d6659f-88f9-11db-bfc9-09c80f20c0b6</uuidstructure>
-			<uuidresource>e1d665a0-88f9-11db-bfc9-09c80f20c0b6</uuidresource>
-			<datelastmodified>Mon, 11 Dec 2006 15:32:18 GMT</datelastmodified>
-			<userlastmodified>Admin</userlastmodified>
-			<datecreated>Mon, 11 Dec 2006 09:27:55 GMT</datecreated>
-			<usercreated>Admin</usercreated>
-			<flags>0</flags>
-			<properties>
-				<property>
-					<name>Description</name>
-					<value><![CDATA[${key.GUI_GROUPS_FIELDCONFIGURATION_TOOL_EDIT_HELP_0}]]></value>
-				</property>
-				<property>
-					<name>NavImage</name>
-					<value><![CDATA[tools/searchindex/icons/big/fieldconfiguration-edit.png]]></value>
-				</property>
-				<property>
-					<name>NavInfo</name>
-					<value><![CDATA[${key.GUI_GROUPS_FIELDCONFIGURATION_TOOL_GROUP_0}]]></value>
-				</property>
-				<property>
-					<name>NavPos</name>
-					<value><![CDATA[1.0]]></value>
-				</property>
-				<property>
-					<name>NavText</name>
-					<value><![CDATA[${key.GUI_GROUPS_FIELDCONFIGURATION_TOOL_EDIT_0}]]></value>
-				</property>
-				<property>
-					<name>Title</name>
-					<value><![CDATA[Edit field configuration]]></value>
-				</property>
-				<property>
-					<name>admintoolhandler-args</name>
-					<value><![CDATA[params:fieldconfiguration=${param.fieldconfiguration}|path:/searchindex/fieldconfigurations/fieldconfiguration/edit]]></value>
-				</property>
-				<property>
-					<name>admintoolhandler-class</name>
-					<value><![CDATA[org.opencms.workplace.tools.searchindex.CmsSearchToolHandler]]></value>
-				</property>
-				<property type="shared">
-					<name>export</name>
-					<value><![CDATA[false]]></value>
-				</property>
-			</properties>
-			<relations/>
-			<accesscontrol/>
-		</file>
-		<file>
-			<source>system/workplace/admin/searchindex/fieldconfiguration-editfield.jsp</source>
-			<destination>system/workplace/admin/searchindex/fieldconfiguration-editfield.jsp</destination>
-			<type>jsp</type>
-			<uuidstructure>0c40c982-88fc-11db-bfc9-09c80f20c0b6</uuidstructure>
-			<uuidresource>0c40c983-88fc-11db-bfc9-09c80f20c0b6</uuidresource>
-			<datelastmodified>Mon, 11 Dec 2006 15:32:18 GMT</datelastmodified>
-			<userlastmodified>Admin</userlastmodified>
-			<datecreated>Mon, 11 Dec 2006 09:43:25 GMT</datecreated>
-			<usercreated>Admin</usercreated>
-			<flags>0</flags>
-			<properties>
-				<property>
-					<name>Description</name>
-					<value><![CDATA[${key.GUI_GROUPS_FIELD_TOOL_EDIT_HELP_0}]]></value>
-				</property>
-				<property>
-					<name>NavImage</name>
-					<value><![CDATA[tools/searchindex/icons/big/fieldconfiguration-editfield.png]]></value>
-				</property>
-				<property>
-					<name>NavInfo</name>
-					<value><![CDATA[${key.GUI_GROUPS_FIELD_TOOL_GROUP_0}]]></value>
-				</property>
-				<property>
-					<name>NavPos</name>
-					<value><![CDATA[2.0]]></value>
-				</property>
-				<property>
-					<name>NavText</name>
-					<value><![CDATA[${key.GUI_GROUPS_FIELD_TOOL_EDIT_0}]]></value>
-				</property>
-				<property>
-					<name>Title</name>
-					<value><![CDATA[Edit field]]></value>
-				</property>
-				<property>
-					<name>admintoolhandler-args</name>
-					<value><![CDATA[params:action=initial&fieldconfiguration=${param.fieldconfiguration}&field=${param.field}|path:/searchindex/fieldconfigurations/fieldconfiguration/field/edit]]></value>
-				</property>
-				<property>
-					<name>admintoolhandler-class</name>
-					<value><![CDATA[org.opencms.workplace.tools.searchindex.CmsSearchToolHandler]]></value>
-				</property>
-				<property type="shared">
-					<name>export</name>
-					<value><![CDATA[false]]></value>
-				</property>
-			</properties>
-			<relations/>
-			<accesscontrol/>
-		</file>
-		<file>
-			<source>system/workplace/admin/searchindex/fieldconfiguration-editmapping.jsp</source>
-			<destination>system/workplace/admin/searchindex/fieldconfiguration-editmapping.jsp</destination>
-			<type>jsp</type>
-			<uuidstructure>4d61ce0a-8ac4-11db-9e12-7102f397f5de</uuidstructure>
-			<uuidresource>4d61ce0b-8ac4-11db-9e12-7102f397f5de</uuidresource>
-			<datelastmodified>Thu, 14 Dec 2006 08:35:31 GMT</datelastmodified>
-			<userlastmodified>Admin</userlastmodified>
-			<datecreated>Wed, 13 Dec 2006 16:09:25 GMT</datecreated>
-			<usercreated>Admin</usercreated>
-			<flags>0</flags>
-			<properties>
-				<property>
-					<name>NavImage</name>
-					<value><![CDATA[tools/searchindex/icons/big/fieldconfiguration-editfield.png]]></value>
-				</property>
-				<property>
-					<name>NavPos</name>
-					<value><![CDATA[2.0]]></value>
-				</property>
-				<property>
-					<name>Title</name>
-					<value><![CDATA[Edit mapping]]></value>
-				</property>
-				<property>
-					<name>admintoolhandler-args</name>
-					<value><![CDATA[params:action=initial&fieldconfiguration=${param.fieldconfiguration}&field=${param.field}&param=${param.param}&type=${param.type}|path:/searchindex/fieldconfigurations/fieldconfiguration/field/editmapping]]></value>
-				</property>
-				<property>
-					<name>admintoolhandler-class</name>
-					<value><![CDATA[org.opencms.workplace.tools.CmsInvisibleToolHandler]]></value>
-				</property>
-				<property type="shared">
-					<name>export</name>
-					<value><![CDATA[false]]></value>
-				</property>
-			</properties>
-			<relations/>
-			<accesscontrol/>
-		</file>
-		<file>
-			<source>system/workplace/admin/searchindex/fieldconfiguration-index.jsp</source>
-			<destination>system/workplace/admin/searchindex/fieldconfiguration-index.jsp</destination>
-			<type>jsp</type>
-			<uuidstructure>60ae6d28-838e-11db-8c34-09c80f20c0b6</uuidstructure>
-			<uuidresource>60ae6d29-838e-11db-8c34-09c80f20c0b6</uuidresource>
-			<datelastmodified>Mon, 11 Dec 2006 15:32:18 GMT</datelastmodified>
-			<userlastmodified>Admin</userlastmodified>
-			<datecreated>Mon, 04 Dec 2006 11:55:46 GMT</datecreated>
-			<usercreated>Admin</usercreated>
-			<flags>0</flags>
-			<properties>
-				<property>
-					<name>Description</name>
-					<value><![CDATA[${key.GUI_GROUPS_FIELDCONFIGURATION_TOOL_INDEX_HELP_0}]]></value>
-				</property>
-				<property>
-					<name>NavImage</name>
-					<value><![CDATA[tools/searchindex/icons/big/fieldconfiguration.png]]></value>
-				</property>
-				<property>
-					<name>NavInfo</name>
-					<value><![CDATA[${key.GUI_GROUPS_SEARCHINDEX_TOOL_GROUP_0}]]></value>
-				</property>
-				<property>
-					<name>NavText</name>
-					<value><![CDATA[${key.GUI_GROUPS_FIELDCONFIGURATION_TOOL_INDEX_0}]]></value>
-				</property>
-				<property>
-					<name>NavPos</name>
-					<value><![CDATA[15.0]]></value>
-				</property>
-				<property>
-					<name>Title</name>
-					<value><![CDATA[A list of all field configurations of the OpenCms installation]]></value>
-				</property>
-				<property>
-					<name>admintoolhandler-args</name>
-					<value><![CDATA[path:/searchindex/fieldconfigurations|params:action=initial&fieldconfiguration=${param.fieldconfiguration}]]></value>
-				</property>
-				<property>
-					<name>admintoolhandler-class</name>
-					<value><![CDATA[org.opencms.workplace.tools.searchindex.CmsSearchToolHandler]]></value>
-				</property>
-				<property type="shared">
-					<name>export</name>
-					<value><![CDATA[false]]></value>
-				</property>
-			</properties>
-			<relations/>
-			<accesscontrol/>
-		</file>
-		<file>
-			<source>system/workplace/admin/searchindex/fieldconfiguration-new.jsp</source>
-			<destination>system/workplace/admin/searchindex/fieldconfiguration-new.jsp</destination>
-			<type>jsp</type>
-			<uuidstructure>73667194-8399-11db-a1a8-09c80f20c0b6</uuidstructure>
-			<uuidresource>73667195-8399-11db-a1a8-09c80f20c0b6</uuidresource>
-			<datelastmodified>Mon, 11 Dec 2006 15:32:18 GMT</datelastmodified>
-			<userlastmodified>Admin</userlastmodified>
-			<datecreated>Mon, 04 Dec 2006 13:15:02 GMT</datecreated>
-			<usercreated>Admin</usercreated>
-			<flags>0</flags>
-			<properties>
-				<property>
-					<name>Description</name>
-					<value><![CDATA[${key.GUI_GROUPS_FIELDCONFIGURATION_TOOL_NEW_HELP_0}]]></value>
-				</property>
-				<property>
-					<name>NavImage</name>
-					<value><![CDATA[tools/searchindex/icons/big/fieldconfiguration-new.png]]></value>
-				</property>
-				<property>
-					<name>NavInfo</name>
-					<value><![CDATA[${key.GUI_GROUPS_FIELDCONFIGURATION_TOOL_GROUP_0}]]></value>
-				</property>
-				<property>
-					<name>NavText</name>
-					<value><![CDATA[${key.GUI_GROUPS_FIELDCONFIGURATION_TOOL_NEW_0}]]></value>
-				</property>
-				<property>
-					<name>Title</name>
-					<value><![CDATA[New field configuration]]></value>
-				</property>
-				<property>
-					<name>admintoolhandler-args</name>
-					<value><![CDATA[path:/searchindex/fieldconfigurations/fieldconfiguration-new|params:action=initial]]></value>
-				</property>
-				<property>
-					<name>admintoolhandler-class</name>
-					<value><![CDATA[org.opencms.workplace.tools.searchindex.CmsSearchToolHandler]]></value>
-				</property>
-				<property type="shared">
-					<name>export</name>
-					<value><![CDATA[false]]></value>
-				</property>
-			</properties>
-			<relations/>
-			<accesscontrol/>
-		</file>
-		<file>
-			<source>system/workplace/admin/searchindex/fieldconfiguration-newfield.jsp</source>
-			<destination>system/workplace/admin/searchindex/fieldconfiguration-newfield.jsp</destination>
-			<type>jsp</type>
-			<uuidstructure>669df531-8441-11db-a125-09c80f20c0b6</uuidstructure>
-			<uuidresource>669df532-8441-11db-a125-09c80f20c0b6</uuidresource>
-			<datelastmodified>Mon, 11 Dec 2006 15:32:18 GMT</datelastmodified>
-			<userlastmodified>Admin</userlastmodified>
-			<datecreated>Tue, 05 Dec 2006 09:17:16 GMT</datecreated>
-			<usercreated>Admin</usercreated>
-			<flags>0</flags>
-			<properties>
-				<property>
-					<name>Description</name>
-					<value><![CDATA[${key.GUI_LIST_FIELDS_NAME_HELP_0}]]></value>
-				</property>
-				<property>
-					<name>NavImage</name>
-					<value><![CDATA[tools/searchindex/icons/big/fieldconfiguration-newfield.png]]></value>
-				</property>
-				<property>
-					<name>NavInfo</name>
-					<value><![CDATA[${key.GUI_GROUPS_FIELDCONFIGURATION_TOOL_GROUP_0}]]></value>
-				</property>
-				<property>
-					<name>NavPos</name>
-					<value><![CDATA[2.0]]></value>
-				</property>
-				<property>
-					<name>NavText</name>
-					<value><![CDATA[${key.GUI_LIST_SEARCHINDEX_ACTION_FIELDS_NAME_0}]]></value>
-				</property>
-				<property>
-					<name>Title</name>
-					<value><![CDATA[Add new field to fieldconfiguration]]></value>
-				</property>
-				<property>
-					<name>admintoolhandler-args</name>
-					<value><![CDATA[params:action=initial&fieldconfiguration=${param.fieldconfiguration}|path:/searchindex/fieldconfigurations/fieldconfiguration/newfield]]></value>
-				</property>
-				<property>
-					<name>admintoolhandler-class</name>
-					<value><![CDATA[org.opencms.workplace.tools.searchindex.CmsSearchToolHandler]]></value>
-				</property>
-				<property type="shared">
-					<name>export</name>
-					<value><![CDATA[false]]></value>
-				</property>
-			</properties>
-			<relations/>
-			<accesscontrol/>
-		</file>
-		<file>
-			<source>system/workplace/admin/searchindex/fieldconfiguration-newmapping.jsp</source>
-			<destination>system/workplace/admin/searchindex/fieldconfiguration-newmapping.jsp</destination>
-			<type>jsp</type>
-			<uuidstructure>a92df128-8536-11db-848c-09c80f20c0b6</uuidstructure>
-			<uuidresource>a92df129-8536-11db-848c-09c80f20c0b6</uuidresource>
-			<datelastmodified>Thu, 14 Dec 2006 10:26:55 GMT</datelastmodified>
-			<userlastmodified>Admin</userlastmodified>
-			<datecreated>Wed, 06 Dec 2006 14:32:55 GMT</datecreated>
-			<usercreated>Admin</usercreated>
-			<flags>0</flags>
-			<properties>
-				<property>
-					<name>Description</name>
-					<value><![CDATA[${key.GUI_LIST_MAPPING_NAME_HELP_0}]]></value>
-				</property>
-				<property>
-					<name>NavImage</name>
-					<value><![CDATA[tools/searchindex/icons/big/fieldconfiguration-newmapping.png]]></value>
-				</property>
-				<property>
-					<name>NavInfo</name>
-					<value><![CDATA[${key.GUI_GROUPS_FIELD_TOOL_GROUP_0}]]></value>
-				</property>
-				<property>
-					<name>NavPos</name>
-					<value><![CDATA[2.0]]></value>
-				</property>
-				<property>
-					<name>NavText</name>
-					<value><![CDATA[${key.GUI_LIST_SEARCHINDEX_ACTION_MAPPINGS_NAME_0}]]></value>
-				</property>
-				<property>
-					<name>Title</name>
-					<value><![CDATA[Add new mapping to field]]></value>
-				</property>
-				<property>
-					<name>admintoolhandler-args</name>
-					<value><![CDATA[params:action=initial&fieldconfiguration=${param.fieldconfiguration}&field=${param.field}|path:/searchindex/fieldconfigurations/fieldconfiguration/field/newmapping]]></value>
-				</property>
-				<property>
-					<name>admintoolhandler-class</name>
-					<value><![CDATA[org.opencms.workplace.tools.searchindex.CmsSearchToolHandler]]></value>
-				</property>
-				<property type="shared">
-					<name>export</name>
-					<value><![CDATA[false]]></value>
-				</property>
-			</properties>
-			<relations/>
-			<accesscontrol/>
-		</file>
-		<file>
-			<source>system/workplace/admin/searchindex/fieldconfiguration-overview.jsp</source>
-			<destination>system/workplace/admin/searchindex/fieldconfiguration-overview.jsp</destination>
-			<type>jsp</type>
-			<uuidstructure>31b5765b-83b0-11db-b120-09c80f20c0b6</uuidstructure>
-			<uuidresource>31b5765c-83b0-11db-b120-09c80f20c0b6</uuidresource>
-			<datelastmodified>Mon, 11 Dec 2006 15:32:18 GMT</datelastmodified>
-			<userlastmodified>Admin</userlastmodified>
-			<datecreated>Mon, 04 Dec 2006 15:57:50 GMT</datecreated>
-			<usercreated>Admin</usercreated>
-			<flags>0</flags>
-			<properties>
-				<property>
-					<name>Description</name>
-					<value><![CDATA[${key.GUI_GROUPS_FIELDCONFIGURATION_TOOL_NEW_HELP_0}]]></value>
-				</property>
-				<property>
-					<name>NavImage</name>
-					<value><![CDATA[tools/searchindex/icons/big/fieldconfiguration-overview.png]]></value>
-				</property>
-				<property>
-					<name>NavInfo</name>
-					<value><![CDATA[${key.GUI_GROUPS_FIELDCONFIGURATION_TOOL_GROUP_0}]]></value>
-				</property>
-				<property>
-					<name>NavText</name>
-					<value><![CDATA[${key.GUI_GROUPS_FIELDCONFIGURATION_TOOL_OVERVIEW_0}]]></value>
-				</property>
-				<property>
-					<name>Title</name>
-					<value><![CDATA[Overview fieldconfiguration]]></value>
-				</property>
-				<property>
-					<name>admintoolhandler-args</name>
-					<value><![CDATA[params:action=initial&fieldconfiguration=${param.fieldconfiguration}|path:/searchindex/fieldconfigurations/fieldconfiguration]]></value>
-				</property>
-				<property>
-					<name>admintoolhandler-class</name>
-					<value><![CDATA[org.opencms.workplace.tools.CmsInvisibleToolHandler]]></value>
-				</property>
-				<property type="shared">
-					<name>export</name>
-					<value><![CDATA[false]]></value>
-				</property>
-			</properties>
-			<relations/>
-			<accesscontrol/>
-		</file>
-		<file>
-			<source>system/workplace/admin/searchindex/fieldconfiguration-overviewfield.jsp</source>
-			<destination>system/workplace/admin/searchindex/fieldconfiguration-overviewfield.jsp</destination>
-			<type>jsp</type>
-			<uuidstructure>f4e328bc-852a-11db-b250-09c80f20c0b6</uuidstructure>
-			<uuidresource>f4e328bd-852a-11db-b250-09c80f20c0b6</uuidresource>
-			<datelastmodified>Mon, 11 Dec 2006 15:32:18 GMT</datelastmodified>
-			<userlastmodified>Admin</userlastmodified>
-			<datecreated>Wed, 06 Dec 2006 13:09:08 GMT</datecreated>
-			<usercreated>Admin</usercreated>
-			<flags>0</flags>
-			<properties>
-				<property>
-					<name>Description</name>
-					<value><![CDATA[${key.GUI_GROUPS_FIELDCONFIGURATION_TOOL_NEW_HELP_0}]]></value>
-				</property>
-				<property>
-					<name>NavImage</name>
-					<value><![CDATA[tools/searchindex/icons/big/fieldconfiguration-overviewfield.png]]></value>
-				</property>
-				<property>
-					<name>NavInfo</name>
-					<value><![CDATA[${key.GUI_GROUPS_FIELD_TOOL_GROUP_0}]]></value>
-				</property>
-				<property>
-					<name>NavText</name>
-					<value><![CDATA[${key.GUI_GROUPS_FIELD_TOOL_OVERVIEW_0}]]></value>
-				</property>
-				<property>
-					<name>Title</name>
-					<value><![CDATA[Overview field]]></value>
-				</property>
-				<property>
-					<name>admintoolhandler-args</name>
-					<value><![CDATA[params:action=initial&fieldconfiguration=${param.fieldconfiguration}&field=${param.field}|path:/searchindex/fieldconfigurations/fieldconfiguration/field]]></value>
-				</property>
-				<property>
-					<name>admintoolhandler-class</name>
-					<value><![CDATA[org.opencms.workplace.tools.CmsInvisibleToolHandler]]></value>
-				</property>
-				<property type="shared">
-					<name>export</name>
-					<value><![CDATA[false]]></value>
-				</property>
-			</properties>
-			<relations/>
-			<accesscontrol/>
-		</file>
-		<file>
-			<source>system/workplace/admin/searchindex/index.jsp</source>
-			<destination>system/workplace/admin/searchindex/index.jsp</destination>
-			<type>jsp</type>
-			<uuidstructure>ce801765-11b7-11db-91cd-fdbae480bac9</uuidstructure>
-			<uuidresource>77ed82c7-ff54-11d9-a992-0334e4183c08</uuidresource>
-			<datelastmodified>Mon, 11 Dec 2006 15:32:18 GMT</datelastmodified>
-			<userlastmodified>Admin</userlastmodified>
-			<datecreated>Thu, 28 Jul 2005 10:43:43 GMT</datecreated>
-			<usercreated>Admin</usercreated>
-			<flags>0</flags>
-			<properties>
-				<property>
-					<name>NavImage</name>
-					<value><![CDATA[tools/searchindex/icons/big/searchindex.png]]></value>
-				</property>
-				<property>
-					<name>NavInfo</name>
-					<value><![CDATA[${key.GUI_GROUPS_SEARCHINDEX_TOOL_GROUP_0}]]></value>
-				</property>
-				<property>
-					<name>Title</name>
-					<value><![CDATA[Search Index List]]></value>
-				</property>
-				<property>
-					<name>admintoolhandler-class</name>
-					<value><![CDATA[org.opencms.workplace.tools.CmsInvisibleToolHandler]]></value>
-				</property>
-				<property type="shared">
-					<name>export</name>
-					<value><![CDATA[false]]></value>
-				</property>
-			</properties>
-			<relations/>
-			<accesscontrol/>
-		</file>
-		<file>
-			<source>system/workplace/admin/searchindex/indexsource-delete.jsp</source>
-			<destination>system/workplace/admin/searchindex/indexsource-delete.jsp</destination>
-			<type>jsp</type>
-			<uuidstructure>ce84d25c-11b7-11db-91cd-fdbae480bac9</uuidstructure>
-			<uuidresource>1a116985-1af1-11da-accb-0334e4183c08</uuidresource>
-			<datelastmodified>Mon, 11 Dec 2006 15:32:18 GMT</datelastmodified>
-			<userlastmodified>Admin</userlastmodified>
-			<datecreated>Thu, 01 Sep 2005 14:02:58 GMT</datecreated>
-			<usercreated>Admin</usercreated>
-			<flags>0</flags>
-			<properties>
-				<property>
-					<name>Description</name>
-					<value><![CDATA[${key.GUI_GROUPS_INDEXSOURCE_TOOL_DELETE_HELP_0}]]></value>
-				</property>
-				<property>
-					<name>NavImage</name>
-					<value><![CDATA[tools/searchindex/icons/big/indexsource-delete.png]]></value>
-				</property>
-				<property>
-					<name>NavInfo</name>
-					<value><![CDATA[${key.GUI_GROUPS_INDEXSOURCE_TOOL_GROUP_0}]]></value>
-				</property>
-				<property>
-					<name>NavPos</name>
-					<value><![CDATA[4.0]]></value>
-				</property>
-				<property>
-					<name>NavText</name>
-					<value><![CDATA[${key.GUI_LIST_INDEXSOURCE_ACTION_DELETE_NAME_0}]]></value>
-				</property>
-				<property>
-					<name>Title</name>
-					<value><![CDATA[Edit indexsource]]></value>
-				</property>
-				<property>
-					<name>admintoolhandler-args</name>
-					<value><![CDATA[params:action=initial&indexsource=${param.indexsource}|path:/searchindex/indexsources/indexsource/delete]]></value>
-				</property>
-				<property>
-					<name>admintoolhandler-class</name>
-					<value><![CDATA[org.opencms.workplace.tools.searchindex.CmsSearchToolHandler]]></value>
-				</property>
-				<property type="shared">
-					<name>export</name>
-					<value><![CDATA[false]]></value>
-				</property>
-			</properties>
-			<relations/>
-			<accesscontrol/>
-		</file>
-		<file>
-			<source>system/workplace/admin/searchindex/indexsource-doctypes.jsp</source>
-			<destination>system/workplace/admin/searchindex/indexsource-doctypes.jsp</destination>
-			<type>jsp</type>
-			<uuidstructure>ce8bfe57-11b7-11db-91cd-fdbae480bac9</uuidstructure>
-			<uuidresource>36ee08ec-1b94-11da-bb23-0334e4183c08</uuidresource>
-			<datelastmodified>Mon, 11 Dec 2006 15:32:18 GMT</datelastmodified>
-			<userlastmodified>Admin</userlastmodified>
-			<datecreated>Fri, 02 Sep 2005 09:30:35 GMT</datecreated>
-			<usercreated>Admin</usercreated>
-			<flags>0</flags>
-			<properties>
-				<property>
-					<name>Description</name>
-					<value><![CDATA[${key.GUI_LIST_DOCUMENTTYPES_NAME_HELP_0}]]></value>
-				</property>
-				<property>
-					<name>NavImage</name>
-					<value><![CDATA[tools/searchindex/icons/big/indexsource-doctypes.png]]></value>
-				</property>
-				<property>
-					<name>NavInfo</name>
-					<value><![CDATA[${key.GUI_GROUPS_INDEXSOURCE_TOOL_GROUP_0}]]></value>
-				</property>
-				<property>
-					<name>NavPos</name>
-					<value><![CDATA[2.0]]></value>
-				</property>
-				<property>
-					<name>NavText</name>
-					<value><![CDATA[${key.GUI_LIST_SEARCHINDEX_ACTION_DOCUMENTS_NAME_0}]]></value>
-				</property>
-				<property>
-					<name>Title</name>
-					<value><![CDATA[Assign doctypes to indexsource]]></value>
-				</property>
-				<property>
-					<name>admintoolhandler-args</name>
-					<value><![CDATA[params:action=initial&indexsource=${param.indexsource}|path:/searchindex/indexsources/indexsource/doctypes]]></value>
-				</property>
-				<property>
-					<name>admintoolhandler-class</name>
-					<value><![CDATA[org.opencms.workplace.tools.searchindex.CmsSearchToolHandler]]></value>
-				</property>
-				<property type="shared">
-					<name>export</name>
-					<value><![CDATA[false]]></value>
-				</property>
-			</properties>
-			<relations/>
-			<accesscontrol/>
-		</file>
-		<file>
-			<source>system/workplace/admin/searchindex/indexsource-edit.jsp</source>
-			<destination>system/workplace/admin/searchindex/indexsource-edit.jsp</destination>
-			<type>jsp</type>
-			<uuidstructure>ce932a52-11b7-11db-91cd-fdbae480bac9</uuidstructure>
-			<uuidresource>9d53a364-1ac3-11da-9610-0334e4183c08</uuidresource>
-			<datelastmodified>Mon, 11 Dec 2006 15:32:18 GMT</datelastmodified>
-			<userlastmodified>Admin</userlastmodified>
-			<datecreated>Thu, 01 Sep 2005 08:37:22 GMT</datecreated>
-			<usercreated>Admin</usercreated>
-			<flags>0</flags>
-			<properties>
-				<property>
-					<name>Description</name>
-					<value><![CDATA[${key.GUI_GROUPS_INDEXSOURCE_TOOL_EDIT_HELP_0}]]></value>
-				</property>
-				<property>
-					<name>NavImage</name>
-					<value><![CDATA[tools/searchindex/icons/big/indexsource-edit.png]]></value>
-				</property>
-				<property>
-					<name>NavInfo</name>
-					<value><![CDATA[${key.GUI_GROUPS_INDEXSOURCE_TOOL_GROUP_0}]]></value>
-				</property>
-				<property>
-					<name>NavPos</name>
-					<value><![CDATA[1.0]]></value>
-				</property>
-				<property>
-					<name>NavText</name>
-					<value><![CDATA[${key.GUI_GROUPS_INDEXSOURCE_TOOL_EDIT_0}]]></value>
-				</property>
-				<property>
-					<name>Title</name>
-					<value><![CDATA[Edit indexsource]]></value>
-				</property>
-				<property>
-					<name>admintoolhandler-args</name>
-					<value><![CDATA[params:indexsource=${param.indexsource}|path:/searchindex/indexsources/indexsource/edit]]></value>
-				</property>
-				<property>
-					<name>admintoolhandler-class</name>
-					<value><![CDATA[org.opencms.workplace.tools.searchindex.CmsSearchToolHandler]]></value>
-				</property>
-				<property type="shared">
-					<name>export</name>
-					<value><![CDATA[false]]></value>
-				</property>
-			</properties>
-			<relations/>
-			<accesscontrol/>
-		</file>
-		<file>
-			<source>system/workplace/admin/searchindex/indexsource-index.jsp</source>
-			<destination>system/workplace/admin/searchindex/indexsource-index.jsp</destination>
-			<type>jsp</type>
-			<uuidstructure>ce9ca03d-11b7-11db-91cd-fdbae480bac9</uuidstructure>
-			<uuidresource>3a21c71b-1a32-11da-be9c-0334e4183c08</uuidresource>
-			<datelastmodified>Mon, 11 Dec 2006 15:32:18 GMT</datelastmodified>
-			<userlastmodified>Admin</userlastmodified>
-			<datecreated>Wed, 31 Aug 2005 15:16:38 GMT</datecreated>
-			<usercreated>Admin</usercreated>
-			<flags>0</flags>
-			<properties>
-				<property>
-					<name>Description</name>
-					<value><![CDATA[${key.GUI_GROUPS_INDEXSOURCE_TOOL_INDEX_HELP_0}]]></value>
-				</property>
-				<property>
-					<name>NavImage</name>
-					<value><![CDATA[tools/searchindex/icons/big/indexsource.png]]></value>
-				</property>
-				<property>
-					<name>NavInfo</name>
-					<value><![CDATA[${key.GUI_GROUPS_SEARCHINDEX_TOOL_GROUP_0}]]></value>
-				</property>
-				<property>
-					<name>NavText</name>
-					<value><![CDATA[${key.GUI_GROUPS_INDEXSOURCE_TOOL_INDEX_0}]]></value>
-				</property>
-				<property>
-					<name>NavPos</name>
-					<value><![CDATA[10.0]]></value>
-				</property>
-				<property>
-					<name>Title</name>
-					<value><![CDATA[A list of all indexsources of the OpenCms installation]]></value>
-				</property>
-				<property>
-					<name>admintoolhandler-args</name>
-					<value><![CDATA[path:/searchindex/indexsources|params:action=initial&indexsource=${param.indexsource}]]></value>
-				</property>
-				<property>
-					<name>admintoolhandler-class</name>
-					<value><![CDATA[org.opencms.workplace.tools.searchindex.CmsSearchToolHandler]]></value>
-				</property>
-				<property type="shared">
-					<name>export</name>
-					<value><![CDATA[false]]></value>
-				</property>
-			</properties>
-			<relations/>
-			<accesscontrol/>
-		</file>
-		<file>
-			<source>system/workplace/admin/searchindex/indexsource-new.jsp</source>
-			<destination>system/workplace/admin/searchindex/indexsource-new.jsp</destination>
-			<type>jsp</type>
-			<uuidstructure>ce9f1147-11b7-11db-91cd-fdbae480bac9</uuidstructure>
-			<uuidresource>9fbf70d5-1a20-11da-904f-0334e4183c08</uuidresource>
-			<datelastmodified>Mon, 11 Dec 2006 15:32:18 GMT</datelastmodified>
-			<userlastmodified>Admin</userlastmodified>
-			<datecreated>Wed, 31 Aug 2005 13:10:38 GMT</datecreated>
-			<usercreated>Admin</usercreated>
-			<flags>0</flags>
-			<properties>
-				<property>
-					<name>Description</name>
-					<value><![CDATA[${key.GUI_GROUPS_INDEXSOURCE_TOOL_NEW_HELP_0}]]></value>
-				</property>
-				<property>
-					<name>NavImage</name>
-					<value><![CDATA[tools/searchindex/icons/big/indexsource-new.png]]></value>
-				</property>
-				<property>
-					<name>NavInfo</name>
-					<value><![CDATA[${key.GUI_GROUPS_INDEXSOURCE_TOOL_GROUP_0}]]></value>
-				</property>
-				<property>
-					<name>NavText</name>
-					<value><![CDATA[${key.GUI_GROUPS_INDEXSOURCE_TOOL_NEW_0}]]></value>
-				</property>
-				<property>
-					<name>Title</name>
-					<value><![CDATA[New indexsource]]></value>
-				</property>
-				<property>
-					<name>admintoolhandler-args</name>
-					<value><![CDATA[path:/searchindex/indexsources/indexsource-new|params:action=initial]]></value>
-				</property>
-				<property>
-					<name>admintoolhandler-class</name>
-					<value><![CDATA[org.opencms.workplace.tools.searchindex.CmsSearchToolHandler]]></value>
-				</property>
-				<property type="shared">
-					<name>export</name>
-					<value><![CDATA[false]]></value>
-				</property>
-			</properties>
-			<relations/>
-			<accesscontrol/>
-		</file>
-		<file>
-			<source>system/workplace/admin/searchindex/indexsource-overview.jsp</source>
-			<destination>system/workplace/admin/searchindex/indexsource-overview.jsp</destination>
-			<type>jsp</type>
-			<uuidstructure>cea15b41-11b7-11db-91cd-fdbae480bac9</uuidstructure>
-			<uuidresource>f23558cf-1ac6-11da-af77-0334e4183c08</uuidresource>
-			<datelastmodified>Mon, 11 Dec 2006 15:32:18 GMT</datelastmodified>
-			<userlastmodified>Admin</userlastmodified>
-			<datecreated>Thu, 01 Sep 2005 09:01:13 GMT</datecreated>
-			<usercreated>Admin</usercreated>
-			<flags>0</flags>
-			<properties>
-				<property>
-					<name>Description</name>
-					<value><![CDATA[${key.GUI_GROUPS_INDEXSOURCE_TOOL_NEW_HELP_0}]]></value>
-				</property>
-				<property>
-					<name>NavImage</name>
-					<value><![CDATA[tools/searchindex/icons/big/indexsource.png]]></value>
-				</property>
-				<property>
-					<name>NavInfo</name>
-					<value><![CDATA[${key.GUI_GROUPS_INDEXSOURCE_TOOL_GROUP_0}]]></value>
-				</property>
-				<property>
-					<name>NavText</name>
-					<value><![CDATA[${key.GUI_GROUPS_INDEXSOURCE_TOOL_OVERVIEW_0}]]></value>
-				</property>
-				<property>
-					<name>Title</name>
-					<value><![CDATA[Overview indexsource]]></value>
-				</property>
-				<property>
-					<name>admintoolhandler-args</name>
-					<value><![CDATA[params:action=initial&indexsource=${param.indexsource}|path:/searchindex/indexsources/indexsource]]></value>
-				</property>
-				<property>
-					<name>admintoolhandler-class</name>
-					<value><![CDATA[org.opencms.workplace.tools.CmsInvisibleToolHandler]]></value>
-				</property>
-				<property type="shared">
-					<name>export</name>
-					<value><![CDATA[false]]></value>
-				</property>
-			</properties>
-			<relations/>
-			<accesscontrol/>
-		</file>
-		<file>
-			<source>system/workplace/admin/searchindex/indexsource-resources.jsp</source>
-			<destination>system/workplace/admin/searchindex/indexsource-resources.jsp</destination>
-			<type>jsp</type>
-			<uuidstructure>cea63d4b-11b7-11db-91cd-fdbae480bac9</uuidstructure>
-			<uuidresource>173f580b-1b03-11da-aa26-0334e4183c08</uuidresource>
-			<datelastmodified>Mon, 11 Dec 2006 15:32:18 GMT</datelastmodified>
-			<userlastmodified>Admin</userlastmodified>
-			<datecreated>Thu, 01 Sep 2005 16:11:44 GMT</datecreated>
-			<usercreated>Admin</usercreated>
-			<flags>0</flags>
-			<properties>
-				<property>
-					<name>Description</name>
-					<value><![CDATA[${key.GUI_GROUPS_INDEXSOURCE_TOOL_RESOURCES_HELP_0}]]></value>
-				</property>
-				<property>
-					<name>NavImage</name>
-					<value><![CDATA[tools/searchindex/icons/big/indexsource-resources.png]]></value>
-				</property>
-				<property>
-					<name>NavInfo</name>
-					<value><![CDATA[${key.GUI_GROUPS_INDEXSOURCE_TOOL_GROUP_0}]]></value>
-				</property>
-				<property>
-					<name>NavPos</name>
-					<value><![CDATA[3.0]]></value>
-				</property>
-				<property>
-					<name>NavText</name>
-					<value><![CDATA[${key.GUI_LIST_INDEXSOURCE_ACTION_RESOURCES_NAME_0}]]></value>
-				</property>
-				<property>
-					<name>Title</name>
-					<value><![CDATA[Assign ressources to indexsource]]></value>
-				</property>
-				<property>
-					<name>admintoolhandler-args</name>
-					<value><![CDATA[params:action=initial&indexsource=${param.indexsource}|path:/searchindex/indexsources/indexsource/resources]]></value>
-				</property>
-				<property>
-					<name>admintoolhandler-class</name>
-					<value><![CDATA[org.opencms.workplace.tools.searchindex.CmsSearchToolHandler]]></value>
-				</property>
-				<property type="shared">
-					<name>export</name>
-					<value><![CDATA[false]]></value>
-				</property>
-			</properties>
-			<relations/>
-			<accesscontrol/>
-		</file>
-		<file>
-			<source>system/workplace/admin/searchindex/searchindex-new.jsp</source>
-			<destination>system/workplace/admin/searchindex/searchindex-new.jsp</destination>
-			<type>jsp</type>
-			<uuidstructure>cea88746-11b7-11db-91cd-fdbae480bac9</uuidstructure>
-			<uuidresource>c916ee62-0324-11da-a31c-0334e4183c08</uuidresource>
-			<datelastmodified>Mon, 11 Dec 2006 15:32:18 GMT</datelastmodified>
-			<userlastmodified>Admin</userlastmodified>
-			<datecreated>Tue, 02 Aug 2005 07:12:28 GMT</datecreated>
-			<usercreated>Admin</usercreated>
-			<flags>0</flags>
-			<properties>
-				<property>
-					<name>Description</name>
-					<value><![CDATA[${key.GUI_GROUPS_SEARCHINDEX_TOOL_NEW_HELP_0}]]></value>
-				</property>
-				<property>
-					<name>NavImage</name>
-					<value><![CDATA[tools/searchindex/icons/big/searchindex-new.png]]></value>
-				</property>
-				<property>
-					<name>NavInfo</name>
-					<value><![CDATA[${key.GUI_GROUPS_SEARCHINDEX_TOOL_GROUP_0}]]></value>
-				</property>
-				<property>
-					<name>NavText</name>
-					<value><![CDATA[${key.GUI_GROUPS_SEARCHINDEX_TOOL_NEW_0}]]></value>
-				</property>
-				<property>
-					<name>NavPos</name>
-					<value><![CDATA[5.0]]></value>
-				</property>
-				<property>
-					<name>Title</name>
-					<value><![CDATA[New search index]]></value>
-				</property>
-				<property>
-					<name>admintoolhandler-args</name>
-					<value><![CDATA[params:action=initial|path:/searchindex/searchindex-new]]></value>
-				</property>
-				<property>
-					<name>admintoolhandler-class</name>
-					<value><![CDATA[org.opencms.workplace.tools.searchindex.CmsSearchToolHandler]]></value>
-				</property>
-			</properties>
-			<relations/>
-			<accesscontrol/>
-		</file>
-		<file>
-			<source>system/workplace/admin/searchindex/searchindex_delete.jsp</source>
-			<destination>system/workplace/admin/searchindex/searchindex_delete.jsp</destination>
-			<type>jsp</type>
-			<uuidstructure>ceaaf84f-11b7-11db-91cd-fdbae480bac9</uuidstructure>
-			<uuidresource>a569a01a-04b7-11da-a42b-0334e4183c08</uuidresource>
-			<datelastmodified>Mon, 11 Dec 2006 15:32:18 GMT</datelastmodified>
-			<userlastmodified>Admin</userlastmodified>
-			<datecreated>Thu, 04 Aug 2005 07:16:16 GMT</datecreated>
-			<usercreated>Admin</usercreated>
-			<flags>0</flags>
-			<properties>
-				<property>
-					<name>Description</name>
-					<value><![CDATA[${key.GUI_GROUPS_SEARCHINDEX_TOOL_DELETE_HELP_0}]]></value>
-				</property>
-				<property>
-					<name>NavImage</name>
-					<value><![CDATA[tools/searchindex/icons/big/searchindex-delete.png]]></value>
-				</property>
-				<property>
-					<name>NavInfo</name>
-					<value><![CDATA[${key.GUI_GROUPS_SEARCHINDEX_TOOL_EDIT_GROUP_0}]]></value>
-				</property>
-				<property>
-					<name>NavPos</name>
-					<value><![CDATA[5.0]]></value>
-				</property>
-				<property>
-					<name>NavText</name>
-					<value><![CDATA[${key.GUI_GROUPS_SEARCHINDEX_TOOL_DELETE_0}]]></value>
-				</property>
-				<property>
-					<name>Title</name>
-					<value><![CDATA[Delete search index]]></value>
-				</property>
-				<property>
-					<name>admintoolhandler-args</name>
-					<value><![CDATA[path:/searchindex/singleindex/delete|params:action=initial&indexname=${param.indexname}]]></value>
-				</property>
-				<property>
-					<name>admintoolhandler-class</name>
-					<value><![CDATA[org.opencms.workplace.tools.searchindex.CmsSearchToolHandler]]></value>
-				</property>
-			</properties>
-			<relations/>
-			<accesscontrol/>
-		</file>
-		<file>
-			<source>system/workplace/admin/searchindex/searchindex_edit.jsp</source>
-			<destination>system/workplace/admin/searchindex/searchindex_edit.jsp</destination>
-			<type>jsp</type>
-			<uuidstructure>ceafb349-11b7-11db-91cd-fdbae480bac9</uuidstructure>
-			<uuidresource>3e49a7ec-035c-11da-92d5-0334e4183c08</uuidresource>
-			<datelastmodified>Mon, 11 Dec 2006 15:32:18 GMT</datelastmodified>
-			<userlastmodified>Admin</userlastmodified>
-			<datecreated>Tue, 02 Aug 2005 13:49:27 GMT</datecreated>
-			<usercreated>Admin</usercreated>
-			<flags>0</flags>
-			<properties>
-				<property>
-					<name>Description</name>
-					<value><![CDATA[${key.GUI_GROUPS_SEARCHINDEX_TOOL_EDIT_HELP_0}]]></value>
-				</property>
-				<property>
-					<name>NavImage</name>
-					<value><![CDATA[tools/searchindex/icons/big/searchindex-edit.png]]></value>
-				</property>
-				<property>
-					<name>NavInfo</name>
-					<value><![CDATA[${key.GUI_GROUPS_SEARCHINDEX_TOOL_EDIT_GROUP_0}]]></value>
-				</property>
-				<property>
-					<name>NavPos</name>
-					<value><![CDATA[1.0]]></value>
-				</property>
-				<property>
-					<name>NavText</name>
-					<value><![CDATA[${key.GUI_GROUPS_SEARCHINDEX_TOOL_EDIT_0}]]></value>
-				</property>
-				<property>
-					<name>Title</name>
-					<value><![CDATA[New search index]]></value>
-				</property>
-				<property>
-					<name>admintoolhandler-args</name>
-					<value><![CDATA[params:indexname=${param.indexname}|path:/searchindex/singleindex/edit]]></value>
-				</property>
-				<property>
-					<name>admintoolhandler-class</name>
-					<value><![CDATA[org.opencms.workplace.tools.searchindex.CmsSearchToolHandler]]></value>
-				</property>
-			</properties>
-			<relations/>
-			<accesscontrol/>
-		</file>
-		<file>
-			<source>system/workplace/admin/searchindex/searchindex_overview.jsp</source>
-			<destination>system/workplace/admin/searchindex/searchindex_overview.jsp</destination>
-			<type>jsp</type>
-			<uuidstructure>ceb22453-11b7-11db-91cd-fdbae480bac9</uuidstructure>
-			<uuidresource>d1d08a5e-04ce-11da-bcc5-0334e4183c08</uuidresource>
-			<datelastmodified>Mon, 11 Dec 2006 15:32:18 GMT</datelastmodified>
-			<userlastmodified>Admin</userlastmodified>
-			<datecreated>Thu, 04 Aug 2005 10:02:09 GMT</datecreated>
-			<usercreated>Admin</usercreated>
-			<flags>0</flags>
-			<properties>
-				<property>
-					<name>Description</name>
-					<value><![CDATA[${key.GUI_GROUPS_SEARCHINDEX_TOOL_OVERVIEW_HELP_0}]]></value>
-				</property>
-				<property>
-					<name>NavImage</name>
-					<value><![CDATA[tools/searchindex/icons/big/searchindex.png]]></value>
-				</property>
-				<property>
-					<name>NavInfo</name>
-					<value><![CDATA[${key.GUI_GROUPS_SEARCHINDEX_TOOL_EDIT_GROUP_0}]]></value>
-				</property>
-				<property>
-					<name>NavPos</name>
-					<value><![CDATA[1.0]]></value>
-				</property>
-				<property>
-					<name>NavText</name>
-					<value><![CDATA[${key.GUI_GROUPS_SEARCHINDEX_TOOL_OVERVIEW_0}]]></value>
-				</property>
-				<property>
-					<name>Title</name>
-					<value><![CDATA[Overview search index]]></value>
-				</property>
-				<property>
-					<name>admintoolhandler-args</name>
-					<value><![CDATA[params:action=initial&indexname=${param.indexname}|path:/searchindex/singleindex]]></value>
-				</property>
-				<property>
-					<name>admintoolhandler-class</name>
-					<value><![CDATA[org.opencms.workplace.tools.CmsInvisibleToolHandler]]></value>
-				</property>
-			</properties>
-			<relations/>
-			<accesscontrol/>
-		</file>
-		<file>
-			<source>system/workplace/admin/searchindex/searchindex_rebuild.jsp</source>
-			<destination>system/workplace/admin/searchindex/searchindex_rebuild.jsp</destination>
-			<type>jsp</type>
-			<uuidstructure>ceb6df4d-11b7-11db-91cd-fdbae480bac9</uuidstructure>
-			<uuidresource>869783e9-2114-11da-886a-0334e4183c08</uuidresource>
-			<datelastmodified>Mon, 11 Dec 2006 15:32:18 GMT</datelastmodified>
-			<userlastmodified>Admin</userlastmodified>
-			<datecreated>Fri, 09 Sep 2005 09:31:40 GMT</datecreated>
-			<usercreated>Admin</usercreated>
-			<flags>0</flags>
-			<properties>
-				<property>
-					<name>Description</name>
-					<value><![CDATA[${key.GUI_GROUPS_SEARCHINDEX_TOOL_REBUILD_HELP_0}]]></value>
-				</property>
-				<property>
-					<name>NavImage</name>
-					<value><![CDATA[tools/searchindex/icons/big/searchindex-rebuild.png]]></value>
-				</property>
-				<property>
-					<name>NavInfo</name>
-					<value><![CDATA[${key.GUI_GROUPS_SEARCHINDEX_TOOL_EDIT_GROUP_0}]]></value>
-				</property>
-				<property>
-					<name>NavPos</name>
-					<value><![CDATA[3.0]]></value>
-				</property>
-				<property>
-					<name>NavText</name>
-					<value><![CDATA[${key.GUI_GROUPS_SEARCHINDEX_TOOL_REBUILD_0}]]></value>
-				</property>
-				<property>
-					<name>Title</name>
-					<value><![CDATA[Rebuild search indexes]]></value>
-				</property>
-				<property>
-					<name>admintoolhandler-args</name>
-					<value><![CDATA[path:/searchindex/singleindex/rebuild|params:action=initial&indexname=${param.indexname}]]></value>
-				</property>
-				<property>
-					<name>admintoolhandler-class</name>
-					<value><![CDATA[org.opencms.workplace.tools.searchindex.CmsSearchToolHandler]]></value>
-				</property>
-			</properties>
-			<relations/>
-			<accesscontrol/>
-		</file>
-		<file>
-			<source>system/workplace/admin/searchindex/searchindex_rebuild_report.jsp</source>
-			<destination>system/workplace/admin/searchindex/searchindex_rebuild_report.jsp</destination>
-			<type>jsp</type>
-			<uuidstructure>ceb95057-11b7-11db-91cd-fdbae480bac9</uuidstructure>
-			<uuidresource>20498eb1-0366-11da-9cfa-0334e4183c08</uuidresource>
-			<datelastmodified>Mon, 11 Dec 2006 15:32:18 GMT</datelastmodified>
-			<userlastmodified>Admin</userlastmodified>
-			<datecreated>Tue, 02 Aug 2005 15:00:12 GMT</datecreated>
-			<usercreated>Admin</usercreated>
-			<flags>0</flags>
-			<properties>
-				<property>
-					<name>Description</name>
-					<value><![CDATA[${key.GUI_GROUPS_SEARCHINDEX_TOOL_REBUILD_HELP_0}]]></value>
-				</property>
-				<property>
-					<name>NavText</name>
-					<value><![CDATA[${key.GUI_GROUPS_SEARCHINDEX_TOOL_REBUILD_REPORT_0}]]></value>
-				</property>
-				<property>
-					<name>Title</name>
-					<value><![CDATA[Rebuild search indexes report]]></value>
-				</property>
-				<property>
-					<name>admintoolhandler-args</name>
-					<value><![CDATA[path:/searchindex/singleindex/rebuildreport|params:action=initial&indexes=${param.indexname}]]></value>
-				</property>
-				<property>
-					<name>admintoolhandler-class</name>
-					<value><![CDATA[org.opencms.workplace.tools.CmsInvisibleToolHandler]]></value>
-				</property>
-			</properties>
-			<relations/>
-			<accesscontrol/>
-		</file>
-		<file>
-			<source>system/workplace/admin/searchindex/searchindex_search.jsp</source>
-			<destination>system/workplace/admin/searchindex/searchindex_search.jsp</destination>
-			<type>jsp</type>
-			<uuidstructure>cebb9a4e-11b7-11db-91cd-fdbae480bac9</uuidstructure>
-			<uuidresource>c2ae5904-07e2-11da-9a85-0334e4183c08</uuidresource>
-			<datelastmodified>Mon, 11 Dec 2006 15:32:18 GMT</datelastmodified>
-			<userlastmodified>Admin</userlastmodified>
-			<datecreated>Mon, 08 Aug 2005 08:02:27 GMT</datecreated>
-			<usercreated>Admin</usercreated>
-			<flags>0</flags>
-			<properties>
-				<property>
-					<name>Description</name>
-					<value><![CDATA[${key.GUI_GROUPS_SEARCHINDEX_TOOL_SEARCH_HELP_0}]]></value>
-				</property>
-				<property>
-					<name>NavImage</name>
-					<value><![CDATA[tools/searchindex/icons/big/searchindex-search.png]]></value>
-				</property>
-				<property>
-					<name>NavInfo</name>
-					<value><![CDATA[${key.GUI_GROUPS_SEARCHINDEX_TOOL_EDIT_GROUP_0}]]></value>
-				</property>
-				<property>
-					<name>NavPos</name>
-					<value><![CDATA[2.0]]></value>
-				</property>
-				<property>
-					<name>NavText</name>
-					<value><![CDATA[${key.GUI_GROUPS_SEARCHINDEX_TOOL_SEARCH_0}]]></value>
-				</property>
-				<property>
-					<name>Title</name>
-					<value><![CDATA[New search index]]></value>
-				</property>
-				<property>
-					<name>admintoolhandler-args</name>
-					<value><![CDATA[params:action=initial&indexname=${param.indexname}|path:/searchindex/singleindex/search]]></value>
-				</property>
-				<property>
-					<name>admintoolhandler-class</name>
-					<value><![CDATA[org.opencms.workplace.tools.searchindex.CmsSearchToolHandler]]></value>
-				</property>
-				<property>
-					<name>content-encoding</name>
-					<value><![CDATA[utf-8]]></value>
-				</property>
-			</properties>
-			<relations/>
-			<accesscontrol/>
-		</file>
-		<file>
-			<source>system/workplace/admin/searchindex/searchindex_sources.jsp</source>
-			<destination>system/workplace/admin/searchindex/searchindex_sources.jsp</destination>
-			<type>jsp</type>
-			<uuidstructure>cec05549-11b7-11db-91cd-fdbae480bac9</uuidstructure>
-			<uuidresource>30bcaa94-1872-11da-9aff-0334e4183c08</uuidresource>
-			<datelastmodified>Mon, 11 Dec 2006 15:32:18 GMT</datelastmodified>
-			<userlastmodified>Admin</userlastmodified>
-			<datecreated>Mon, 29 Aug 2005 09:49:28 GMT</datecreated>
-			<usercreated>Admin</usercreated>
-			<flags>0</flags>
-			<properties>
-				<property>
-					<name>Description</name>
-					<value><![CDATA[${key.GUI_LIST_SEARCHINDEX_COL_INDEXSOURCES_NAME_HELP_0}]]></value>
-				</property>
-				<property>
-					<name>NavImage</name>
-					<value><![CDATA[tools/searchindex/icons/big/indexsource.png]]></value>
-				</property>
-				<property>
-					<name>NavInfo</name>
-					<value><![CDATA[${key.GUI_GROUPS_SEARCHINDEX_TOOL_EDIT_GROUP_0}]]></value>
-				</property>
-				<property>
-					<name>NavPos</name>
-					<value><![CDATA[4.0]]></value>
-				</property>
-				<property>
-					<name>NavText</name>
-					<value><![CDATA[${key.GUI_GROUPS_SEARCHINDEX_TOOL_INDEXSOURCES_0}]]></value>
-				</property>
-				<property>
-					<name>Title</name>
-					<value><![CDATA[Assign index sources]]></value>
-				</property>
-				<property>
-					<name>admintoolhandler-args</name>
-					<value><![CDATA[params:action=initial&indexname=${param.indexname}|path:/searchindex/singleindex/indexsources]]></value>
-				</property>
-				<property>
-					<name>admintoolhandler-class</name>
-					<value><![CDATA[org.opencms.workplace.tools.searchindex.CmsSearchToolHandler]]></value>
-				</property>
-			</properties>
-			<relations/>
-			<accesscontrol/>
-		</file>
-		<file>
-			<destination>system/workplace/admin/searchindex/sourcesearch</destination>
-			<type>folder</type>
-			<uuidstructure>47056e70-ac55-11df-bb3e-00144f45afea</uuidstructure>
-			<datelastmodified>Wed, 01 Sep 2010 10:07:58 GMT</datelastmodified>
-			<userlastmodified>Admin</userlastmodified>
-			<datecreated>Fri, 20 Aug 2010 12:20:10 GMT</datecreated>
-			<usercreated>Admin</usercreated>
-			<flags>0</flags>
-			<properties>
-				<property>
-					<name>Description</name>
-					<value><![CDATA[${key.GUI_SOURCESEARCH_ADMIN_TOOL_HELP_0}]]></value>
-				</property>
-				<property>
-					<name>NavImage</name>
-					<value><![CDATA[tools/searchindex/icons/big/sourcesearch.png]]></value>
-				</property>
-				<property>
-					<name>NavInfo</name>
-					<value><![CDATA[${key.GUI_SOURCESEARCH_ADMIN_TOOL_GROUP_0}]]></value>
-				</property>
-				<property>
-					<name>NavPos</name>
-					<value><![CDATA[50.0]]></value>
-				</property>
-				<property>
-					<name>NavText</name>
-					<value><![CDATA[${key.GUI_SOURCESEARCH_ADMIN_TOOL_NAME_0}]]></value>
-				</property>
-				<property>
-					<name>Title</name>
-					<value><![CDATA[Source search]]></value>
-				</property>
-				<property>
-					<name>admintoolhandler-class</name>
-					<value><![CDATA[org.opencms.workplace.tools.CmsOnlyAdminToolHandler]]></value>
-				</property>
-				<property>
-					<name>default-file</name>
-					<value><![CDATA[index.jsp]]></value>
-				</property>
-			</properties>
-			<relations/>
-			<accesscontrol/>
-		</file>
-		<file>
-			<source>system/workplace/admin/searchindex/sourcesearch/fileslist.jsp</source>
-			<destination>system/workplace/admin/searchindex/sourcesearch/fileslist.jsp</destination>
-			<type>jsp</type>
-			<uuidstructure>12ce5717-b11b-11df-904d-00144f45afea</uuidstructure>
-			<uuidresource>12ce5718-b11b-11df-904d-00144f45afea</uuidresource>
-			<datelastmodified>Wed, 01 Sep 2010 10:13:26 GMT</datelastmodified>
-			<userlastmodified>Admin</userlastmodified>
-			<datecreated>Thu, 26 Aug 2010 14:06:08 GMT</datecreated>
-			<usercreated>Admin</usercreated>
-			<flags>0</flags>
-			<properties>
-				<property>
-					<name>NavText</name>
-					<value><![CDATA[${key.GUI_SOURCESEARCH_FILES_LIST_OVERHEAD_0}]]></value>
-				</property>
-				<property>
-					<name>admintoolhandler-args</name>
-					<value><![CDATA[path:/searchindex/sourcesearch/fileslist]]></value>
-				</property>
-				<property>
-					<name>admintoolhandler-class</name>
-					<value><![CDATA[org.opencms.workplace.tools.CmsInvisibleToolHandler]]></value>
-				</property>
-				<property type="shared">
-					<name>export</name>
-					<value><![CDATA[false]]></value>
-				</property>
-			</properties>
-			<relations/>
-			<accesscontrol/>
-		</file>
-		<file>
-			<source>system/workplace/admin/searchindex/sourcesearch/index.jsp</source>
-			<destination>system/workplace/admin/searchindex/sourcesearch/index.jsp</destination>
-			<type>jsp</type>
-			<uuidstructure>47c8e589-ac55-11df-bb3e-00144f45afea</uuidstructure>
-			<uuidresource>47c8e58a-ac55-11df-bb3e-00144f45afea</uuidresource>
-			<datelastmodified>Wed, 01 Sep 2010 12:36:21 GMT</datelastmodified>
-			<userlastmodified>Admin</userlastmodified>
-			<datecreated>Fri, 20 Aug 2010 12:20:12 GMT</datecreated>
-			<usercreated>Admin</usercreated>
-			<flags>0</flags>
-			<properties>
-				<property type="shared">
-					<name>export</name>
-					<value><![CDATA[false]]></value>
-				</property>
-			</properties>
-			<relations/>
-			<accesscontrol/>
-		</file>
-		<file>
-			<source>system/workplace/admin/searchindex/sourcesearch/sourcesearch.jsp</source>
-			<destination>system/workplace/admin/searchindex/sourcesearch/sourcesearch.jsp</destination>
-			<type>jsp</type>
-			<uuidstructure>15233381-ae96-11df-85f4-00144f45afea</uuidstructure>
-			<uuidresource>15233382-ae96-11df-85f4-00144f45afea</uuidresource>
-			<datelastmodified>Mon, 23 Aug 2010 09:09:06 GMT</datelastmodified>
-			<userlastmodified>Admin</userlastmodified>
-			<datecreated>Mon, 23 Aug 2010 09:09:06 GMT</datecreated>
-			<usercreated>Admin</usercreated>
-			<flags>0</flags>
-			<properties>
-				<property type="shared">
-					<name>export</name>
-					<value><![CDATA[false]]></value>
-				</property>
-			</properties>
-			<relations/>
-			<accesscontrol/>
-		</file>
-		<file>
-			<destination>system/workplace/resources</destination>
-			<type>folder</type>
-			<uuidstructure>82c16052-11b7-11db-91cd-fdbae480bac9</uuidstructure>
-			<datelastmodified>Mon, 27 Mar 2006 12:00:00 GMT</datelastmodified>
-			<userlastmodified>Admin</userlastmodified>
-			<datecreated>Mon, 27 Jun 2005 08:00:00 GMT</datecreated>
-			<usercreated>Admin</usercreated>
-			<flags>0</flags>
-			<properties/>
-			<relations/>
-			<accesscontrol/>
-		</file>
-		<file>
-			<destination>system/workplace/resources/tools</destination>
-			<type>folder</type>
-			<uuidstructure>c3a8d33c-11b7-11db-91cd-fdbae480bac9</uuidstructure>
-			<datelastmodified>Mon, 27 Mar 2006 12:00:00 GMT</datelastmodified>
-			<userlastmodified>Admin</userlastmodified>
-			<datecreated>Mon, 27 Jun 2005 08:00:00 GMT</datecreated>
-			<usercreated>Admin</usercreated>
-			<flags>0</flags>
-			<properties/>
-			<relations/>
-			<accesscontrol/>
-		</file>
-		<file>
-			<destination>system/workplace/resources/tools/searchindex</destination>
-			<type>folder</type>
-			<uuidstructure>cf5dcdd6-11b7-11db-91cd-fdbae480bac9</uuidstructure>
-			<datelastmodified>Mon, 27 Mar 2006 12:00:00 GMT</datelastmodified>
-			<userlastmodified>Admin</userlastmodified>
-			<datecreated>Mon, 27 Jun 2005 08:00:00 GMT</datecreated>
-			<usercreated>Admin</usercreated>
-			<flags>0</flags>
-			<properties/>
-			<relations/>
-			<accesscontrol/>
-		</file>
-		<file>
-			<destination>system/workplace/resources/tools/searchindex/icons</destination>
-			<type>folder</type>
-			<uuidstructure>cf6017c8-11b7-11db-91cd-fdbae480bac9</uuidstructure>
-			<datelastmodified>Mon, 27 Mar 2006 12:00:00 GMT</datelastmodified>
-			<userlastmodified>Admin</userlastmodified>
-			<datecreated>Mon, 27 Jun 2005 08:00:00 GMT</datecreated>
-			<usercreated>Admin</usercreated>
-			<flags>0</flags>
-			<properties/>
-			<relations/>
-			<accesscontrol/>
-		</file>
-		<file>
-			<destination>system/workplace/resources/tools/searchindex/icons/big</destination>
-			<type>folder</type>
-			<uuidstructure>cf64f9ca-11b7-11db-91cd-fdbae480bac9</uuidstructure>
-			<datelastmodified>Mon, 27 Mar 2006 12:00:00 GMT</datelastmodified>
-			<userlastmodified>Admin</userlastmodified>
-			<datecreated>Mon, 27 Jun 2005 08:00:00 GMT</datecreated>
-			<usercreated>Admin</usercreated>
-			<flags>0</flags>
-			<properties/>
-			<relations/>
-			<accesscontrol/>
-		</file>
-		<file>
-			<source>system/workplace/resources/tools/searchindex/icons/big/fieldconfiguration-delete.png</source>
-			<destination>system/workplace/resources/tools/searchindex/icons/big/fieldconfiguration-delete.png</destination>
-			<type>image</type>
-			<uuidstructure>945f802f-8b51-11db-bd14-7102f397f5de</uuidstructure>
-			<uuidresource>945f8030-8b51-11db-bd14-7102f397f5de</uuidresource>
-			<datelastmodified>Thu, 14 Dec 2006 09:24:53 GMT</datelastmodified>
-			<userlastmodified>Admin</userlastmodified>
-			<datecreated>Thu, 14 Dec 2006 09:00:43 GMT</datecreated>
-			<usercreated>Admin</usercreated>
-			<flags>0</flags>
-			<properties>
-				<property type="shared">
-					<name>image.size</name>
-					<value><![CDATA[w:32,h:32]]></value>
-				</property>
-			</properties>
-			<relations/>
-			<accesscontrol/>
-		</file>
-		<file>
-			<source>system/workplace/resources/tools/searchindex/icons/big/fieldconfiguration-edit.png</source>
-			<destination>system/workplace/resources/tools/searchindex/icons/big/fieldconfiguration-edit.png</destination>
-			<type>image</type>
-			<uuidstructure>476b87dc-8b52-11db-bd14-7102f397f5de</uuidstructure>
-			<uuidresource>476b87dd-8b52-11db-bd14-7102f397f5de</uuidresource>
-			<datelastmodified>Thu, 14 Dec 2006 09:24:58 GMT</datelastmodified>
-			<userlastmodified>Admin</userlastmodified>
-			<datecreated>Thu, 14 Dec 2006 09:05:43 GMT</datecreated>
-			<usercreated>Admin</usercreated>
-			<flags>0</flags>
-			<properties>
-				<property type="shared">
-					<name>image.size</name>
-					<value><![CDATA[w:32,h:32]]></value>
-				</property>
-			</properties>
-			<relations/>
-			<accesscontrol/>
-		</file>
-		<file>
-			<source>system/workplace/resources/tools/searchindex/icons/big/fieldconfiguration-editfield.png</source>
-			<destination>system/workplace/resources/tools/searchindex/icons/big/fieldconfiguration-editfield.png</destination>
-			<type>image</type>
-			<uuidstructure>5cec98c1-8b52-11db-bd14-7102f397f5de</uuidstructure>
-			<uuidresource>5cec98c2-8b52-11db-bd14-7102f397f5de</uuidresource>
-			<datelastmodified>Thu, 14 Dec 2006 09:25:04 GMT</datelastmodified>
-			<userlastmodified>Admin</userlastmodified>
-			<datecreated>Thu, 14 Dec 2006 09:06:20 GMT</datecreated>
-			<usercreated>Admin</usercreated>
-			<flags>0</flags>
-			<properties>
-				<property type="shared">
-					<name>image.size</name>
-					<value><![CDATA[w:32,h:32]]></value>
-				</property>
-			</properties>
-			<relations/>
-			<accesscontrol/>
-		</file>
-		<file>
-			<source>system/workplace/resources/tools/searchindex/icons/big/fieldconfiguration-new.png</source>
-			<destination>system/workplace/resources/tools/searchindex/icons/big/fieldconfiguration-new.png</destination>
-			<type>image</type>
-			<uuidstructure>945d363a-8b51-11db-bd14-7102f397f5de</uuidstructure>
-			<uuidresource>945d363b-8b51-11db-bd14-7102f397f5de</uuidresource>
-			<datelastmodified>Thu, 14 Dec 2006 09:25:12 GMT</datelastmodified>
-			<userlastmodified>Admin</userlastmodified>
-			<datecreated>Thu, 14 Dec 2006 09:00:43 GMT</datecreated>
-			<usercreated>Admin</usercreated>
-			<flags>0</flags>
-			<properties>
-				<property type="shared">
-					<name>image.size</name>
-					<value><![CDATA[w:32,h:32]]></value>
-				</property>
-			</properties>
-			<relations/>
-			<accesscontrol/>
-		</file>
-		<file>
-			<source>system/workplace/resources/tools/searchindex/icons/big/fieldconfiguration-newfield.png</source>
-			<destination>system/workplace/resources/tools/searchindex/icons/big/fieldconfiguration-newfield.png</destination>
-			<type>image</type>
-			<uuidstructure>9437107c-8b51-11db-bd14-7102f397f5de</uuidstructure>
-			<uuidresource>9437107d-8b51-11db-bd14-7102f397f5de</uuidresource>
-			<datelastmodified>Thu, 14 Dec 2006 09:25:17 GMT</datelastmodified>
-			<userlastmodified>Admin</userlastmodified>
-			<datecreated>Thu, 14 Dec 2006 09:00:43 GMT</datecreated>
-			<usercreated>Admin</usercreated>
-			<flags>0</flags>
-			<properties>
-				<property type="shared">
-					<name>image.size</name>
-					<value><![CDATA[w:32,h:32]]></value>
-				</property>
-			</properties>
-			<relations/>
-			<accesscontrol/>
-		</file>
-		<file>
-			<source>system/workplace/resources/tools/searchindex/icons/big/fieldconfiguration-newmapping.png</source>
-			<destination>system/workplace/resources/tools/searchindex/icons/big/fieldconfiguration-newmapping.png</destination>
-			<type>image</type>
-			<uuidstructure>944a235b-8b51-11db-bd14-7102f397f5de</uuidstructure>
-			<uuidresource>944a235c-8b51-11db-bd14-7102f397f5de</uuidresource>
-			<datelastmodified>Thu, 14 Dec 2006 09:25:23 GMT</datelastmodified>
-			<userlastmodified>Admin</userlastmodified>
-			<datecreated>Thu, 14 Dec 2006 09:00:43 GMT</datecreated>
-			<usercreated>Admin</usercreated>
-			<flags>0</flags>
-			<properties>
-				<property type="shared">
-					<name>image.size</name>
-					<value><![CDATA[w:32,h:32]]></value>
-				</property>
-			</properties>
-			<relations/>
-			<accesscontrol/>
-		</file>
-		<file>
-			<source>system/workplace/resources/tools/searchindex/icons/big/fieldconfiguration-overview.png</source>
-			<destination>system/workplace/resources/tools/searchindex/icons/big/fieldconfiguration-overview.png</destination>
-			<type>image</type>
-			<uuidstructure>90f9cac6-8b52-11db-bd14-7102f397f5de</uuidstructure>
-			<uuidresource>90f9cac7-8b52-11db-bd14-7102f397f5de</uuidresource>
-			<datelastmodified>Thu, 14 Dec 2006 09:25:29 GMT</datelastmodified>
-			<userlastmodified>Admin</userlastmodified>
-			<datecreated>Thu, 14 Dec 2006 09:07:47 GMT</datecreated>
-			<usercreated>Admin</usercreated>
-			<flags>0</flags>
-			<properties>
-				<property type="shared">
-					<name>image.size</name>
-					<value><![CDATA[w:32,h:32]]></value>
-				</property>
-			</properties>
-			<relations/>
-			<accesscontrol/>
-		</file>
-		<file>
-			<source>system/workplace/resources/tools/searchindex/icons/big/fieldconfiguration-overviewfield.png</source>
-			<destination>system/workplace/resources/tools/searchindex/icons/big/fieldconfiguration-overviewfield.png</destination>
-			<type>image</type>
-			<uuidstructure>9415a5c7-8b51-11db-bd14-7102f397f5de</uuidstructure>
-			<uuidresource>9415a5c8-8b51-11db-bd14-7102f397f5de</uuidresource>
-			<datelastmodified>Thu, 14 Dec 2006 09:25:43 GMT</datelastmodified>
-			<userlastmodified>Admin</userlastmodified>
-			<datecreated>Thu, 14 Dec 2006 09:00:43 GMT</datecreated>
-			<usercreated>Admin</usercreated>
-			<flags>0</flags>
-			<properties>
-				<property type="shared">
-					<name>image.size</name>
-					<value><![CDATA[w:32,h:32]]></value>
-				</property>
-			</properties>
-			<relations/>
-			<accesscontrol/>
-		</file>
-		<file>
-			<source>system/workplace/resources/tools/searchindex/icons/big/fieldconfiguration.png</source>
-			<destination>system/workplace/resources/tools/searchindex/icons/big/fieldconfiguration.png</destination>
-			<type>image</type>
-			<uuidstructure>94560a45-8b51-11db-bd14-7102f397f5de</uuidstructure>
-			<uuidresource>94560a46-8b51-11db-bd14-7102f397f5de</uuidresource>
-			<datelastmodified>Thu, 14 Dec 2006 09:25:48 GMT</datelastmodified>
-			<userlastmodified>Admin</userlastmodified>
-			<datecreated>Thu, 14 Dec 2006 09:00:43 GMT</datecreated>
-			<usercreated>Admin</usercreated>
-			<flags>0</flags>
-			<properties>
-				<property type="shared">
-					<name>image.size</name>
-					<value><![CDATA[w:32,h:32]]></value>
-				</property>
-			</properties>
-			<relations/>
-			<accesscontrol/>
-		</file>
-		<file>
-			<source>system/workplace/resources/tools/searchindex/icons/big/indexsource-delete.png</source>
-			<destination>system/workplace/resources/tools/searchindex/icons/big/indexsource-delete.png</destination>
-			<type>image</type>
-			<uuidstructure>cf69b4bb-11b7-11db-91cd-fdbae480bac9</uuidstructure>
-			<uuidresource>f96cce6d-1de3-11da-8b1d-0334e4183c08</uuidresource>
-			<datelastmodified>Thu, 14 Dec 2006 09:26:04 GMT</datelastmodified>
-			<userlastmodified>Admin</userlastmodified>
-			<datecreated>Mon, 05 Sep 2005 08:06:34 GMT</datecreated>
-			<usercreated>Admin</usercreated>
-			<flags>0</flags>
-			<properties>
-				<property type="shared">
-					<name>image.size</name>
-					<value><![CDATA[w:32,h:32]]></value>
-				</property>
-			</properties>
-			<relations/>
-			<accesscontrol/>
-		</file>
-		<file>
-			<source>system/workplace/resources/tools/searchindex/icons/big/indexsource-doctypes.png</source>
-			<destination>system/workplace/resources/tools/searchindex/icons/big/indexsource-doctypes.png</destination>
-			<type>image</type>
-			<uuidstructure>cf6e6fb0-11b7-11db-91cd-fdbae480bac9</uuidstructure>
-			<uuidresource>1601da82-1de4-11da-8b1d-0334e4183c08</uuidresource>
-			<datelastmodified>Thu, 14 Dec 2006 09:26:13 GMT</datelastmodified>
-			<userlastmodified>Admin</userlastmodified>
-			<datecreated>Mon, 05 Sep 2005 08:07:21 GMT</datecreated>
-			<usercreated>Admin</usercreated>
-			<flags>0</flags>
-			<properties>
-				<property type="shared">
-					<name>image.size</name>
-					<value><![CDATA[w:32,h:32]]></value>
-				</property>
-			</properties>
-			<relations/>
-			<accesscontrol/>
-		</file>
-		<file>
-			<source>system/workplace/resources/tools/searchindex/icons/big/indexsource-edit.png</source>
-			<destination>system/workplace/resources/tools/searchindex/icons/big/indexsource-edit.png</destination>
-			<type>image</type>
-			<uuidstructure>cf759ba5-11b7-11db-91cd-fdbae480bac9</uuidstructure>
-			<uuidresource>22d27e47-1de4-11da-8b1d-0334e4183c08</uuidresource>
-			<datelastmodified>Thu, 14 Dec 2006 09:26:21 GMT</datelastmodified>
-			<userlastmodified>Admin</userlastmodified>
-			<datecreated>Mon, 05 Sep 2005 08:07:43 GMT</datecreated>
-			<usercreated>Admin</usercreated>
-			<flags>0</flags>
-			<properties>
-				<property type="shared">
-					<name>image.size</name>
-					<value><![CDATA[w:32,h:32]]></value>
-				</property>
-			</properties>
-			<relations/>
-			<accesscontrol/>
-		</file>
-		<file>
-			<source>system/workplace/resources/tools/searchindex/icons/big/indexsource-new.png</source>
-			<destination>system/workplace/resources/tools/searchindex/icons/big/indexsource-new.png</destination>
-			<type>image</type>
-			<uuidstructure>cf7a569a-11b7-11db-91cd-fdbae480bac9</uuidstructure>
-			<uuidresource>4c310231-1de4-11da-8b1d-0334e4183c08</uuidresource>
-			<datelastmodified>Thu, 14 Dec 2006 09:26:28 GMT</datelastmodified>
-			<userlastmodified>Admin</userlastmodified>
-			<datecreated>Mon, 05 Sep 2005 08:08:52 GMT</datecreated>
-			<usercreated>Admin</usercreated>
-			<flags>0</flags>
-			<properties>
-				<property type="shared">
-					<name>image.size</name>
-					<value><![CDATA[w:32,h:32]]></value>
-				</property>
-			</properties>
-			<relations/>
-			<accesscontrol/>
-		</file>
-		<file>
-			<source>system/workplace/resources/tools/searchindex/icons/big/indexsource-resources.png</source>
-			<destination>system/workplace/resources/tools/searchindex/icons/big/indexsource-resources.png</destination>
-			<type>image</type>
-			<uuidstructure>cf81828f-11b7-11db-91cd-fdbae480bac9</uuidstructure>
-			<uuidresource>5a39fee6-1de4-11da-8b1d-0334e4183c08</uuidresource>
-			<datelastmodified>Thu, 14 Dec 2006 09:26:35 GMT</datelastmodified>
-			<userlastmodified>Admin</userlastmodified>
-			<datecreated>Mon, 05 Sep 2005 08:09:16 GMT</datecreated>
-			<usercreated>Admin</usercreated>
-			<flags>0</flags>
-			<properties>
-				<property type="shared">
-					<name>image.size</name>
-					<value><![CDATA[w:32,h:32]]></value>
-				</property>
-			</properties>
-			<relations/>
-			<accesscontrol/>
-		</file>
-		<file>
-			<source>system/workplace/resources/tools/searchindex/icons/big/indexsource.png</source>
-			<destination>system/workplace/resources/tools/searchindex/icons/big/indexsource.png</destination>
-			<type>image</type>
-			<uuidstructure>cf88ae84-11b7-11db-91cd-fdbae480bac9</uuidstructure>
-			<uuidresource>445e7ec7-1873-11da-9aff-0334e4183c08</uuidresource>
-			<datelastmodified>Thu, 14 Dec 2006 09:26:42 GMT</datelastmodified>
-			<userlastmodified>Admin</userlastmodified>
-			<datecreated>Mon, 29 Aug 2005 09:57:10 GMT</datecreated>
-			<usercreated>Admin</usercreated>
-			<flags>0</flags>
-			<properties>
-				<property type="shared">
-					<name>image.size</name>
-					<value><![CDATA[w:32,h:32]]></value>
-				</property>
-			</properties>
-			<relations/>
-			<accesscontrol/>
-		</file>
-		<file>
-			<source>system/workplace/resources/tools/searchindex/icons/big/searchindex-delete.png</source>
-			<destination>system/workplace/resources/tools/searchindex/icons/big/searchindex-delete.png</destination>
-			<type>image</type>
-			<uuidstructure>cf8d6979-11b7-11db-91cd-fdbae480bac9</uuidstructure>
-			<uuidresource>2b51af13-1873-11da-9aff-0334e4183c08</uuidresource>
-			<datelastmodified>Thu, 14 Dec 2006 09:26:49 GMT</datelastmodified>
-			<userlastmodified>Admin</userlastmodified>
-			<datecreated>Mon, 29 Aug 2005 09:56:28 GMT</datecreated>
-			<usercreated>Admin</usercreated>
-			<flags>0</flags>
-			<properties>
-				<property type="shared">
-					<name>image.size</name>
-					<value><![CDATA[w:32,h:32]]></value>
-				</property>
-			</properties>
-			<relations/>
-			<accesscontrol/>
-		</file>
-		<file>
-			<source>system/workplace/resources/tools/searchindex/icons/big/searchindex-edit.png</source>
-			<destination>system/workplace/resources/tools/searchindex/icons/big/searchindex-edit.png</destination>
-			<type>image</type>
-			<uuidstructure>cf8fda7e-11b7-11db-91cd-fdbae480bac9</uuidstructure>
-			<uuidresource>df657cd3-1de4-11da-8b1d-0334e4183c08</uuidresource>
-			<datelastmodified>Thu, 14 Dec 2006 09:26:54 GMT</datelastmodified>
-			<userlastmodified>Admin</userlastmodified>
-			<datecreated>Mon, 05 Sep 2005 08:12:59 GMT</datecreated>
-			<usercreated>Admin</usercreated>
-			<flags>0</flags>
-			<properties>
-				<property type="shared">
-					<name>image.size</name>
-					<value><![CDATA[w:32,h:32]]></value>
-				</property>
-			</properties>
-			<relations/>
-			<accesscontrol/>
-		</file>
-		<file>
-			<source>system/workplace/resources/tools/searchindex/icons/big/searchindex-new.png</source>
-			<destination>system/workplace/resources/tools/searchindex/icons/big/searchindex-new.png</destination>
-			<type>image</type>
-			<uuidstructure>cf922373-11b7-11db-91cd-fdbae480bac9</uuidstructure>
-			<uuidresource>fa8db278-1de4-11da-8b1d-0334e4183c08</uuidresource>
-			<datelastmodified>Thu, 14 Dec 2006 09:27:00 GMT</datelastmodified>
-			<userlastmodified>Admin</userlastmodified>
-			<datecreated>Mon, 05 Sep 2005 08:13:45 GMT</datecreated>
-			<usercreated>Admin</usercreated>
-			<flags>0</flags>
-			<properties>
-				<property type="shared">
-					<name>image.size</name>
-					<value><![CDATA[w:32,h:32]]></value>
-				</property>
-			</properties>
-			<relations/>
-			<accesscontrol/>
-		</file>
-		<file>
-			<source>system/workplace/resources/tools/searchindex/icons/big/searchindex-rebuild.png</source>
-			<destination>system/workplace/resources/tools/searchindex/icons/big/searchindex-rebuild.png</destination>
-			<type>image</type>
-			<uuidstructure>cf949478-11b7-11db-91cd-fdbae480bac9</uuidstructure>
-			<uuidresource>a717dfe4-fa8e-11d9-bc7c-0334e4183c08</uuidresource>
-			<datelastmodified>Thu, 14 Dec 2006 09:27:05 GMT</datelastmodified>
-			<userlastmodified>Admin</userlastmodified>
-			<datecreated>Mon, 27 Jun 2005 08:00:00 GMT</datecreated>
-			<usercreated>Admin</usercreated>
-			<flags>0</flags>
-			<properties>
-				<property type="shared">
-					<name>image.size</name>
-					<value><![CDATA[w:32,h:32]]></value>
-				</property>
-			</properties>
-			<relations/>
-			<accesscontrol/>
-		</file>
-		<file>
-			<source>system/workplace/resources/tools/searchindex/icons/big/searchindex-search.png</source>
-			<destination>system/workplace/resources/tools/searchindex/icons/big/searchindex-search.png</destination>
-			<type>image</type>
-			<uuidstructure>cf994f6d-11b7-11db-91cd-fdbae480bac9</uuidstructure>
-			<uuidresource>0db14b5d-1de5-11da-8b1d-0334e4183c08</uuidresource>
-			<datelastmodified>Thu, 14 Dec 2006 09:27:11 GMT</datelastmodified>
-			<userlastmodified>Admin</userlastmodified>
-			<datecreated>Mon, 05 Sep 2005 08:14:17 GMT</datecreated>
-			<usercreated>Admin</usercreated>
-			<flags>0</flags>
-			<properties>
-				<property type="shared">
-					<name>image.size</name>
-					<value><![CDATA[w:32,h:32]]></value>
-				</property>
-			</properties>
-			<relations/>
-			<accesscontrol/>
-		</file>
-		<file>
-			<source>system/workplace/resources/tools/searchindex/icons/big/searchindex.png</source>
-			<destination>system/workplace/resources/tools/searchindex/icons/big/searchindex.png</destination>
-			<type>image</type>
-			<uuidstructure>cfa53652-11b7-11db-91cd-fdbae480bac9</uuidstructure>
-			<uuidresource>a710b3f0-fa8e-11d9-bc7c-0334e4183c08</uuidresource>
-			<datelastmodified>Thu, 14 Dec 2006 09:27:22 GMT</datelastmodified>
-			<userlastmodified>Admin</userlastmodified>
-			<datecreated>Mon, 27 Jun 2005 08:00:00 GMT</datecreated>
-			<usercreated>Admin</usercreated>
-			<flags>0</flags>
-			<properties>
-				<property type="shared">
-					<name>image.size</name>
-					<value><![CDATA[w:32,h:32]]></value>
-				</property>
-			</properties>
-			<relations/>
-			<accesscontrol/>
-		</file>
-		<file>
-			<source>system/workplace/resources/tools/searchindex/icons/big/sourcesearch.png</source>
-			<destination>system/workplace/resources/tools/searchindex/icons/big/sourcesearch.png</destination>
-			<type>image</type>
-			<uuidstructure>6dfc63f0-b0f4-11df-b359-00144f45afea</uuidstructure>
-			<uuidresource>6dfc63f1-b0f4-11df-b359-00144f45afea</uuidresource>
-			<datelastmodified>Mon, 05 Jan 2009 15:32:16 GMT</datelastmodified>
-			<userlastmodified>Admin</userlastmodified>
-			<datecreated>Thu, 26 Aug 2010 09:29:30 GMT</datecreated>
-			<usercreated>Admin</usercreated>
-			<flags>0</flags>
-			<properties>
-				<property type="shared">
-					<name>image.size</name>
-					<value><![CDATA[w:32,h:32]]></value>
-				</property>
-			</properties>
-			<relations/>
-			<accesscontrol/>
-		</file>
-		<file>
-			<destination>system/workplace/resources/tools/searchindex/icons/small</destination>
-			<type>folder</type>
-			<uuidstructure>cfa7a758-11b7-11db-91cd-fdbae480bac9</uuidstructure>
-			<datelastmodified>Mon, 27 Mar 2006 12:00:00 GMT</datelastmodified>
-			<userlastmodified>Admin</userlastmodified>
-			<datecreated>Mon, 27 Jun 2005 08:00:00 GMT</datecreated>
-			<usercreated>Admin</usercreated>
-			<flags>0</flags>
-			<properties/>
-			<relations/>
-			<accesscontrol/>
-		</file>
-		<file>
-			<source>system/workplace/resources/tools/searchindex/icons/small/fieldconfiguration-edit.png</source>
-			<destination>system/workplace/resources/tools/searchindex/icons/small/fieldconfiguration-edit.png</destination>
-			<type>image</type>
-			<uuidstructure>bb1e2f2f-8b55-11db-824f-7102f397f5de</uuidstructure>
-			<uuidresource>bb1e2f30-8b55-11db-824f-7102f397f5de</uuidresource>
-			<datelastmodified>Thu, 14 Dec 2006 09:33:35 GMT</datelastmodified>
-			<userlastmodified>Admin</userlastmodified>
-			<datecreated>Thu, 14 Dec 2006 09:30:26 GMT</datecreated>
-			<usercreated>Admin</usercreated>
-			<flags>0</flags>
-			<properties>
-				<property type="shared">
-					<name>image.size</name>
-					<value><![CDATA[w:20,h:20]]></value>
-				</property>
-			</properties>
-			<relations/>
-			<accesscontrol/>
-		</file>
-		<file>
-			<source>system/workplace/resources/tools/searchindex/icons/small/fieldconfiguration-editfield.png</source>
-			<destination>system/workplace/resources/tools/searchindex/icons/small/fieldconfiguration-editfield.png</destination>
-			<type>image</type>
-			<uuidstructure>bb0fd745-8b55-11db-824f-7102f397f5de</uuidstructure>
-			<uuidresource>bb0fd746-8b55-11db-824f-7102f397f5de</uuidresource>
-			<datelastmodified>Thu, 14 Dec 2006 09:33:53 GMT</datelastmodified>
-			<userlastmodified>Admin</userlastmodified>
-			<datecreated>Thu, 14 Dec 2006 09:30:26 GMT</datecreated>
-			<usercreated>Admin</usercreated>
-			<flags>0</flags>
-			<properties>
-				<property type="shared">
-					<name>image.size</name>
-					<value><![CDATA[w:20,h:20]]></value>
-				</property>
-			</properties>
-			<relations/>
-			<accesscontrol/>
-		</file>
-		<file>
-			<source>system/workplace/resources/tools/searchindex/icons/small/fieldconfiguration-mapping.png</source>
-			<destination>system/workplace/resources/tools/searchindex/icons/small/fieldconfiguration-mapping.png</destination>
-			<type>image</type>
-			<uuidstructure>bb19743a-8b55-11db-824f-7102f397f5de</uuidstructure>
-			<uuidresource>bb19743b-8b55-11db-824f-7102f397f5de</uuidresource>
-			<datelastmodified>Thu, 14 Dec 2006 09:34:11 GMT</datelastmodified>
-			<userlastmodified>Admin</userlastmodified>
-			<datecreated>Thu, 14 Dec 2006 09:30:26 GMT</datecreated>
-			<usercreated>Admin</usercreated>
-			<flags>0</flags>
-			<properties>
-				<property type="shared">
-					<name>image.size</name>
-					<value><![CDATA[w:20,h:20]]></value>
-				</property>
-			</properties>
-			<relations/>
-			<accesscontrol/>
-		</file>
-		<file>
-			<source>system/workplace/resources/tools/searchindex/icons/small/indexsource-doctype.png</source>
-			<destination>system/workplace/resources/tools/searchindex/icons/small/indexsource-doctype.png</destination>
-			<type>image</type>
-			<uuidstructure>cfaa1859-11b7-11db-91cd-fdbae480bac9</uuidstructure>
-			<uuidresource>b64b9852-1de3-11da-8b1d-0334e4183c08</uuidresource>
-			<datelastmodified>Mon, 27 Mar 2006 12:00:00 GMT</datelastmodified>
-			<userlastmodified>Admin</userlastmodified>
-			<datecreated>Mon, 05 Sep 2005 08:04:41 GMT</datecreated>
-			<usercreated>Admin</usercreated>
-			<flags>0</flags>
-			<properties>
-				<property>
-					<name>Description</name>
-					<value><![CDATA[List icon for a document type of a search indexsource.]]></value>
-				</property>
-				<property>
-					<name>Title</name>
-					<value><![CDATA[Document type]]></value>
-				</property>
-				<property type="shared">
-					<name>image.size</name>
-					<value><![CDATA[w:20,h:20]]></value>
-				</property>
-			</properties>
-			<relations/>
-			<accesscontrol/>
-		</file>
-		<file>
-			<source>system/workplace/resources/tools/searchindex/icons/small/indexsource-resources.png</source>
-			<destination>system/workplace/resources/tools/searchindex/icons/small/indexsource-resources.png</destination>
-			<type>image</type>
-			<uuidstructure>cfac624e-11b7-11db-91cd-fdbae480bac9</uuidstructure>
-			<uuidresource>f1d155db-1f7a-11da-b0bd-0334e4183c08</uuidresource>
-			<datelastmodified>Mon, 27 Mar 2006 12:00:00 GMT</datelastmodified>
-			<userlastmodified>Admin</userlastmodified>
-			<datecreated>Wed, 07 Sep 2005 08:39:46 GMT</datecreated>
-			<usercreated>Admin</usercreated>
-			<flags>0</flags>
-			<properties>
-				<property>
-					<name>Description</name>
-					<value><![CDATA[List - icon for indexsource - ressources.]]></value>
-				</property>
-				<property>
-					<name>Title</name>
-					<value><![CDATA[indexsource-resources]]></value>
-				</property>
-				<property type="shared">
-					<name>image.size</name>
-					<value><![CDATA[w:20,h:20]]></value>
-				</property>
-			</properties>
-			<relations/>
-			<accesscontrol/>
-		</file>
-		<file>
-			<source>system/workplace/resources/tools/searchindex/icons/small/indexsource.png</source>
-			<destination>system/workplace/resources/tools/searchindex/icons/small/indexsource.png</destination>
-			<type>image</type>
-			<uuidstructure>cfb14453-11b7-11db-91cd-fdbae480bac9</uuidstructure>
-			<uuidresource>cc929147-1de3-11da-8b1d-0334e4183c08</uuidresource>
-			<datelastmodified>Mon, 27 Mar 2006 12:00:00 GMT</datelastmodified>
-			<userlastmodified>Admin</userlastmodified>
-			<datecreated>Mon, 05 Sep 2005 08:05:18 GMT</datecreated>
-			<usercreated>Admin</usercreated>
-			<flags>0</flags>
-			<properties>
-				<property>
-					<name>Description</name>
-					<value><![CDATA[List icon for a search indexsource.]]></value>
-				</property>
-				<property>
-					<name>Title</name>
-					<value><![CDATA[Indexsource]]></value>
-				</property>
-				<property type="shared">
-					<name>image.size</name>
-					<value><![CDATA[w:20,h:20]]></value>
-				</property>
-			</properties>
-			<relations/>
-			<accesscontrol/>
-		</file>
-		<file>
-			<source>system/workplace/resources/tools/searchindex/icons/small/multi-rebuild.png</source>
-			<destination>system/workplace/resources/tools/searchindex/icons/small/multi-rebuild.png</destination>
-			<type>image</type>
-			<uuidstructure>cfb84938-11b7-11db-91cd-fdbae480bac9</uuidstructure>
-			<uuidresource>1056b5fa-1df2-11da-a3bb-0334e4183c08</uuidresource>
-			<datelastmodified>Mon, 27 Mar 2006 12:00:00 GMT</datelastmodified>
-			<userlastmodified>Admin</userlastmodified>
-			<datecreated>Mon, 05 Sep 2005 09:47:25 GMT</datecreated>
-			<usercreated>Admin</usercreated>
-			<flags>0</flags>
-			<properties>
-				<property type="shared">
-					<name>image.size</name>
-					<value><![CDATA[w:20,h:20]]></value>
-				</property>
-			</properties>
-			<relations/>
-			<accesscontrol/>
-		</file>
-		<file>
-			<source>system/workplace/resources/tools/searchindex/icons/small/rebuild.png</source>
-			<destination>system/workplace/resources/tools/searchindex/icons/small/rebuild.png</destination>
-			<type>image</type>
-			<uuidstructure>cfbf752b-11b7-11db-91cd-fdbae480bac9</uuidstructure>
-			<uuidresource>fdf81ac4-1df1-11da-a3bb-0334e4183c08</uuidresource>
-			<datelastmodified>Mon, 27 Mar 2006 12:00:00 GMT</datelastmodified>
-			<userlastmodified>Admin</userlastmodified>
-			<datecreated>Mon, 05 Sep 2005 09:46:54 GMT</datecreated>
-			<usercreated>Admin</usercreated>
-			<flags>0</flags>
-			<properties>
-				<property type="shared">
-					<name>image.size</name>
-					<value><![CDATA[w:20,h:20]]></value>
-				</property>
-			</properties>
-			<relations/>
-			<accesscontrol/>
-		</file>
-		<file>
-			<source>system/workplace/resources/tools/searchindex/icons/small/searchindex.png</source>
-			<destination>system/workplace/resources/tools/searchindex/icons/small/searchindex.png</destination>
-			<type>image</type>
-			<uuidstructure>cfd03e0e-11b7-11db-91cd-fdbae480bac9</uuidstructure>
-			<uuidresource>a7321eab-fa8e-11d9-bc7c-0334e4183c08</uuidresource>
-			<datelastmodified>Mon, 27 Mar 2006 12:00:00 GMT</datelastmodified>
-			<userlastmodified>Admin</userlastmodified>
-			<datecreated>Mon, 27 Jun 2005 08:00:00 GMT</datecreated>
-			<usercreated>Admin</usercreated>
-			<flags>0</flags>
-			<properties>
-				<property>
-					<name>Description</name>
-					<value><![CDATA[List icon for searchindex.]]></value>
-				</property>
-				<property>
-					<name>Title</name>
-					<value><![CDATA[Searchindex]]></value>
-				</property>
-				<property type="shared">
-					<name>image.size</name>
-					<value><![CDATA[w:20,h:20]]></value>
-				</property>
-			</properties>
-			<relations/>
-			<accesscontrol/>
-		</file>
-	</files>
-</export>
+<p><i>&copy; 2014 by Alkacon Software GmbH (http://www.alkacon.com).</i></p>]]></description>
+		<version>9.4.0</version>
+		<authorname><![CDATA[Alkacon Software GmbH]]></authorname>
+		<authoremail><![CDATA[info@alkacon.com]]></authoremail>
+		<datecreated>Mon, 27 Jun 2005 08:00:00 GMT</datecreated>
+		<userinstalled/>
+		<dateinstalled/>
+		<dependencies>
+			<dependency name="org.opencms.workplace.administration" version="9.0.0"/>
+		</dependencies>
+		<exportpoints>
+			<exportpoint uri="/system/modules/org.opencms.workplace.tools.searchindex/lib/" destination="WEB-INF/lib/"/>
+		</exportpoints>
+		<resources>
+            <resource uri="/system/workplace/admin/searchindex/fieldconfiguration-delete.jsp"/>
+            <resource uri="/system/workplace/admin/searchindex/fieldconfiguration-deletefield.jsp"/>
+            <resource uri="/system/workplace/admin/searchindex/fieldconfiguration-edit.jsp"/>
+            <resource uri="/system/workplace/admin/searchindex/fieldconfiguration-editfield.jsp"/>
+            <resource uri="/system/workplace/admin/searchindex/fieldconfiguration-editmapping.jsp"/>
+            <resource uri="/system/workplace/admin/searchindex/fieldconfiguration-index.jsp"/>
+            <resource uri="/system/workplace/admin/searchindex/fieldconfiguration-new.jsp"/>
+            <resource uri="/system/workplace/admin/searchindex/fieldconfiguration-newfield.jsp"/>
+            <resource uri="/system/workplace/admin/searchindex/fieldconfiguration-newmapping.jsp"/>
+            <resource uri="/system/workplace/admin/searchindex/fieldconfiguration-overview.jsp"/>
+            <resource uri="/system/workplace/admin/searchindex/fieldconfiguration-overviewfield.jsp"/>
+            <resource uri="/system/workplace/admin/searchindex/index.jsp"/>
+            <resource uri="/system/workplace/admin/searchindex/indexsource-delete.jsp"/>
+            <resource uri="/system/workplace/admin/searchindex/indexsource-doctypes.jsp"/>
+            <resource uri="/system/workplace/admin/searchindex/indexsource-edit.jsp"/>
+            <resource uri="/system/workplace/admin/searchindex/indexsource-index.jsp"/>
+            <resource uri="/system/workplace/admin/searchindex/indexsource-new.jsp"/>
+            <resource uri="/system/workplace/admin/searchindex/indexsource-overview.jsp"/>
+            <resource uri="/system/workplace/admin/searchindex/indexsource-resources.jsp"/>
+            <resource uri="/system/workplace/admin/searchindex/searchindex-new.jsp"/>
+            <resource uri="/system/workplace/admin/searchindex/searchindex_delete.jsp"/>
+            <resource uri="/system/workplace/admin/searchindex/searchindex_edit.jsp"/>
+            <resource uri="/system/workplace/admin/searchindex/searchindex_overview.jsp"/>
+            <resource uri="/system/workplace/admin/searchindex/searchindex_rebuild.jsp"/>
+            <resource uri="/system/workplace/admin/searchindex/searchindex_rebuild_report.jsp"/>
+            <resource uri="/system/workplace/admin/searchindex/searchindex_search.jsp"/>
+            <resource uri="/system/workplace/admin/searchindex/searchindex_sources.jsp"/>
+            <resource uri="/system/workplace/admin/searchindex/sourcesearch/fileslist.jsp"/>
+            <resource uri="/system/workplace/admin/searchindex/sourcesearch/index.jsp"/>
+            <resource uri="/system/workplace/admin/searchindex/sourcesearch/sourcesearch.jsp"/>
+            <resource uri="/system/workplace/resources/tools/searchindex/icons/big/fieldconfiguration-delete.png"/>
+            <resource uri="/system/workplace/resources/tools/searchindex/icons/big/fieldconfiguration-edit.png"/>
+            <resource uri="/system/workplace/resources/tools/searchindex/icons/big/fieldconfiguration-editfield.png"/>
+            <resource uri="/system/workplace/resources/tools/searchindex/icons/big/fieldconfiguration-new.png"/>
+            <resource uri="/system/workplace/resources/tools/searchindex/icons/big/fieldconfiguration-newfield.png"/>
+            <resource uri="/system/workplace/resources/tools/searchindex/icons/big/fieldconfiguration-newmapping.png"/>
+            <resource uri="/system/workplace/resources/tools/searchindex/icons/big/fieldconfiguration-overview.png"/>
+            <resource uri="/system/workplace/resources/tools/searchindex/icons/big/fieldconfiguration-overviewfield.png"/>
+            <resource uri="/system/workplace/resources/tools/searchindex/icons/big/fieldconfiguration.png"/>
+            <resource uri="/system/workplace/resources/tools/searchindex/icons/big/indexsource-delete.png"/>
+            <resource uri="/system/workplace/resources/tools/searchindex/icons/big/indexsource-doctypes.png"/>
+            <resource uri="/system/workplace/resources/tools/searchindex/icons/big/indexsource-edit.png"/>
+            <resource uri="/system/workplace/resources/tools/searchindex/icons/big/indexsource-new.png"/>
+            <resource uri="/system/workplace/resources/tools/searchindex/icons/big/indexsource-resources.png"/>
+            <resource uri="/system/workplace/resources/tools/searchindex/icons/big/indexsource.png"/>
+            <resource uri="/system/workplace/resources/tools/searchindex/icons/big/searchindex-delete.png"/>
+            <resource uri="/system/workplace/resources/tools/searchindex/icons/big/searchindex-edit.png"/>
+            <resource uri="/system/workplace/resources/tools/searchindex/icons/big/searchindex-new.png"/>
+            <resource uri="/system/workplace/resources/tools/searchindex/icons/big/searchindex-rebuild.png"/>
+            <resource uri="/system/workplace/resources/tools/searchindex/icons/big/searchindex-search.png"/>
+            <resource uri="/system/workplace/resources/tools/searchindex/icons/big/searchindex.png"/>
+            <resource uri="/system/workplace/resources/tools/searchindex/icons/big/sourcesearch.png"/>
+            <resource uri="/system/workplace/resources/tools/searchindex/icons/small/fieldconfiguration-edit.png"/>
+            <resource uri="/system/workplace/resources/tools/searchindex/icons/small/fieldconfiguration-editfield.png"/>
+            <resource uri="/system/workplace/resources/tools/searchindex/icons/small/fieldconfiguration-mapping.png"/>
+            <resource uri="/system/workplace/resources/tools/searchindex/icons/small/indexsource-doctype.png"/>
+            <resource uri="/system/workplace/resources/tools/searchindex/icons/small/indexsource-resources.png"/>
+            <resource uri="/system/workplace/resources/tools/searchindex/icons/small/indexsource.png"/>
+            <resource uri="/system/workplace/resources/tools/searchindex/icons/small/multi-rebuild.png"/>
+            <resource uri="/system/workplace/resources/tools/searchindex/icons/small/rebuild.png"/>
+            <resource uri="/system/workplace/resources/tools/searchindex/icons/small/searchindex.png"/>
+			<resource uri="/system/modules/org.opencms.workplace.tools.searchindex/"/>
+		</resources>
+		<parameters/>
+	</module>
+	<files>
+		<file>
+			<destination>system</destination>
+			<type>folder</type>
+			<uuidstructure>0a0c1bea-2325-11dc-8245-53aeb3024788</uuidstructure>
+			<datelastmodified>Mon, 27 Mar 2006 12:00:00 GMT</datelastmodified>
+			<userlastmodified>Admin</userlastmodified>
+			<datecreated>Mon, 25 Jun 2007 14:04:50 GMT</datecreated>
+			<usercreated>Admin</usercreated>
+			<flags>0</flags>
+			<properties/>
+			<relations/>
+			<accesscontrol/>
+		</file>
+		<file>
+			<destination>system/modules</destination>
+			<type>folder</type>
+			<uuidstructure>82515fe7-11b7-11db-91cd-fdbae480bac9</uuidstructure>
+			<datelastmodified>Mon, 27 Mar 2006 12:00:00 GMT</datelastmodified>
+			<userlastmodified>Admin</userlastmodified>
+			<datecreated>Mon, 27 Jun 2005 08:00:00 GMT</datecreated>
+			<usercreated>Admin</usercreated>
+			<flags>0</flags>
+			<properties/>
+			<relations/>
+			<accesscontrol/>
+		</file>
+		<file>
+			<destination>system/modules/org.opencms.workplace.tools.searchindex</destination>
+			<type>folder</type>
+			<uuidstructure>ce6a9385-11b7-11db-91cd-fdbae480bac9</uuidstructure>
+			<datelastmodified>Mon, 27 Mar 2006 12:00:00 GMT</datelastmodified>
+			<userlastmodified>Admin</userlastmodified>
+			<datecreated>Mon, 10 Oct 2005 08:10:10 GMT</datecreated>
+			<usercreated>Admin</usercreated>
+			<flags>0</flags>
+			<properties/>
+			<relations/>
+			<accesscontrol/>
+		</file>
+		<file>
+			<destination>system/modules/org.opencms.workplace.tools.searchindex/lib</destination>
+			<type>folder</type>
+			<uuidstructure>ce6d0487-11b7-11db-91cd-fdbae480bac9</uuidstructure>
+			<datelastmodified>Mon, 27 Mar 2006 12:00:00 GMT</datelastmodified>
+			<userlastmodified>Admin</userlastmodified>
+			<datecreated>Mon, 10 Oct 2005 08:10:10 GMT</datecreated>
+			<usercreated>Admin</usercreated>
+			<flags>0</flags>
+			<properties/>
+			<relations/>
+			<accesscontrol/>
+		</file>
+		<file>
+			<source>system/modules/org.opencms.workplace.tools.searchindex/lib/org.opencms.workplace.tools.searchindex.jar</source>
+			<destination>system/modules/org.opencms.workplace.tools.searchindex/lib/org.opencms.workplace.tools.searchindex.jar</destination>
+			<type>binary</type>
+			<uuidstructure>ce71bf78-11b7-11db-91cd-fdbae480bac9</uuidstructure>
+			<uuidresource>924cf38c-3b2b-11da-8883-df763b25cc68</uuidresource>
+			<datelastmodified>Mon, 27 Mar 2006 12:00:00 GMT</datelastmodified>
+			<userlastmodified>Admin</userlastmodified>
+			<datecreated>Mon, 10 Oct 2005 08:10:10 GMT</datecreated>
+			<usercreated>Admin</usercreated>
+			<flags>0</flags>
+			<properties>
+				<property>
+					<name>Title</name>
+					<value><![CDATA[org.opencms.workplace.tools.searchindex]]></value>
+				</property>
+			</properties>
+			<relations/>
+			<accesscontrol/>
+		</file>
+		<file>
+			<destination>system/workplace</destination>
+			<type>folder</type>
+			<uuidstructure>825afce2-11b7-11db-91cd-fdbae480bac9</uuidstructure>
+			<datelastmodified>Mon, 27 Mar 2006 12:00:00 GMT</datelastmodified>
+			<userlastmodified>Admin</userlastmodified>
+			<datecreated>Mon, 27 Jun 2005 08:00:00 GMT</datecreated>
+			<usercreated>Admin</usercreated>
+			<flags>0</flags>
+			<properties>
+				<property>
+					<name>content-encoding</name>
+					<value><![CDATA[UTF-8]]></value>
+				</property>
+				<property>
+					<name>export</name>
+					<value><![CDATA[false]]></value>
+				</property>
+				<property>
+					<name>login-form</name>
+					<value><![CDATA[/system/login/index.html]]></value>
+				</property>
+			</properties>
+			<relations/>
+			<accesscontrol>
+				<accessentry>
+					<uuidprincipal>ALL_OTHERS</uuidprincipal>
+					<flags>134</flags>
+					<permissionset>
+						<allowed>0</allowed>
+						<denied>0</denied>
+					</permissionset>
+				</accessentry>
+				<accessentry>
+					<uuidprincipal>ROLE.WORKPLACE_USER</uuidprincipal>
+					<flags>518</flags>
+					<permissionset>
+						<allowed>5</allowed>
+						<denied>0</denied>
+					</permissionset>
+				</accessentry>
+			</accesscontrol>
+		</file>
+		<file>
+			<destination>system/workplace/admin</destination>
+			<type>folder</type>
+			<uuidstructure>825fb7db-11b7-11db-91cd-fdbae480bac9</uuidstructure>
+			<datelastmodified>Mon, 27 Mar 2006 12:00:00 GMT</datelastmodified>
+			<userlastmodified>Admin</userlastmodified>
+			<datecreated>Mon, 27 Jun 2005 08:00:00 GMT</datecreated>
+			<usercreated>Admin</usercreated>
+			<flags>0</flags>
+			<properties>
+				<property>
+					<name>Title</name>
+					<value><![CDATA[Administration View]]></value>
+				</property>
+				<property>
+					<name>cache</name>
+					<value><![CDATA[bypass]]></value>
+				</property>
+			</properties>
+			<relations/>
+			<accesscontrol/>
+		</file>
+		<file>
+			<destination>system/workplace/admin/searchindex</destination>
+			<type>folder</type>
+			<uuidstructure>ce78eb6c-11b7-11db-91cd-fdbae480bac9</uuidstructure>
+			<datelastmodified>Mon, 27 Mar 2006 12:00:00 GMT</datelastmodified>
+			<userlastmodified>Admin</userlastmodified>
+			<datecreated>Mon, 27 Jun 2005 08:00:00 GMT</datecreated>
+			<usercreated>Admin</usercreated>
+			<flags>0</flags>
+			<properties>
+				<property>
+					<name>Description</name>
+					<value><![CDATA[${key.admin.searchindex.description}]]></value>
+				</property>
+				<property>
+					<name>NavImage</name>
+					<value><![CDATA[tools/searchindex/icons/big/searchindex.png:tools/searchindex/icons/small/searchindex.png]]></value>
+				</property>
+				<property>
+					<name>NavInfo</name>
+					<value><![CDATA[${key.admin.view.groups.searchindex}]]></value>
+				</property>
+				<property>
+					<name>NavPos</name>
+					<value><![CDATA[80.0]]></value>
+				</property>
+				<property>
+					<name>NavText</name>
+					<value><![CDATA[${key.GUI_NAVTEXT_SEARCHINDEX_SHORT_0}]]></value>
+				</property>
+				<property>
+					<name>Title</name>
+					<value><![CDATA[Search Index]]></value>
+				</property>
+				<property>
+					<name>admintoolhandler-class</name>
+					<value><![CDATA[org.opencms.workplace.tools.searchindex.CmsSearchToolHandler]]></value>
+				</property>
+				<property>
+					<name>default-file</name>
+					<value><![CDATA[index.jsp]]></value>
+				</property>
+			</properties>
+			<relations/>
+			<accesscontrol/>
+		</file>
+		<file>
+			<source>system/workplace/admin/searchindex/fieldconfiguration-delete.jsp</source>
+			<destination>system/workplace/admin/searchindex/fieldconfiguration-delete.jsp</destination>
+			<type>jsp</type>
+			<uuidstructure>4dde8cae-88ff-11db-bfc9-09c80f20c0b6</uuidstructure>
+			<uuidresource>4dde8caf-88ff-11db-bfc9-09c80f20c0b6</uuidresource>
+			<datelastmodified>Mon, 11 Dec 2006 15:32:18 GMT</datelastmodified>
+			<userlastmodified>Admin</userlastmodified>
+			<datecreated>Mon, 11 Dec 2006 10:06:44 GMT</datecreated>
+			<usercreated>Admin</usercreated>
+			<flags>0</flags>
+			<properties>
+				<property>
+					<name>Description</name>
+					<value><![CDATA[${key.GUI_GROUPS_FIELDCONFIGURATION_TOOL_DELETE_HELP_0}]]></value>
+				</property>
+				<property>
+					<name>NavImage</name>
+					<value><![CDATA[tools/searchindex/icons/big/fieldconfiguration-delete.png]]></value>
+				</property>
+				<property>
+					<name>NavInfo</name>
+					<value><![CDATA[${key.GUI_GROUPS_FIELDCONFIGURATION_TOOL_GROUP_0}]]></value>
+				</property>
+				<property>
+					<name>NavPos</name>
+					<value><![CDATA[4.0]]></value>
+				</property>
+				<property>
+					<name>NavText</name>
+					<value><![CDATA[${key.GUI_LIST_FIELDCONFIGURATION_ACTION_DELETE_NAME_0}]]></value>
+				</property>
+				<property>
+					<name>Title</name>
+					<value><![CDATA[Delete field configuration]]></value>
+				</property>
+				<property>
+					<name>admintoolhandler-args</name>
+					<value><![CDATA[params:action=initial&fieldconfiguration=${param.fieldconfiguration}|path:/searchindex/fieldconfigurations/fieldconfiguration/delete]]></value>
+				</property>
+				<property>
+					<name>admintoolhandler-class</name>
+					<value><![CDATA[org.opencms.workplace.tools.searchindex.CmsSearchToolHandler]]></value>
+				</property>
+				<property type="shared">
+					<name>export</name>
+					<value><![CDATA[false]]></value>
+				</property>
+			</properties>
+			<relations/>
+			<accesscontrol/>
+		</file>
+		<file>
+			<source>system/workplace/admin/searchindex/fieldconfiguration-deletefield.jsp</source>
+			<destination>system/workplace/admin/searchindex/fieldconfiguration-deletefield.jsp</destination>
+			<type>jsp</type>
+			<uuidstructure>59555f81-8ac1-11db-9843-7102f397f5de</uuidstructure>
+			<uuidresource>59555f82-8ac1-11db-9843-7102f397f5de</uuidresource>
+			<datelastmodified>Wed, 13 Dec 2006 16:05:35 GMT</datelastmodified>
+			<userlastmodified>Admin</userlastmodified>
+			<datecreated>Wed, 13 Dec 2006 15:48:16 GMT</datecreated>
+			<usercreated>Admin</usercreated>
+			<flags>0</flags>
+			<properties>
+				<property>
+					<name>Description</name>
+					<value><![CDATA[${key.GUI_GROUPS_FIELD_TOOL_DELETE_HELP_0}]]></value>
+				</property>
+				<property>
+					<name>NavImage</name>
+					<value><![CDATA[tools/searchindex/icons/big/fieldconfiguration-delete.png]]></value>
+				</property>
+				<property>
+					<name>NavInfo</name>
+					<value><![CDATA[${key.GUI_GROUPS_FIELD_TOOL_GROUP_0}]]></value>
+				</property>
+				<property>
+					<name>NavPos</name>
+					<value><![CDATA[4.0]]></value>
+				</property>
+				<property>
+					<name>NavText</name>
+					<value><![CDATA[${key.GUI_GROUPS_FIELD_TOOL_DELETE_0}]]></value>
+				</property>
+				<property>
+					<name>Title</name>
+					<value><![CDATA[Delete field]]></value>
+				</property>
+				<property>
+					<name>admintoolhandler-args</name>
+					<value><![CDATA[params:action=initial&fieldconfiguration=${param.fieldconfiguration}&field=${param.field}|path:/searchindex/fieldconfigurations/fieldconfiguration/field/delete]]></value>
+				</property>
+				<property>
+					<name>admintoolhandler-class</name>
+					<value><![CDATA[org.opencms.workplace.tools.searchindex.CmsSearchToolHandler]]></value>
+				</property>
+				<property type="shared">
+					<name>export</name>
+					<value><![CDATA[false]]></value>
+				</property>
+			</properties>
+			<relations/>
+			<accesscontrol/>
+		</file>
+		<file>
+			<source>system/workplace/admin/searchindex/fieldconfiguration-edit.jsp</source>
+			<destination>system/workplace/admin/searchindex/fieldconfiguration-edit.jsp</destination>
+			<type>jsp</type>
+			<uuidstructure>e1d6659f-88f9-11db-bfc9-09c80f20c0b6</uuidstructure>
+			<uuidresource>e1d665a0-88f9-11db-bfc9-09c80f20c0b6</uuidresource>
+			<datelastmodified>Mon, 11 Dec 2006 15:32:18 GMT</datelastmodified>
+			<userlastmodified>Admin</userlastmodified>
+			<datecreated>Mon, 11 Dec 2006 09:27:55 GMT</datecreated>
+			<usercreated>Admin</usercreated>
+			<flags>0</flags>
+			<properties>
+				<property>
+					<name>Description</name>
+					<value><![CDATA[${key.GUI_GROUPS_FIELDCONFIGURATION_TOOL_EDIT_HELP_0}]]></value>
+				</property>
+				<property>
+					<name>NavImage</name>
+					<value><![CDATA[tools/searchindex/icons/big/fieldconfiguration-edit.png]]></value>
+				</property>
+				<property>
+					<name>NavInfo</name>
+					<value><![CDATA[${key.GUI_GROUPS_FIELDCONFIGURATION_TOOL_GROUP_0}]]></value>
+				</property>
+				<property>
+					<name>NavPos</name>
+					<value><![CDATA[1.0]]></value>
+				</property>
+				<property>
+					<name>NavText</name>
+					<value><![CDATA[${key.GUI_GROUPS_FIELDCONFIGURATION_TOOL_EDIT_0}]]></value>
+				</property>
+				<property>
+					<name>Title</name>
+					<value><![CDATA[Edit field configuration]]></value>
+				</property>
+				<property>
+					<name>admintoolhandler-args</name>
+					<value><![CDATA[params:fieldconfiguration=${param.fieldconfiguration}|path:/searchindex/fieldconfigurations/fieldconfiguration/edit]]></value>
+				</property>
+				<property>
+					<name>admintoolhandler-class</name>
+					<value><![CDATA[org.opencms.workplace.tools.searchindex.CmsSearchToolHandler]]></value>
+				</property>
+				<property type="shared">
+					<name>export</name>
+					<value><![CDATA[false]]></value>
+				</property>
+			</properties>
+			<relations/>
+			<accesscontrol/>
+		</file>
+		<file>
+			<source>system/workplace/admin/searchindex/fieldconfiguration-editfield.jsp</source>
+			<destination>system/workplace/admin/searchindex/fieldconfiguration-editfield.jsp</destination>
+			<type>jsp</type>
+			<uuidstructure>0c40c982-88fc-11db-bfc9-09c80f20c0b6</uuidstructure>
+			<uuidresource>0c40c983-88fc-11db-bfc9-09c80f20c0b6</uuidresource>
+			<datelastmodified>Mon, 11 Dec 2006 15:32:18 GMT</datelastmodified>
+			<userlastmodified>Admin</userlastmodified>
+			<datecreated>Mon, 11 Dec 2006 09:43:25 GMT</datecreated>
+			<usercreated>Admin</usercreated>
+			<flags>0</flags>
+			<properties>
+				<property>
+					<name>Description</name>
+					<value><![CDATA[${key.GUI_GROUPS_FIELD_TOOL_EDIT_HELP_0}]]></value>
+				</property>
+				<property>
+					<name>NavImage</name>
+					<value><![CDATA[tools/searchindex/icons/big/fieldconfiguration-editfield.png]]></value>
+				</property>
+				<property>
+					<name>NavInfo</name>
+					<value><![CDATA[${key.GUI_GROUPS_FIELD_TOOL_GROUP_0}]]></value>
+				</property>
+				<property>
+					<name>NavPos</name>
+					<value><![CDATA[2.0]]></value>
+				</property>
+				<property>
+					<name>NavText</name>
+					<value><![CDATA[${key.GUI_GROUPS_FIELD_TOOL_EDIT_0}]]></value>
+				</property>
+				<property>
+					<name>Title</name>
+					<value><![CDATA[Edit field]]></value>
+				</property>
+				<property>
+					<name>admintoolhandler-args</name>
+					<value><![CDATA[params:action=initial&fieldconfiguration=${param.fieldconfiguration}&field=${param.field}|path:/searchindex/fieldconfigurations/fieldconfiguration/field/edit]]></value>
+				</property>
+				<property>
+					<name>admintoolhandler-class</name>
+					<value><![CDATA[org.opencms.workplace.tools.searchindex.CmsSearchToolHandler]]></value>
+				</property>
+				<property type="shared">
+					<name>export</name>
+					<value><![CDATA[false]]></value>
+				</property>
+			</properties>
+			<relations/>
+			<accesscontrol/>
+		</file>
+		<file>
+			<source>system/workplace/admin/searchindex/fieldconfiguration-editmapping.jsp</source>
+			<destination>system/workplace/admin/searchindex/fieldconfiguration-editmapping.jsp</destination>
+			<type>jsp</type>
+			<uuidstructure>4d61ce0a-8ac4-11db-9e12-7102f397f5de</uuidstructure>
+			<uuidresource>4d61ce0b-8ac4-11db-9e12-7102f397f5de</uuidresource>
+			<datelastmodified>Thu, 14 Dec 2006 08:35:31 GMT</datelastmodified>
+			<userlastmodified>Admin</userlastmodified>
+			<datecreated>Wed, 13 Dec 2006 16:09:25 GMT</datecreated>
+			<usercreated>Admin</usercreated>
+			<flags>0</flags>
+			<properties>
+				<property>
+					<name>NavImage</name>
+					<value><![CDATA[tools/searchindex/icons/big/fieldconfiguration-editfield.png]]></value>
+				</property>
+				<property>
+					<name>NavPos</name>
+					<value><![CDATA[2.0]]></value>
+				</property>
+				<property>
+					<name>Title</name>
+					<value><![CDATA[Edit mapping]]></value>
+				</property>
+				<property>
+					<name>admintoolhandler-args</name>
+					<value><![CDATA[params:action=initial&fieldconfiguration=${param.fieldconfiguration}&field=${param.field}&param=${param.param}&type=${param.type}|path:/searchindex/fieldconfigurations/fieldconfiguration/field/editmapping]]></value>
+				</property>
+				<property>
+					<name>admintoolhandler-class</name>
+					<value><![CDATA[org.opencms.workplace.tools.CmsInvisibleToolHandler]]></value>
+				</property>
+				<property type="shared">
+					<name>export</name>
+					<value><![CDATA[false]]></value>
+				</property>
+			</properties>
+			<relations/>
+			<accesscontrol/>
+		</file>
+		<file>
+			<source>system/workplace/admin/searchindex/fieldconfiguration-index.jsp</source>
+			<destination>system/workplace/admin/searchindex/fieldconfiguration-index.jsp</destination>
+			<type>jsp</type>
+			<uuidstructure>60ae6d28-838e-11db-8c34-09c80f20c0b6</uuidstructure>
+			<uuidresource>60ae6d29-838e-11db-8c34-09c80f20c0b6</uuidresource>
+			<datelastmodified>Mon, 11 Dec 2006 15:32:18 GMT</datelastmodified>
+			<userlastmodified>Admin</userlastmodified>
+			<datecreated>Mon, 04 Dec 2006 11:55:46 GMT</datecreated>
+			<usercreated>Admin</usercreated>
+			<flags>0</flags>
+			<properties>
+				<property>
+					<name>Description</name>
+					<value><![CDATA[${key.GUI_GROUPS_FIELDCONFIGURATION_TOOL_INDEX_HELP_0}]]></value>
+				</property>
+				<property>
+					<name>NavImage</name>
+					<value><![CDATA[tools/searchindex/icons/big/fieldconfiguration.png]]></value>
+				</property>
+				<property>
+					<name>NavInfo</name>
+					<value><![CDATA[${key.GUI_GROUPS_SEARCHINDEX_TOOL_GROUP_0}]]></value>
+				</property>
+				<property>
+					<name>NavText</name>
+					<value><![CDATA[${key.GUI_GROUPS_FIELDCONFIGURATION_TOOL_INDEX_0}]]></value>
+				</property>
+				<property>
+					<name>NavPos</name>
+					<value><![CDATA[15.0]]></value>
+				</property>
+				<property>
+					<name>Title</name>
+					<value><![CDATA[A list of all field configurations of the OpenCms installation]]></value>
+				</property>
+				<property>
+					<name>admintoolhandler-args</name>
+					<value><![CDATA[path:/searchindex/fieldconfigurations|params:action=initial&fieldconfiguration=${param.fieldconfiguration}]]></value>
+				</property>
+				<property>
+					<name>admintoolhandler-class</name>
+					<value><![CDATA[org.opencms.workplace.tools.searchindex.CmsSearchToolHandler]]></value>
+				</property>
+				<property type="shared">
+					<name>export</name>
+					<value><![CDATA[false]]></value>
+				</property>
+			</properties>
+			<relations/>
+			<accesscontrol/>
+		</file>
+		<file>
+			<source>system/workplace/admin/searchindex/fieldconfiguration-new.jsp</source>
+			<destination>system/workplace/admin/searchindex/fieldconfiguration-new.jsp</destination>
+			<type>jsp</type>
+			<uuidstructure>73667194-8399-11db-a1a8-09c80f20c0b6</uuidstructure>
+			<uuidresource>73667195-8399-11db-a1a8-09c80f20c0b6</uuidresource>
+			<datelastmodified>Mon, 11 Dec 2006 15:32:18 GMT</datelastmodified>
+			<userlastmodified>Admin</userlastmodified>
+			<datecreated>Mon, 04 Dec 2006 13:15:02 GMT</datecreated>
+			<usercreated>Admin</usercreated>
+			<flags>0</flags>
+			<properties>
+				<property>
+					<name>Description</name>
+					<value><![CDATA[${key.GUI_GROUPS_FIELDCONFIGURATION_TOOL_NEW_HELP_0}]]></value>
+				</property>
+				<property>
+					<name>NavImage</name>
+					<value><![CDATA[tools/searchindex/icons/big/fieldconfiguration-new.png]]></value>
+				</property>
+				<property>
+					<name>NavInfo</name>
+					<value><![CDATA[${key.GUI_GROUPS_FIELDCONFIGURATION_TOOL_GROUP_0}]]></value>
+				</property>
+				<property>
+					<name>NavText</name>
+					<value><![CDATA[${key.GUI_GROUPS_FIELDCONFIGURATION_TOOL_NEW_0}]]></value>
+				</property>
+				<property>
+					<name>Title</name>
+					<value><![CDATA[New field configuration]]></value>
+				</property>
+				<property>
+					<name>admintoolhandler-args</name>
+					<value><![CDATA[path:/searchindex/fieldconfigurations/fieldconfiguration-new|params:action=initial]]></value>
+				</property>
+				<property>
+					<name>admintoolhandler-class</name>
+					<value><![CDATA[org.opencms.workplace.tools.searchindex.CmsSearchToolHandler]]></value>
+				</property>
+				<property type="shared">
+					<name>export</name>
+					<value><![CDATA[false]]></value>
+				</property>
+			</properties>
+			<relations/>
+			<accesscontrol/>
+		</file>
+		<file>
+			<source>system/workplace/admin/searchindex/fieldconfiguration-newfield.jsp</source>
+			<destination>system/workplace/admin/searchindex/fieldconfiguration-newfield.jsp</destination>
+			<type>jsp</type>
+			<uuidstructure>669df531-8441-11db-a125-09c80f20c0b6</uuidstructure>
+			<uuidresource>669df532-8441-11db-a125-09c80f20c0b6</uuidresource>
+			<datelastmodified>Mon, 11 Dec 2006 15:32:18 GMT</datelastmodified>
+			<userlastmodified>Admin</userlastmodified>
+			<datecreated>Tue, 05 Dec 2006 09:17:16 GMT</datecreated>
+			<usercreated>Admin</usercreated>
+			<flags>0</flags>
+			<properties>
+				<property>
+					<name>Description</name>
+					<value><![CDATA[${key.GUI_LIST_FIELDS_NAME_HELP_0}]]></value>
+				</property>
+				<property>
+					<name>NavImage</name>
+					<value><![CDATA[tools/searchindex/icons/big/fieldconfiguration-newfield.png]]></value>
+				</property>
+				<property>
+					<name>NavInfo</name>
+					<value><![CDATA[${key.GUI_GROUPS_FIELDCONFIGURATION_TOOL_GROUP_0}]]></value>
+				</property>
+				<property>
+					<name>NavPos</name>
+					<value><![CDATA[2.0]]></value>
+				</property>
+				<property>
+					<name>NavText</name>
+					<value><![CDATA[${key.GUI_LIST_SEARCHINDEX_ACTION_FIELDS_NAME_0}]]></value>
+				</property>
+				<property>
+					<name>Title</name>
+					<value><![CDATA[Add new field to fieldconfiguration]]></value>
+				</property>
+				<property>
+					<name>admintoolhandler-args</name>
+					<value><![CDATA[params:action=initial&fieldconfiguration=${param.fieldconfiguration}|path:/searchindex/fieldconfigurations/fieldconfiguration/newfield]]></value>
+				</property>
+				<property>
+					<name>admintoolhandler-class</name>
+					<value><![CDATA[org.opencms.workplace.tools.searchindex.CmsSearchToolHandler]]></value>
+				</property>
+				<property type="shared">
+					<name>export</name>
+					<value><![CDATA[false]]></value>
+				</property>
+			</properties>
+			<relations/>
+			<accesscontrol/>
+		</file>
+		<file>
+			<source>system/workplace/admin/searchindex/fieldconfiguration-newmapping.jsp</source>
+			<destination>system/workplace/admin/searchindex/fieldconfiguration-newmapping.jsp</destination>
+			<type>jsp</type>
+			<uuidstructure>a92df128-8536-11db-848c-09c80f20c0b6</uuidstructure>
+			<uuidresource>a92df129-8536-11db-848c-09c80f20c0b6</uuidresource>
+			<datelastmodified>Thu, 14 Dec 2006 10:26:55 GMT</datelastmodified>
+			<userlastmodified>Admin</userlastmodified>
+			<datecreated>Wed, 06 Dec 2006 14:32:55 GMT</datecreated>
+			<usercreated>Admin</usercreated>
+			<flags>0</flags>
+			<properties>
+				<property>
+					<name>Description</name>
+					<value><![CDATA[${key.GUI_LIST_MAPPING_NAME_HELP_0}]]></value>
+				</property>
+				<property>
+					<name>NavImage</name>
+					<value><![CDATA[tools/searchindex/icons/big/fieldconfiguration-newmapping.png]]></value>
+				</property>
+				<property>
+					<name>NavInfo</name>
+					<value><![CDATA[${key.GUI_GROUPS_FIELD_TOOL_GROUP_0}]]></value>
+				</property>
+				<property>
+					<name>NavPos</name>
+					<value><![CDATA[2.0]]></value>
+				</property>
+				<property>
+					<name>NavText</name>
+					<value><![CDATA[${key.GUI_LIST_SEARCHINDEX_ACTION_MAPPINGS_NAME_0}]]></value>
+				</property>
+				<property>
+					<name>Title</name>
+					<value><![CDATA[Add new mapping to field]]></value>
+				</property>
+				<property>
+					<name>admintoolhandler-args</name>
+					<value><![CDATA[params:action=initial&fieldconfiguration=${param.fieldconfiguration}&field=${param.field}|path:/searchindex/fieldconfigurations/fieldconfiguration/field/newmapping]]></value>
+				</property>
+				<property>
+					<name>admintoolhandler-class</name>
+					<value><![CDATA[org.opencms.workplace.tools.searchindex.CmsSearchToolHandler]]></value>
+				</property>
+				<property type="shared">
+					<name>export</name>
+					<value><![CDATA[false]]></value>
+				</property>
+			</properties>
+			<relations/>
+			<accesscontrol/>
+		</file>
+		<file>
+			<source>system/workplace/admin/searchindex/fieldconfiguration-overview.jsp</source>
+			<destination>system/workplace/admin/searchindex/fieldconfiguration-overview.jsp</destination>
+			<type>jsp</type>
+			<uuidstructure>31b5765b-83b0-11db-b120-09c80f20c0b6</uuidstructure>
+			<uuidresource>31b5765c-83b0-11db-b120-09c80f20c0b6</uuidresource>
+			<datelastmodified>Mon, 11 Dec 2006 15:32:18 GMT</datelastmodified>
+			<userlastmodified>Admin</userlastmodified>
+			<datecreated>Mon, 04 Dec 2006 15:57:50 GMT</datecreated>
+			<usercreated>Admin</usercreated>
+			<flags>0</flags>
+			<properties>
+				<property>
+					<name>Description</name>
+					<value><![CDATA[${key.GUI_GROUPS_FIELDCONFIGURATION_TOOL_NEW_HELP_0}]]></value>
+				</property>
+				<property>
+					<name>NavImage</name>
+					<value><![CDATA[tools/searchindex/icons/big/fieldconfiguration-overview.png]]></value>
+				</property>
+				<property>
+					<name>NavInfo</name>
+					<value><![CDATA[${key.GUI_GROUPS_FIELDCONFIGURATION_TOOL_GROUP_0}]]></value>
+				</property>
+				<property>
+					<name>NavText</name>
+					<value><![CDATA[${key.GUI_GROUPS_FIELDCONFIGURATION_TOOL_OVERVIEW_0}]]></value>
+				</property>
+				<property>
+					<name>Title</name>
+					<value><![CDATA[Overview fieldconfiguration]]></value>
+				</property>
+				<property>
+					<name>admintoolhandler-args</name>
+					<value><![CDATA[params:action=initial&fieldconfiguration=${param.fieldconfiguration}|path:/searchindex/fieldconfigurations/fieldconfiguration]]></value>
+				</property>
+				<property>
+					<name>admintoolhandler-class</name>
+					<value><![CDATA[org.opencms.workplace.tools.CmsInvisibleToolHandler]]></value>
+				</property>
+				<property type="shared">
+					<name>export</name>
+					<value><![CDATA[false]]></value>
+				</property>
+			</properties>
+			<relations/>
+			<accesscontrol/>
+		</file>
+		<file>
+			<source>system/workplace/admin/searchindex/fieldconfiguration-overviewfield.jsp</source>
+			<destination>system/workplace/admin/searchindex/fieldconfiguration-overviewfield.jsp</destination>
+			<type>jsp</type>
+			<uuidstructure>f4e328bc-852a-11db-b250-09c80f20c0b6</uuidstructure>
+			<uuidresource>f4e328bd-852a-11db-b250-09c80f20c0b6</uuidresource>
+			<datelastmodified>Mon, 11 Dec 2006 15:32:18 GMT</datelastmodified>
+			<userlastmodified>Admin</userlastmodified>
+			<datecreated>Wed, 06 Dec 2006 13:09:08 GMT</datecreated>
+			<usercreated>Admin</usercreated>
+			<flags>0</flags>
+			<properties>
+				<property>
+					<name>Description</name>
+					<value><![CDATA[${key.GUI_GROUPS_FIELDCONFIGURATION_TOOL_NEW_HELP_0}]]></value>
+				</property>
+				<property>
+					<name>NavImage</name>
+					<value><![CDATA[tools/searchindex/icons/big/fieldconfiguration-overviewfield.png]]></value>
+				</property>
+				<property>
+					<name>NavInfo</name>
+					<value><![CDATA[${key.GUI_GROUPS_FIELD_TOOL_GROUP_0}]]></value>
+				</property>
+				<property>
+					<name>NavText</name>
+					<value><![CDATA[${key.GUI_GROUPS_FIELD_TOOL_OVERVIEW_0}]]></value>
+				</property>
+				<property>
+					<name>Title</name>
+					<value><![CDATA[Overview field]]></value>
+				</property>
+				<property>
+					<name>admintoolhandler-args</name>
+					<value><![CDATA[params:action=initial&fieldconfiguration=${param.fieldconfiguration}&field=${param.field}|path:/searchindex/fieldconfigurations/fieldconfiguration/field]]></value>
+				</property>
+				<property>
+					<name>admintoolhandler-class</name>
+					<value><![CDATA[org.opencms.workplace.tools.CmsInvisibleToolHandler]]></value>
+				</property>
+				<property type="shared">
+					<name>export</name>
+					<value><![CDATA[false]]></value>
+				</property>
+			</properties>
+			<relations/>
+			<accesscontrol/>
+		</file>
+		<file>
+			<source>system/workplace/admin/searchindex/index.jsp</source>
+			<destination>system/workplace/admin/searchindex/index.jsp</destination>
+			<type>jsp</type>
+			<uuidstructure>ce801765-11b7-11db-91cd-fdbae480bac9</uuidstructure>
+			<uuidresource>77ed82c7-ff54-11d9-a992-0334e4183c08</uuidresource>
+			<datelastmodified>Mon, 11 Dec 2006 15:32:18 GMT</datelastmodified>
+			<userlastmodified>Admin</userlastmodified>
+			<datecreated>Thu, 28 Jul 2005 10:43:43 GMT</datecreated>
+			<usercreated>Admin</usercreated>
+			<flags>0</flags>
+			<properties>
+				<property>
+					<name>NavImage</name>
+					<value><![CDATA[tools/searchindex/icons/big/searchindex.png]]></value>
+				</property>
+				<property>
+					<name>NavInfo</name>
+					<value><![CDATA[${key.GUI_GROUPS_SEARCHINDEX_TOOL_GROUP_0}]]></value>
+				</property>
+				<property>
+					<name>Title</name>
+					<value><![CDATA[Search Index List]]></value>
+				</property>
+				<property>
+					<name>admintoolhandler-class</name>
+					<value><![CDATA[org.opencms.workplace.tools.CmsInvisibleToolHandler]]></value>
+				</property>
+				<property type="shared">
+					<name>export</name>
+					<value><![CDATA[false]]></value>
+				</property>
+			</properties>
+			<relations/>
+			<accesscontrol/>
+		</file>
+		<file>
+			<source>system/workplace/admin/searchindex/indexsource-delete.jsp</source>
+			<destination>system/workplace/admin/searchindex/indexsource-delete.jsp</destination>
+			<type>jsp</type>
+			<uuidstructure>ce84d25c-11b7-11db-91cd-fdbae480bac9</uuidstructure>
+			<uuidresource>1a116985-1af1-11da-accb-0334e4183c08</uuidresource>
+			<datelastmodified>Mon, 11 Dec 2006 15:32:18 GMT</datelastmodified>
+			<userlastmodified>Admin</userlastmodified>
+			<datecreated>Thu, 01 Sep 2005 14:02:58 GMT</datecreated>
+			<usercreated>Admin</usercreated>
+			<flags>0</flags>
+			<properties>
+				<property>
+					<name>Description</name>
+					<value><![CDATA[${key.GUI_GROUPS_INDEXSOURCE_TOOL_DELETE_HELP_0}]]></value>
+				</property>
+				<property>
+					<name>NavImage</name>
+					<value><![CDATA[tools/searchindex/icons/big/indexsource-delete.png]]></value>
+				</property>
+				<property>
+					<name>NavInfo</name>
+					<value><![CDATA[${key.GUI_GROUPS_INDEXSOURCE_TOOL_GROUP_0}]]></value>
+				</property>
+				<property>
+					<name>NavPos</name>
+					<value><![CDATA[4.0]]></value>
+				</property>
+				<property>
+					<name>NavText</name>
+					<value><![CDATA[${key.GUI_LIST_INDEXSOURCE_ACTION_DELETE_NAME_0}]]></value>
+				</property>
+				<property>
+					<name>Title</name>
+					<value><![CDATA[Edit indexsource]]></value>
+				</property>
+				<property>
+					<name>admintoolhandler-args</name>
+					<value><![CDATA[params:action=initial&indexsource=${param.indexsource}|path:/searchindex/indexsources/indexsource/delete]]></value>
+				</property>
+				<property>
+					<name>admintoolhandler-class</name>
+					<value><![CDATA[org.opencms.workplace.tools.searchindex.CmsSearchToolHandler]]></value>
+				</property>
+				<property type="shared">
+					<name>export</name>
+					<value><![CDATA[false]]></value>
+				</property>
+			</properties>
+			<relations/>
+			<accesscontrol/>
+		</file>
+		<file>
+			<source>system/workplace/admin/searchindex/indexsource-doctypes.jsp</source>
+			<destination>system/workplace/admin/searchindex/indexsource-doctypes.jsp</destination>
+			<type>jsp</type>
+			<uuidstructure>ce8bfe57-11b7-11db-91cd-fdbae480bac9</uuidstructure>
+			<uuidresource>36ee08ec-1b94-11da-bb23-0334e4183c08</uuidresource>
+			<datelastmodified>Mon, 11 Dec 2006 15:32:18 GMT</datelastmodified>
+			<userlastmodified>Admin</userlastmodified>
+			<datecreated>Fri, 02 Sep 2005 09:30:35 GMT</datecreated>
+			<usercreated>Admin</usercreated>
+			<flags>0</flags>
+			<properties>
+				<property>
+					<name>Description</name>
+					<value><![CDATA[${key.GUI_LIST_DOCUMENTTYPES_NAME_HELP_0}]]></value>
+				</property>
+				<property>
+					<name>NavImage</name>
+					<value><![CDATA[tools/searchindex/icons/big/indexsource-doctypes.png]]></value>
+				</property>
+				<property>
+					<name>NavInfo</name>
+					<value><![CDATA[${key.GUI_GROUPS_INDEXSOURCE_TOOL_GROUP_0}]]></value>
+				</property>
+				<property>
+					<name>NavPos</name>
+					<value><![CDATA[2.0]]></value>
+				</property>
+				<property>
+					<name>NavText</name>
+					<value><![CDATA[${key.GUI_LIST_SEARCHINDEX_ACTION_DOCUMENTS_NAME_0}]]></value>
+				</property>
+				<property>
+					<name>Title</name>
+					<value><![CDATA[Assign doctypes to indexsource]]></value>
+				</property>
+				<property>
+					<name>admintoolhandler-args</name>
+					<value><![CDATA[params:action=initial&indexsource=${param.indexsource}|path:/searchindex/indexsources/indexsource/doctypes]]></value>
+				</property>
+				<property>
+					<name>admintoolhandler-class</name>
+					<value><![CDATA[org.opencms.workplace.tools.searchindex.CmsSearchToolHandler]]></value>
+				</property>
+				<property type="shared">
+					<name>export</name>
+					<value><![CDATA[false]]></value>
+				</property>
+			</properties>
+			<relations/>
+			<accesscontrol/>
+		</file>
+		<file>
+			<source>system/workplace/admin/searchindex/indexsource-edit.jsp</source>
+			<destination>system/workplace/admin/searchindex/indexsource-edit.jsp</destination>
+			<type>jsp</type>
+			<uuidstructure>ce932a52-11b7-11db-91cd-fdbae480bac9</uuidstructure>
+			<uuidresource>9d53a364-1ac3-11da-9610-0334e4183c08</uuidresource>
+			<datelastmodified>Mon, 11 Dec 2006 15:32:18 GMT</datelastmodified>
+			<userlastmodified>Admin</userlastmodified>
+			<datecreated>Thu, 01 Sep 2005 08:37:22 GMT</datecreated>
+			<usercreated>Admin</usercreated>
+			<flags>0</flags>
+			<properties>
+				<property>
+					<name>Description</name>
+					<value><![CDATA[${key.GUI_GROUPS_INDEXSOURCE_TOOL_EDIT_HELP_0}]]></value>
+				</property>
+				<property>
+					<name>NavImage</name>
+					<value><![CDATA[tools/searchindex/icons/big/indexsource-edit.png]]></value>
+				</property>
+				<property>
+					<name>NavInfo</name>
+					<value><![CDATA[${key.GUI_GROUPS_INDEXSOURCE_TOOL_GROUP_0}]]></value>
+				</property>
+				<property>
+					<name>NavPos</name>
+					<value><![CDATA[1.0]]></value>
+				</property>
+				<property>
+					<name>NavText</name>
+					<value><![CDATA[${key.GUI_GROUPS_INDEXSOURCE_TOOL_EDIT_0}]]></value>
+				</property>
+				<property>
+					<name>Title</name>
+					<value><![CDATA[Edit indexsource]]></value>
+				</property>
+				<property>
+					<name>admintoolhandler-args</name>
+					<value><![CDATA[params:indexsource=${param.indexsource}|path:/searchindex/indexsources/indexsource/edit]]></value>
+				</property>
+				<property>
+					<name>admintoolhandler-class</name>
+					<value><![CDATA[org.opencms.workplace.tools.searchindex.CmsSearchToolHandler]]></value>
+				</property>
+				<property type="shared">
+					<name>export</name>
+					<value><![CDATA[false]]></value>
+				</property>
+			</properties>
+			<relations/>
+			<accesscontrol/>
+		</file>
+		<file>
+			<source>system/workplace/admin/searchindex/indexsource-index.jsp</source>
+			<destination>system/workplace/admin/searchindex/indexsource-index.jsp</destination>
+			<type>jsp</type>
+			<uuidstructure>ce9ca03d-11b7-11db-91cd-fdbae480bac9</uuidstructure>
+			<uuidresource>3a21c71b-1a32-11da-be9c-0334e4183c08</uuidresource>
+			<datelastmodified>Mon, 11 Dec 2006 15:32:18 GMT</datelastmodified>
+			<userlastmodified>Admin</userlastmodified>
+			<datecreated>Wed, 31 Aug 2005 15:16:38 GMT</datecreated>
+			<usercreated>Admin</usercreated>
+			<flags>0</flags>
+			<properties>
+				<property>
+					<name>Description</name>
+					<value><![CDATA[${key.GUI_GROUPS_INDEXSOURCE_TOOL_INDEX_HELP_0}]]></value>
+				</property>
+				<property>
+					<name>NavImage</name>
+					<value><![CDATA[tools/searchindex/icons/big/indexsource.png]]></value>
+				</property>
+				<property>
+					<name>NavInfo</name>
+					<value><![CDATA[${key.GUI_GROUPS_SEARCHINDEX_TOOL_GROUP_0}]]></value>
+				</property>
+				<property>
+					<name>NavText</name>
+					<value><![CDATA[${key.GUI_GROUPS_INDEXSOURCE_TOOL_INDEX_0}]]></value>
+				</property>
+				<property>
+					<name>NavPos</name>
+					<value><![CDATA[10.0]]></value>
+				</property>
+				<property>
+					<name>Title</name>
+					<value><![CDATA[A list of all indexsources of the OpenCms installation]]></value>
+				</property>
+				<property>
+					<name>admintoolhandler-args</name>
+					<value><![CDATA[path:/searchindex/indexsources|params:action=initial&indexsource=${param.indexsource}]]></value>
+				</property>
+				<property>
+					<name>admintoolhandler-class</name>
+					<value><![CDATA[org.opencms.workplace.tools.searchindex.CmsSearchToolHandler]]></value>
+				</property>
+				<property type="shared">
+					<name>export</name>
+					<value><![CDATA[false]]></value>
+				</property>
+			</properties>
+			<relations/>
+			<accesscontrol/>
+		</file>
+		<file>
+			<source>system/workplace/admin/searchindex/indexsource-new.jsp</source>
+			<destination>system/workplace/admin/searchindex/indexsource-new.jsp</destination>
+			<type>jsp</type>
+			<uuidstructure>ce9f1147-11b7-11db-91cd-fdbae480bac9</uuidstructure>
+			<uuidresource>9fbf70d5-1a20-11da-904f-0334e4183c08</uuidresource>
+			<datelastmodified>Mon, 11 Dec 2006 15:32:18 GMT</datelastmodified>
+			<userlastmodified>Admin</userlastmodified>
+			<datecreated>Wed, 31 Aug 2005 13:10:38 GMT</datecreated>
+			<usercreated>Admin</usercreated>
+			<flags>0</flags>
+			<properties>
+				<property>
+					<name>Description</name>
+					<value><![CDATA[${key.GUI_GROUPS_INDEXSOURCE_TOOL_NEW_HELP_0}]]></value>
+				</property>
+				<property>
+					<name>NavImage</name>
+					<value><![CDATA[tools/searchindex/icons/big/indexsource-new.png]]></value>
+				</property>
+				<property>
+					<name>NavInfo</name>
+					<value><![CDATA[${key.GUI_GROUPS_INDEXSOURCE_TOOL_GROUP_0}]]></value>
+				</property>
+				<property>
+					<name>NavText</name>
+					<value><![CDATA[${key.GUI_GROUPS_INDEXSOURCE_TOOL_NEW_0}]]></value>
+				</property>
+				<property>
+					<name>Title</name>
+					<value><![CDATA[New indexsource]]></value>
+				</property>
+				<property>
+					<name>admintoolhandler-args</name>
+					<value><![CDATA[path:/searchindex/indexsources/indexsource-new|params:action=initial]]></value>
+				</property>
+				<property>
+					<name>admintoolhandler-class</name>
+					<value><![CDATA[org.opencms.workplace.tools.searchindex.CmsSearchToolHandler]]></value>
+				</property>
+				<property type="shared">
+					<name>export</name>
+					<value><![CDATA[false]]></value>
+				</property>
+			</properties>
+			<relations/>
+			<accesscontrol/>
+		</file>
+		<file>
+			<source>system/workplace/admin/searchindex/indexsource-overview.jsp</source>
+			<destination>system/workplace/admin/searchindex/indexsource-overview.jsp</destination>
+			<type>jsp</type>
+			<uuidstructure>cea15b41-11b7-11db-91cd-fdbae480bac9</uuidstructure>
+			<uuidresource>f23558cf-1ac6-11da-af77-0334e4183c08</uuidresource>
+			<datelastmodified>Mon, 11 Dec 2006 15:32:18 GMT</datelastmodified>
+			<userlastmodified>Admin</userlastmodified>
+			<datecreated>Thu, 01 Sep 2005 09:01:13 GMT</datecreated>
+			<usercreated>Admin</usercreated>
+			<flags>0</flags>
+			<properties>
+				<property>
+					<name>Description</name>
+					<value><![CDATA[${key.GUI_GROUPS_INDEXSOURCE_TOOL_NEW_HELP_0}]]></value>
+				</property>
+				<property>
+					<name>NavImage</name>
+					<value><![CDATA[tools/searchindex/icons/big/indexsource.png]]></value>
+				</property>
+				<property>
+					<name>NavInfo</name>
+					<value><![CDATA[${key.GUI_GROUPS_INDEXSOURCE_TOOL_GROUP_0}]]></value>
+				</property>
+				<property>
+					<name>NavText</name>
+					<value><![CDATA[${key.GUI_GROUPS_INDEXSOURCE_TOOL_OVERVIEW_0}]]></value>
+				</property>
+				<property>
+					<name>Title</name>
+					<value><![CDATA[Overview indexsource]]></value>
+				</property>
+				<property>
+					<name>admintoolhandler-args</name>
+					<value><![CDATA[params:action=initial&indexsource=${param.indexsource}|path:/searchindex/indexsources/indexsource]]></value>
+				</property>
+				<property>
+					<name>admintoolhandler-class</name>
+					<value><![CDATA[org.opencms.workplace.tools.CmsInvisibleToolHandler]]></value>
+				</property>
+				<property type="shared">
+					<name>export</name>
+					<value><![CDATA[false]]></value>
+				</property>
+			</properties>
+			<relations/>
+			<accesscontrol/>
+		</file>
+		<file>
+			<source>system/workplace/admin/searchindex/indexsource-resources.jsp</source>
+			<destination>system/workplace/admin/searchindex/indexsource-resources.jsp</destination>
+			<type>jsp</type>
+			<uuidstructure>cea63d4b-11b7-11db-91cd-fdbae480bac9</uuidstructure>
+			<uuidresource>173f580b-1b03-11da-aa26-0334e4183c08</uuidresource>
+			<datelastmodified>Mon, 11 Dec 2006 15:32:18 GMT</datelastmodified>
+			<userlastmodified>Admin</userlastmodified>
+			<datecreated>Thu, 01 Sep 2005 16:11:44 GMT</datecreated>
+			<usercreated>Admin</usercreated>
+			<flags>0</flags>
+			<properties>
+				<property>
+					<name>Description</name>
+					<value><![CDATA[${key.GUI_GROUPS_INDEXSOURCE_TOOL_RESOURCES_HELP_0}]]></value>
+				</property>
+				<property>
+					<name>NavImage</name>
+					<value><![CDATA[tools/searchindex/icons/big/indexsource-resources.png]]></value>
+				</property>
+				<property>
+					<name>NavInfo</name>
+					<value><![CDATA[${key.GUI_GROUPS_INDEXSOURCE_TOOL_GROUP_0}]]></value>
+				</property>
+				<property>
+					<name>NavPos</name>
+					<value><![CDATA[3.0]]></value>
+				</property>
+				<property>
+					<name>NavText</name>
+					<value><![CDATA[${key.GUI_LIST_INDEXSOURCE_ACTION_RESOURCES_NAME_0}]]></value>
+				</property>
+				<property>
+					<name>Title</name>
+					<value><![CDATA[Assign ressources to indexsource]]></value>
+				</property>
+				<property>
+					<name>admintoolhandler-args</name>
+					<value><![CDATA[params:action=initial&indexsource=${param.indexsource}|path:/searchindex/indexsources/indexsource/resources]]></value>
+				</property>
+				<property>
+					<name>admintoolhandler-class</name>
+					<value><![CDATA[org.opencms.workplace.tools.searchindex.CmsSearchToolHandler]]></value>
+				</property>
+				<property type="shared">
+					<name>export</name>
+					<value><![CDATA[false]]></value>
+				</property>
+			</properties>
+			<relations/>
+			<accesscontrol/>
+		</file>
+		<file>
+			<source>system/workplace/admin/searchindex/searchindex-new.jsp</source>
+			<destination>system/workplace/admin/searchindex/searchindex-new.jsp</destination>
+			<type>jsp</type>
+			<uuidstructure>cea88746-11b7-11db-91cd-fdbae480bac9</uuidstructure>
+			<uuidresource>c916ee62-0324-11da-a31c-0334e4183c08</uuidresource>
+			<datelastmodified>Mon, 11 Dec 2006 15:32:18 GMT</datelastmodified>
+			<userlastmodified>Admin</userlastmodified>
+			<datecreated>Tue, 02 Aug 2005 07:12:28 GMT</datecreated>
+			<usercreated>Admin</usercreated>
+			<flags>0</flags>
+			<properties>
+				<property>
+					<name>Description</name>
+					<value><![CDATA[${key.GUI_GROUPS_SEARCHINDEX_TOOL_NEW_HELP_0}]]></value>
+				</property>
+				<property>
+					<name>NavImage</name>
+					<value><![CDATA[tools/searchindex/icons/big/searchindex-new.png]]></value>
+				</property>
+				<property>
+					<name>NavInfo</name>
+					<value><![CDATA[${key.GUI_GROUPS_SEARCHINDEX_TOOL_GROUP_0}]]></value>
+				</property>
+				<property>
+					<name>NavText</name>
+					<value><![CDATA[${key.GUI_GROUPS_SEARCHINDEX_TOOL_NEW_0}]]></value>
+				</property>
+				<property>
+					<name>NavPos</name>
+					<value><![CDATA[5.0]]></value>
+				</property>
+				<property>
+					<name>Title</name>
+					<value><![CDATA[New search index]]></value>
+				</property>
+				<property>
+					<name>admintoolhandler-args</name>
+					<value><![CDATA[params:action=initial|path:/searchindex/searchindex-new]]></value>
+				</property>
+				<property>
+					<name>admintoolhandler-class</name>
+					<value><![CDATA[org.opencms.workplace.tools.searchindex.CmsSearchToolHandler]]></value>
+				</property>
+			</properties>
+			<relations/>
+			<accesscontrol/>
+		</file>
+		<file>
+			<source>system/workplace/admin/searchindex/searchindex_delete.jsp</source>
+			<destination>system/workplace/admin/searchindex/searchindex_delete.jsp</destination>
+			<type>jsp</type>
+			<uuidstructure>ceaaf84f-11b7-11db-91cd-fdbae480bac9</uuidstructure>
+			<uuidresource>a569a01a-04b7-11da-a42b-0334e4183c08</uuidresource>
+			<datelastmodified>Mon, 11 Dec 2006 15:32:18 GMT</datelastmodified>
+			<userlastmodified>Admin</userlastmodified>
+			<datecreated>Thu, 04 Aug 2005 07:16:16 GMT</datecreated>
+			<usercreated>Admin</usercreated>
+			<flags>0</flags>
+			<properties>
+				<property>
+					<name>Description</name>
+					<value><![CDATA[${key.GUI_GROUPS_SEARCHINDEX_TOOL_DELETE_HELP_0}]]></value>
+				</property>
+				<property>
+					<name>NavImage</name>
+					<value><![CDATA[tools/searchindex/icons/big/searchindex-delete.png]]></value>
+				</property>
+				<property>
+					<name>NavInfo</name>
+					<value><![CDATA[${key.GUI_GROUPS_SEARCHINDEX_TOOL_EDIT_GROUP_0}]]></value>
+				</property>
+				<property>
+					<name>NavPos</name>
+					<value><![CDATA[5.0]]></value>
+				</property>
+				<property>
+					<name>NavText</name>
+					<value><![CDATA[${key.GUI_GROUPS_SEARCHINDEX_TOOL_DELETE_0}]]></value>
+				</property>
+				<property>
+					<name>Title</name>
+					<value><![CDATA[Delete search index]]></value>
+				</property>
+				<property>
+					<name>admintoolhandler-args</name>
+					<value><![CDATA[path:/searchindex/singleindex/delete|params:action=initial&indexname=${param.indexname}]]></value>
+				</property>
+				<property>
+					<name>admintoolhandler-class</name>
+					<value><![CDATA[org.opencms.workplace.tools.searchindex.CmsSearchToolHandler]]></value>
+				</property>
+			</properties>
+			<relations/>
+			<accesscontrol/>
+		</file>
+		<file>
+			<source>system/workplace/admin/searchindex/searchindex_edit.jsp</source>
+			<destination>system/workplace/admin/searchindex/searchindex_edit.jsp</destination>
+			<type>jsp</type>
+			<uuidstructure>ceafb349-11b7-11db-91cd-fdbae480bac9</uuidstructure>
+			<uuidresource>3e49a7ec-035c-11da-92d5-0334e4183c08</uuidresource>
+			<datelastmodified>Mon, 11 Dec 2006 15:32:18 GMT</datelastmodified>
+			<userlastmodified>Admin</userlastmodified>
+			<datecreated>Tue, 02 Aug 2005 13:49:27 GMT</datecreated>
+			<usercreated>Admin</usercreated>
+			<flags>0</flags>
+			<properties>
+				<property>
+					<name>Description</name>
+					<value><![CDATA[${key.GUI_GROUPS_SEARCHINDEX_TOOL_EDIT_HELP_0}]]></value>
+				</property>
+				<property>
+					<name>NavImage</name>
+					<value><![CDATA[tools/searchindex/icons/big/searchindex-edit.png]]></value>
+				</property>
+				<property>
+					<name>NavInfo</name>
+					<value><![CDATA[${key.GUI_GROUPS_SEARCHINDEX_TOOL_EDIT_GROUP_0}]]></value>
+				</property>
+				<property>
+					<name>NavPos</name>
+					<value><![CDATA[1.0]]></value>
+				</property>
+				<property>
+					<name>NavText</name>
+					<value><![CDATA[${key.GUI_GROUPS_SEARCHINDEX_TOOL_EDIT_0}]]></value>
+				</property>
+				<property>
+					<name>Title</name>
+					<value><![CDATA[New search index]]></value>
+				</property>
+				<property>
+					<name>admintoolhandler-args</name>
+					<value><![CDATA[params:indexname=${param.indexname}|path:/searchindex/singleindex/edit]]></value>
+				</property>
+				<property>
+					<name>admintoolhandler-class</name>
+					<value><![CDATA[org.opencms.workplace.tools.searchindex.CmsSearchToolHandler]]></value>
+				</property>
+			</properties>
+			<relations/>
+			<accesscontrol/>
+		</file>
+		<file>
+			<source>system/workplace/admin/searchindex/searchindex_overview.jsp</source>
+			<destination>system/workplace/admin/searchindex/searchindex_overview.jsp</destination>
+			<type>jsp</type>
+			<uuidstructure>ceb22453-11b7-11db-91cd-fdbae480bac9</uuidstructure>
+			<uuidresource>d1d08a5e-04ce-11da-bcc5-0334e4183c08</uuidresource>
+			<datelastmodified>Mon, 11 Dec 2006 15:32:18 GMT</datelastmodified>
+			<userlastmodified>Admin</userlastmodified>
+			<datecreated>Thu, 04 Aug 2005 10:02:09 GMT</datecreated>
+			<usercreated>Admin</usercreated>
+			<flags>0</flags>
+			<properties>
+				<property>
+					<name>Description</name>
+					<value><![CDATA[${key.GUI_GROUPS_SEARCHINDEX_TOOL_OVERVIEW_HELP_0}]]></value>
+				</property>
+				<property>
+					<name>NavImage</name>
+					<value><![CDATA[tools/searchindex/icons/big/searchindex.png]]></value>
+				</property>
+				<property>
+					<name>NavInfo</name>
+					<value><![CDATA[${key.GUI_GROUPS_SEARCHINDEX_TOOL_EDIT_GROUP_0}]]></value>
+				</property>
+				<property>
+					<name>NavPos</name>
+					<value><![CDATA[1.0]]></value>
+				</property>
+				<property>
+					<name>NavText</name>
+					<value><![CDATA[${key.GUI_GROUPS_SEARCHINDEX_TOOL_OVERVIEW_0}]]></value>
+				</property>
+				<property>
+					<name>Title</name>
+					<value><![CDATA[Overview search index]]></value>
+				</property>
+				<property>
+					<name>admintoolhandler-args</name>
+					<value><![CDATA[params:action=initial&indexname=${param.indexname}|path:/searchindex/singleindex]]></value>
+				</property>
+				<property>
+					<name>admintoolhandler-class</name>
+					<value><![CDATA[org.opencms.workplace.tools.CmsInvisibleToolHandler]]></value>
+				</property>
+			</properties>
+			<relations/>
+			<accesscontrol/>
+		</file>
+		<file>
+			<source>system/workplace/admin/searchindex/searchindex_rebuild.jsp</source>
+			<destination>system/workplace/admin/searchindex/searchindex_rebuild.jsp</destination>
+			<type>jsp</type>
+			<uuidstructure>ceb6df4d-11b7-11db-91cd-fdbae480bac9</uuidstructure>
+			<uuidresource>869783e9-2114-11da-886a-0334e4183c08</uuidresource>
+			<datelastmodified>Mon, 11 Dec 2006 15:32:18 GMT</datelastmodified>
+			<userlastmodified>Admin</userlastmodified>
+			<datecreated>Fri, 09 Sep 2005 09:31:40 GMT</datecreated>
+			<usercreated>Admin</usercreated>
+			<flags>0</flags>
+			<properties>
+				<property>
+					<name>Description</name>
+					<value><![CDATA[${key.GUI_GROUPS_SEARCHINDEX_TOOL_REBUILD_HELP_0}]]></value>
+				</property>
+				<property>
+					<name>NavImage</name>
+					<value><![CDATA[tools/searchindex/icons/big/searchindex-rebuild.png]]></value>
+				</property>
+				<property>
+					<name>NavInfo</name>
+					<value><![CDATA[${key.GUI_GROUPS_SEARCHINDEX_TOOL_EDIT_GROUP_0}]]></value>
+				</property>
+				<property>
+					<name>NavPos</name>
+					<value><![CDATA[3.0]]></value>
+				</property>
+				<property>
+					<name>NavText</name>
+					<value><![CDATA[${key.GUI_GROUPS_SEARCHINDEX_TOOL_REBUILD_0}]]></value>
+				</property>
+				<property>
+					<name>Title</name>
+					<value><![CDATA[Rebuild search indexes]]></value>
+				</property>
+				<property>
+					<name>admintoolhandler-args</name>
+					<value><![CDATA[path:/searchindex/singleindex/rebuild|params:action=initial&indexname=${param.indexname}]]></value>
+				</property>
+				<property>
+					<name>admintoolhandler-class</name>
+					<value><![CDATA[org.opencms.workplace.tools.searchindex.CmsSearchToolHandler]]></value>
+				</property>
+			</properties>
+			<relations/>
+			<accesscontrol/>
+		</file>
+		<file>
+			<source>system/workplace/admin/searchindex/searchindex_rebuild_report.jsp</source>
+			<destination>system/workplace/admin/searchindex/searchindex_rebuild_report.jsp</destination>
+			<type>jsp</type>
+			<uuidstructure>ceb95057-11b7-11db-91cd-fdbae480bac9</uuidstructure>
+			<uuidresource>20498eb1-0366-11da-9cfa-0334e4183c08</uuidresource>
+			<datelastmodified>Mon, 11 Dec 2006 15:32:18 GMT</datelastmodified>
+			<userlastmodified>Admin</userlastmodified>
+			<datecreated>Tue, 02 Aug 2005 15:00:12 GMT</datecreated>
+			<usercreated>Admin</usercreated>
+			<flags>0</flags>
+			<properties>
+				<property>
+					<name>Description</name>
+					<value><![CDATA[${key.GUI_GROUPS_SEARCHINDEX_TOOL_REBUILD_HELP_0}]]></value>
+				</property>
+				<property>
+					<name>NavText</name>
+					<value><![CDATA[${key.GUI_GROUPS_SEARCHINDEX_TOOL_REBUILD_REPORT_0}]]></value>
+				</property>
+				<property>
+					<name>Title</name>
+					<value><![CDATA[Rebuild search indexes report]]></value>
+				</property>
+				<property>
+					<name>admintoolhandler-args</name>
+					<value><![CDATA[path:/searchindex/singleindex/rebuildreport|params:action=initial&indexes=${param.indexname}]]></value>
+				</property>
+				<property>
+					<name>admintoolhandler-class</name>
+					<value><![CDATA[org.opencms.workplace.tools.CmsInvisibleToolHandler]]></value>
+				</property>
+			</properties>
+			<relations/>
+			<accesscontrol/>
+		</file>
+		<file>
+			<source>system/workplace/admin/searchindex/searchindex_search.jsp</source>
+			<destination>system/workplace/admin/searchindex/searchindex_search.jsp</destination>
+			<type>jsp</type>
+			<uuidstructure>cebb9a4e-11b7-11db-91cd-fdbae480bac9</uuidstructure>
+			<uuidresource>c2ae5904-07e2-11da-9a85-0334e4183c08</uuidresource>
+			<datelastmodified>Mon, 11 Dec 2006 15:32:18 GMT</datelastmodified>
+			<userlastmodified>Admin</userlastmodified>
+			<datecreated>Mon, 08 Aug 2005 08:02:27 GMT</datecreated>
+			<usercreated>Admin</usercreated>
+			<flags>0</flags>
+			<properties>
+				<property>
+					<name>Description</name>
+					<value><![CDATA[${key.GUI_GROUPS_SEARCHINDEX_TOOL_SEARCH_HELP_0}]]></value>
+				</property>
+				<property>
+					<name>NavImage</name>
+					<value><![CDATA[tools/searchindex/icons/big/searchindex-search.png]]></value>
+				</property>
+				<property>
+					<name>NavInfo</name>
+					<value><![CDATA[${key.GUI_GROUPS_SEARCHINDEX_TOOL_EDIT_GROUP_0}]]></value>
+				</property>
+				<property>
+					<name>NavPos</name>
+					<value><![CDATA[2.0]]></value>
+				</property>
+				<property>
+					<name>NavText</name>
+					<value><![CDATA[${key.GUI_GROUPS_SEARCHINDEX_TOOL_SEARCH_0}]]></value>
+				</property>
+				<property>
+					<name>Title</name>
+					<value><![CDATA[New search index]]></value>
+				</property>
+				<property>
+					<name>admintoolhandler-args</name>
+					<value><![CDATA[params:action=initial&indexname=${param.indexname}|path:/searchindex/singleindex/search]]></value>
+				</property>
+				<property>
+					<name>admintoolhandler-class</name>
+					<value><![CDATA[org.opencms.workplace.tools.searchindex.CmsSearchToolHandler]]></value>
+				</property>
+				<property>
+					<name>content-encoding</name>
+					<value><![CDATA[utf-8]]></value>
+				</property>
+			</properties>
+			<relations/>
+			<accesscontrol/>
+		</file>
+		<file>
+			<source>system/workplace/admin/searchindex/searchindex_sources.jsp</source>
+			<destination>system/workplace/admin/searchindex/searchindex_sources.jsp</destination>
+			<type>jsp</type>
+			<uuidstructure>cec05549-11b7-11db-91cd-fdbae480bac9</uuidstructure>
+			<uuidresource>30bcaa94-1872-11da-9aff-0334e4183c08</uuidresource>
+			<datelastmodified>Mon, 11 Dec 2006 15:32:18 GMT</datelastmodified>
+			<userlastmodified>Admin</userlastmodified>
+			<datecreated>Mon, 29 Aug 2005 09:49:28 GMT</datecreated>
+			<usercreated>Admin</usercreated>
+			<flags>0</flags>
+			<properties>
+				<property>
+					<name>Description</name>
+					<value><![CDATA[${key.GUI_LIST_SEARCHINDEX_COL_INDEXSOURCES_NAME_HELP_0}]]></value>
+				</property>
+				<property>
+					<name>NavImage</name>
+					<value><![CDATA[tools/searchindex/icons/big/indexsource.png]]></value>
+				</property>
+				<property>
+					<name>NavInfo</name>
+					<value><![CDATA[${key.GUI_GROUPS_SEARCHINDEX_TOOL_EDIT_GROUP_0}]]></value>
+				</property>
+				<property>
+					<name>NavPos</name>
+					<value><![CDATA[4.0]]></value>
+				</property>
+				<property>
+					<name>NavText</name>
+					<value><![CDATA[${key.GUI_GROUPS_SEARCHINDEX_TOOL_INDEXSOURCES_0}]]></value>
+				</property>
+				<property>
+					<name>Title</name>
+					<value><![CDATA[Assign index sources]]></value>
+				</property>
+				<property>
+					<name>admintoolhandler-args</name>
+					<value><![CDATA[params:action=initial&indexname=${param.indexname}|path:/searchindex/singleindex/indexsources]]></value>
+				</property>
+				<property>
+					<name>admintoolhandler-class</name>
+					<value><![CDATA[org.opencms.workplace.tools.searchindex.CmsSearchToolHandler]]></value>
+				</property>
+			</properties>
+			<relations/>
+			<accesscontrol/>
+		</file>
+		<file>
+			<destination>system/workplace/admin/searchindex/sourcesearch</destination>
+			<type>folder</type>
+			<uuidstructure>47056e70-ac55-11df-bb3e-00144f45afea</uuidstructure>
+			<datelastmodified>Wed, 01 Sep 2010 10:07:58 GMT</datelastmodified>
+			<userlastmodified>Admin</userlastmodified>
+			<datecreated>Fri, 20 Aug 2010 12:20:10 GMT</datecreated>
+			<usercreated>Admin</usercreated>
+			<flags>0</flags>
+			<properties>
+				<property>
+					<name>Description</name>
+					<value><![CDATA[${key.GUI_SOURCESEARCH_ADMIN_TOOL_HELP_0}]]></value>
+				</property>
+				<property>
+					<name>NavImage</name>
+					<value><![CDATA[tools/searchindex/icons/big/sourcesearch.png]]></value>
+				</property>
+				<property>
+					<name>NavInfo</name>
+					<value><![CDATA[${key.GUI_SOURCESEARCH_ADMIN_TOOL_GROUP_0}]]></value>
+				</property>
+				<property>
+					<name>NavPos</name>
+					<value><![CDATA[50.0]]></value>
+				</property>
+				<property>
+					<name>NavText</name>
+					<value><![CDATA[${key.GUI_SOURCESEARCH_ADMIN_TOOL_NAME_0}]]></value>
+				</property>
+				<property>
+					<name>Title</name>
+					<value><![CDATA[Source search]]></value>
+				</property>
+				<property>
+					<name>admintoolhandler-class</name>
+					<value><![CDATA[org.opencms.workplace.tools.CmsOnlyAdminToolHandler]]></value>
+				</property>
+				<property>
+					<name>default-file</name>
+					<value><![CDATA[index.jsp]]></value>
+				</property>
+			</properties>
+			<relations/>
+			<accesscontrol/>
+		</file>
+		<file>
+			<source>system/workplace/admin/searchindex/sourcesearch/fileslist.jsp</source>
+			<destination>system/workplace/admin/searchindex/sourcesearch/fileslist.jsp</destination>
+			<type>jsp</type>
+			<uuidstructure>12ce5717-b11b-11df-904d-00144f45afea</uuidstructure>
+			<uuidresource>12ce5718-b11b-11df-904d-00144f45afea</uuidresource>
+			<datelastmodified>Wed, 01 Sep 2010 10:13:26 GMT</datelastmodified>
+			<userlastmodified>Admin</userlastmodified>
+			<datecreated>Thu, 26 Aug 2010 14:06:08 GMT</datecreated>
+			<usercreated>Admin</usercreated>
+			<flags>0</flags>
+			<properties>
+				<property>
+					<name>NavText</name>
+					<value><![CDATA[${key.GUI_SOURCESEARCH_FILES_LIST_OVERHEAD_0}]]></value>
+				</property>
+				<property>
+					<name>admintoolhandler-args</name>
+					<value><![CDATA[path:/searchindex/sourcesearch/fileslist]]></value>
+				</property>
+				<property>
+					<name>admintoolhandler-class</name>
+					<value><![CDATA[org.opencms.workplace.tools.CmsInvisibleToolHandler]]></value>
+				</property>
+				<property type="shared">
+					<name>export</name>
+					<value><![CDATA[false]]></value>
+				</property>
+			</properties>
+			<relations/>
+			<accesscontrol/>
+		</file>
+		<file>
+			<source>system/workplace/admin/searchindex/sourcesearch/index.jsp</source>
+			<destination>system/workplace/admin/searchindex/sourcesearch/index.jsp</destination>
+			<type>jsp</type>
+			<uuidstructure>47c8e589-ac55-11df-bb3e-00144f45afea</uuidstructure>
+			<uuidresource>47c8e58a-ac55-11df-bb3e-00144f45afea</uuidresource>
+			<datelastmodified>Wed, 01 Sep 2010 12:36:21 GMT</datelastmodified>
+			<userlastmodified>Admin</userlastmodified>
+			<datecreated>Fri, 20 Aug 2010 12:20:12 GMT</datecreated>
+			<usercreated>Admin</usercreated>
+			<flags>0</flags>
+			<properties>
+				<property type="shared">
+					<name>export</name>
+					<value><![CDATA[false]]></value>
+				</property>
+			</properties>
+			<relations/>
+			<accesscontrol/>
+		</file>
+		<file>
+			<source>system/workplace/admin/searchindex/sourcesearch/sourcesearch.jsp</source>
+			<destination>system/workplace/admin/searchindex/sourcesearch/sourcesearch.jsp</destination>
+			<type>jsp</type>
+			<uuidstructure>15233381-ae96-11df-85f4-00144f45afea</uuidstructure>
+			<uuidresource>15233382-ae96-11df-85f4-00144f45afea</uuidresource>
+			<datelastmodified>Mon, 23 Aug 2010 09:09:06 GMT</datelastmodified>
+			<userlastmodified>Admin</userlastmodified>
+			<datecreated>Mon, 23 Aug 2010 09:09:06 GMT</datecreated>
+			<usercreated>Admin</usercreated>
+			<flags>0</flags>
+			<properties>
+				<property type="shared">
+					<name>export</name>
+					<value><![CDATA[false]]></value>
+				</property>
+			</properties>
+			<relations/>
+			<accesscontrol/>
+		</file>
+		<file>
+			<destination>system/workplace/resources</destination>
+			<type>folder</type>
+			<uuidstructure>82c16052-11b7-11db-91cd-fdbae480bac9</uuidstructure>
+			<datelastmodified>Mon, 27 Mar 2006 12:00:00 GMT</datelastmodified>
+			<userlastmodified>Admin</userlastmodified>
+			<datecreated>Mon, 27 Jun 2005 08:00:00 GMT</datecreated>
+			<usercreated>Admin</usercreated>
+			<flags>0</flags>
+			<properties/>
+			<relations/>
+			<accesscontrol/>
+		</file>
+		<file>
+			<destination>system/workplace/resources/tools</destination>
+			<type>folder</type>
+			<uuidstructure>c3a8d33c-11b7-11db-91cd-fdbae480bac9</uuidstructure>
+			<datelastmodified>Mon, 27 Mar 2006 12:00:00 GMT</datelastmodified>
+			<userlastmodified>Admin</userlastmodified>
+			<datecreated>Mon, 27 Jun 2005 08:00:00 GMT</datecreated>
+			<usercreated>Admin</usercreated>
+			<flags>0</flags>
+			<properties/>
+			<relations/>
+			<accesscontrol/>
+		</file>
+		<file>
+			<destination>system/workplace/resources/tools/searchindex</destination>
+			<type>folder</type>
+			<uuidstructure>cf5dcdd6-11b7-11db-91cd-fdbae480bac9</uuidstructure>
+			<datelastmodified>Mon, 27 Mar 2006 12:00:00 GMT</datelastmodified>
+			<userlastmodified>Admin</userlastmodified>
+			<datecreated>Mon, 27 Jun 2005 08:00:00 GMT</datecreated>
+			<usercreated>Admin</usercreated>
+			<flags>0</flags>
+			<properties/>
+			<relations/>
+			<accesscontrol/>
+		</file>
+		<file>
+			<destination>system/workplace/resources/tools/searchindex/icons</destination>
+			<type>folder</type>
+			<uuidstructure>cf6017c8-11b7-11db-91cd-fdbae480bac9</uuidstructure>
+			<datelastmodified>Mon, 27 Mar 2006 12:00:00 GMT</datelastmodified>
+			<userlastmodified>Admin</userlastmodified>
+			<datecreated>Mon, 27 Jun 2005 08:00:00 GMT</datecreated>
+			<usercreated>Admin</usercreated>
+			<flags>0</flags>
+			<properties/>
+			<relations/>
+			<accesscontrol/>
+		</file>
+		<file>
+			<destination>system/workplace/resources/tools/searchindex/icons/big</destination>
+			<type>folder</type>
+			<uuidstructure>cf64f9ca-11b7-11db-91cd-fdbae480bac9</uuidstructure>
+			<datelastmodified>Mon, 27 Mar 2006 12:00:00 GMT</datelastmodified>
+			<userlastmodified>Admin</userlastmodified>
+			<datecreated>Mon, 27 Jun 2005 08:00:00 GMT</datecreated>
+			<usercreated>Admin</usercreated>
+			<flags>0</flags>
+			<properties/>
+			<relations/>
+			<accesscontrol/>
+		</file>
+		<file>
+			<source>system/workplace/resources/tools/searchindex/icons/big/fieldconfiguration-delete.png</source>
+			<destination>system/workplace/resources/tools/searchindex/icons/big/fieldconfiguration-delete.png</destination>
+			<type>image</type>
+			<uuidstructure>945f802f-8b51-11db-bd14-7102f397f5de</uuidstructure>
+			<uuidresource>945f8030-8b51-11db-bd14-7102f397f5de</uuidresource>
+			<datelastmodified>Thu, 14 Dec 2006 09:24:53 GMT</datelastmodified>
+			<userlastmodified>Admin</userlastmodified>
+			<datecreated>Thu, 14 Dec 2006 09:00:43 GMT</datecreated>
+			<usercreated>Admin</usercreated>
+			<flags>0</flags>
+			<properties>
+				<property type="shared">
+					<name>image.size</name>
+					<value><![CDATA[w:32,h:32]]></value>
+				</property>
+			</properties>
+			<relations/>
+			<accesscontrol/>
+		</file>
+		<file>
+			<source>system/workplace/resources/tools/searchindex/icons/big/fieldconfiguration-edit.png</source>
+			<destination>system/workplace/resources/tools/searchindex/icons/big/fieldconfiguration-edit.png</destination>
+			<type>image</type>
+			<uuidstructure>476b87dc-8b52-11db-bd14-7102f397f5de</uuidstructure>
+			<uuidresource>476b87dd-8b52-11db-bd14-7102f397f5de</uuidresource>
+			<datelastmodified>Thu, 14 Dec 2006 09:24:58 GMT</datelastmodified>
+			<userlastmodified>Admin</userlastmodified>
+			<datecreated>Thu, 14 Dec 2006 09:05:43 GMT</datecreated>
+			<usercreated>Admin</usercreated>
+			<flags>0</flags>
+			<properties>
+				<property type="shared">
+					<name>image.size</name>
+					<value><![CDATA[w:32,h:32]]></value>
+				</property>
+			</properties>
+			<relations/>
+			<accesscontrol/>
+		</file>
+		<file>
+			<source>system/workplace/resources/tools/searchindex/icons/big/fieldconfiguration-editfield.png</source>
+			<destination>system/workplace/resources/tools/searchindex/icons/big/fieldconfiguration-editfield.png</destination>
+			<type>image</type>
+			<uuidstructure>5cec98c1-8b52-11db-bd14-7102f397f5de</uuidstructure>
+			<uuidresource>5cec98c2-8b52-11db-bd14-7102f397f5de</uuidresource>
+			<datelastmodified>Thu, 14 Dec 2006 09:25:04 GMT</datelastmodified>
+			<userlastmodified>Admin</userlastmodified>
+			<datecreated>Thu, 14 Dec 2006 09:06:20 GMT</datecreated>
+			<usercreated>Admin</usercreated>
+			<flags>0</flags>
+			<properties>
+				<property type="shared">
+					<name>image.size</name>
+					<value><![CDATA[w:32,h:32]]></value>
+				</property>
+			</properties>
+			<relations/>
+			<accesscontrol/>
+		</file>
+		<file>
+			<source>system/workplace/resources/tools/searchindex/icons/big/fieldconfiguration-new.png</source>
+			<destination>system/workplace/resources/tools/searchindex/icons/big/fieldconfiguration-new.png</destination>
+			<type>image</type>
+			<uuidstructure>945d363a-8b51-11db-bd14-7102f397f5de</uuidstructure>
+			<uuidresource>945d363b-8b51-11db-bd14-7102f397f5de</uuidresource>
+			<datelastmodified>Thu, 14 Dec 2006 09:25:12 GMT</datelastmodified>
+			<userlastmodified>Admin</userlastmodified>
+			<datecreated>Thu, 14 Dec 2006 09:00:43 GMT</datecreated>
+			<usercreated>Admin</usercreated>
+			<flags>0</flags>
+			<properties>
+				<property type="shared">
+					<name>image.size</name>
+					<value><![CDATA[w:32,h:32]]></value>
+				</property>
+			</properties>
+			<relations/>
+			<accesscontrol/>
+		</file>
+		<file>
+			<source>system/workplace/resources/tools/searchindex/icons/big/fieldconfiguration-newfield.png</source>
+			<destination>system/workplace/resources/tools/searchindex/icons/big/fieldconfiguration-newfield.png</destination>
+			<type>image</type>
+			<uuidstructure>9437107c-8b51-11db-bd14-7102f397f5de</uuidstructure>
+			<uuidresource>9437107d-8b51-11db-bd14-7102f397f5de</uuidresource>
+			<datelastmodified>Thu, 14 Dec 2006 09:25:17 GMT</datelastmodified>
+			<userlastmodified>Admin</userlastmodified>
+			<datecreated>Thu, 14 Dec 2006 09:00:43 GMT</datecreated>
+			<usercreated>Admin</usercreated>
+			<flags>0</flags>
+			<properties>
+				<property type="shared">
+					<name>image.size</name>
+					<value><![CDATA[w:32,h:32]]></value>
+				</property>
+			</properties>
+			<relations/>
+			<accesscontrol/>
+		</file>
+		<file>
+			<source>system/workplace/resources/tools/searchindex/icons/big/fieldconfiguration-newmapping.png</source>
+			<destination>system/workplace/resources/tools/searchindex/icons/big/fieldconfiguration-newmapping.png</destination>
+			<type>image</type>
+			<uuidstructure>944a235b-8b51-11db-bd14-7102f397f5de</uuidstructure>
+			<uuidresource>944a235c-8b51-11db-bd14-7102f397f5de</uuidresource>
+			<datelastmodified>Thu, 14 Dec 2006 09:25:23 GMT</datelastmodified>
+			<userlastmodified>Admin</userlastmodified>
+			<datecreated>Thu, 14 Dec 2006 09:00:43 GMT</datecreated>
+			<usercreated>Admin</usercreated>
+			<flags>0</flags>
+			<properties>
+				<property type="shared">
+					<name>image.size</name>
+					<value><![CDATA[w:32,h:32]]></value>
+				</property>
+			</properties>
+			<relations/>
+			<accesscontrol/>
+		</file>
+		<file>
+			<source>system/workplace/resources/tools/searchindex/icons/big/fieldconfiguration-overview.png</source>
+			<destination>system/workplace/resources/tools/searchindex/icons/big/fieldconfiguration-overview.png</destination>
+			<type>image</type>
+			<uuidstructure>90f9cac6-8b52-11db-bd14-7102f397f5de</uuidstructure>
+			<uuidresource>90f9cac7-8b52-11db-bd14-7102f397f5de</uuidresource>
+			<datelastmodified>Thu, 14 Dec 2006 09:25:29 GMT</datelastmodified>
+			<userlastmodified>Admin</userlastmodified>
+			<datecreated>Thu, 14 Dec 2006 09:07:47 GMT</datecreated>
+			<usercreated>Admin</usercreated>
+			<flags>0</flags>
+			<properties>
+				<property type="shared">
+					<name>image.size</name>
+					<value><![CDATA[w:32,h:32]]></value>
+				</property>
+			</properties>
+			<relations/>
+			<accesscontrol/>
+		</file>
+		<file>
+			<source>system/workplace/resources/tools/searchindex/icons/big/fieldconfiguration-overviewfield.png</source>
+			<destination>system/workplace/resources/tools/searchindex/icons/big/fieldconfiguration-overviewfield.png</destination>
+			<type>image</type>
+			<uuidstructure>9415a5c7-8b51-11db-bd14-7102f397f5de</uuidstructure>
+			<uuidresource>9415a5c8-8b51-11db-bd14-7102f397f5de</uuidresource>
+			<datelastmodified>Thu, 14 Dec 2006 09:25:43 GMT</datelastmodified>
+			<userlastmodified>Admin</userlastmodified>
+			<datecreated>Thu, 14 Dec 2006 09:00:43 GMT</datecreated>
+			<usercreated>Admin</usercreated>
+			<flags>0</flags>
+			<properties>
+				<property type="shared">
+					<name>image.size</name>
+					<value><![CDATA[w:32,h:32]]></value>
+				</property>
+			</properties>
+			<relations/>
+			<accesscontrol/>
+		</file>
+		<file>
+			<source>system/workplace/resources/tools/searchindex/icons/big/fieldconfiguration.png</source>
+			<destination>system/workplace/resources/tools/searchindex/icons/big/fieldconfiguration.png</destination>
+			<type>image</type>
+			<uuidstructure>94560a45-8b51-11db-bd14-7102f397f5de</uuidstructure>
+			<uuidresource>94560a46-8b51-11db-bd14-7102f397f5de</uuidresource>
+			<datelastmodified>Thu, 14 Dec 2006 09:25:48 GMT</datelastmodified>
+			<userlastmodified>Admin</userlastmodified>
+			<datecreated>Thu, 14 Dec 2006 09:00:43 GMT</datecreated>
+			<usercreated>Admin</usercreated>
+			<flags>0</flags>
+			<properties>
+				<property type="shared">
+					<name>image.size</name>
+					<value><![CDATA[w:32,h:32]]></value>
+				</property>
+			</properties>
+			<relations/>
+			<accesscontrol/>
+		</file>
+		<file>
+			<source>system/workplace/resources/tools/searchindex/icons/big/indexsource-delete.png</source>
+			<destination>system/workplace/resources/tools/searchindex/icons/big/indexsource-delete.png</destination>
+			<type>image</type>
+			<uuidstructure>cf69b4bb-11b7-11db-91cd-fdbae480bac9</uuidstructure>
+			<uuidresource>f96cce6d-1de3-11da-8b1d-0334e4183c08</uuidresource>
+			<datelastmodified>Thu, 14 Dec 2006 09:26:04 GMT</datelastmodified>
+			<userlastmodified>Admin</userlastmodified>
+			<datecreated>Mon, 05 Sep 2005 08:06:34 GMT</datecreated>
+			<usercreated>Admin</usercreated>
+			<flags>0</flags>
+			<properties>
+				<property type="shared">
+					<name>image.size</name>
+					<value><![CDATA[w:32,h:32]]></value>
+				</property>
+			</properties>
+			<relations/>
+			<accesscontrol/>
+		</file>
+		<file>
+			<source>system/workplace/resources/tools/searchindex/icons/big/indexsource-doctypes.png</source>
+			<destination>system/workplace/resources/tools/searchindex/icons/big/indexsource-doctypes.png</destination>
+			<type>image</type>
+			<uuidstructure>cf6e6fb0-11b7-11db-91cd-fdbae480bac9</uuidstructure>
+			<uuidresource>1601da82-1de4-11da-8b1d-0334e4183c08</uuidresource>
+			<datelastmodified>Thu, 14 Dec 2006 09:26:13 GMT</datelastmodified>
+			<userlastmodified>Admin</userlastmodified>
+			<datecreated>Mon, 05 Sep 2005 08:07:21 GMT</datecreated>
+			<usercreated>Admin</usercreated>
+			<flags>0</flags>
+			<properties>
+				<property type="shared">
+					<name>image.size</name>
+					<value><![CDATA[w:32,h:32]]></value>
+				</property>
+			</properties>
+			<relations/>
+			<accesscontrol/>
+		</file>
+		<file>
+			<source>system/workplace/resources/tools/searchindex/icons/big/indexsource-edit.png</source>
+			<destination>system/workplace/resources/tools/searchindex/icons/big/indexsource-edit.png</destination>
+			<type>image</type>
+			<uuidstructure>cf759ba5-11b7-11db-91cd-fdbae480bac9</uuidstructure>
+			<uuidresource>22d27e47-1de4-11da-8b1d-0334e4183c08</uuidresource>
+			<datelastmodified>Thu, 14 Dec 2006 09:26:21 GMT</datelastmodified>
+			<userlastmodified>Admin</userlastmodified>
+			<datecreated>Mon, 05 Sep 2005 08:07:43 GMT</datecreated>
+			<usercreated>Admin</usercreated>
+			<flags>0</flags>
+			<properties>
+				<property type="shared">
+					<name>image.size</name>
+					<value><![CDATA[w:32,h:32]]></value>
+				</property>
+			</properties>
+			<relations/>
+			<accesscontrol/>
+		</file>
+		<file>
+			<source>system/workplace/resources/tools/searchindex/icons/big/indexsource-new.png</source>
+			<destination>system/workplace/resources/tools/searchindex/icons/big/indexsource-new.png</destination>
+			<type>image</type>
+			<uuidstructure>cf7a569a-11b7-11db-91cd-fdbae480bac9</uuidstructure>
+			<uuidresource>4c310231-1de4-11da-8b1d-0334e4183c08</uuidresource>
+			<datelastmodified>Thu, 14 Dec 2006 09:26:28 GMT</datelastmodified>
+			<userlastmodified>Admin</userlastmodified>
+			<datecreated>Mon, 05 Sep 2005 08:08:52 GMT</datecreated>
+			<usercreated>Admin</usercreated>
+			<flags>0</flags>
+			<properties>
+				<property type="shared">
+					<name>image.size</name>
+					<value><![CDATA[w:32,h:32]]></value>
+				</property>
+			</properties>
+			<relations/>
+			<accesscontrol/>
+		</file>
+		<file>
+			<source>system/workplace/resources/tools/searchindex/icons/big/indexsource-resources.png</source>
+			<destination>system/workplace/resources/tools/searchindex/icons/big/indexsource-resources.png</destination>
+			<type>image</type>
+			<uuidstructure>cf81828f-11b7-11db-91cd-fdbae480bac9</uuidstructure>
+			<uuidresource>5a39fee6-1de4-11da-8b1d-0334e4183c08</uuidresource>
+			<datelastmodified>Thu, 14 Dec 2006 09:26:35 GMT</datelastmodified>
+			<userlastmodified>Admin</userlastmodified>
+			<datecreated>Mon, 05 Sep 2005 08:09:16 GMT</datecreated>
+			<usercreated>Admin</usercreated>
+			<flags>0</flags>
+			<properties>
+				<property type="shared">
+					<name>image.size</name>
+					<value><![CDATA[w:32,h:32]]></value>
+				</property>
+			</properties>
+			<relations/>
+			<accesscontrol/>
+		</file>
+		<file>
+			<source>system/workplace/resources/tools/searchindex/icons/big/indexsource.png</source>
+			<destination>system/workplace/resources/tools/searchindex/icons/big/indexsource.png</destination>
+			<type>image</type>
+			<uuidstructure>cf88ae84-11b7-11db-91cd-fdbae480bac9</uuidstructure>
+			<uuidresource>445e7ec7-1873-11da-9aff-0334e4183c08</uuidresource>
+			<datelastmodified>Thu, 14 Dec 2006 09:26:42 GMT</datelastmodified>
+			<userlastmodified>Admin</userlastmodified>
+			<datecreated>Mon, 29 Aug 2005 09:57:10 GMT</datecreated>
+			<usercreated>Admin</usercreated>
+			<flags>0</flags>
+			<properties>
+				<property type="shared">
+					<name>image.size</name>
+					<value><![CDATA[w:32,h:32]]></value>
+				</property>
+			</properties>
+			<relations/>
+			<accesscontrol/>
+		</file>
+		<file>
+			<source>system/workplace/resources/tools/searchindex/icons/big/searchindex-delete.png</source>
+			<destination>system/workplace/resources/tools/searchindex/icons/big/searchindex-delete.png</destination>
+			<type>image</type>
+			<uuidstructure>cf8d6979-11b7-11db-91cd-fdbae480bac9</uuidstructure>
+			<uuidresource>2b51af13-1873-11da-9aff-0334e4183c08</uuidresource>
+			<datelastmodified>Thu, 14 Dec 2006 09:26:49 GMT</datelastmodified>
+			<userlastmodified>Admin</userlastmodified>
+			<datecreated>Mon, 29 Aug 2005 09:56:28 GMT</datecreated>
+			<usercreated>Admin</usercreated>
+			<flags>0</flags>
+			<properties>
+				<property type="shared">
+					<name>image.size</name>
+					<value><![CDATA[w:32,h:32]]></value>
+				</property>
+			</properties>
+			<relations/>
+			<accesscontrol/>
+		</file>
+		<file>
+			<source>system/workplace/resources/tools/searchindex/icons/big/searchindex-edit.png</source>
+			<destination>system/workplace/resources/tools/searchindex/icons/big/searchindex-edit.png</destination>
+			<type>image</type>
+			<uuidstructure>cf8fda7e-11b7-11db-91cd-fdbae480bac9</uuidstructure>
+			<uuidresource>df657cd3-1de4-11da-8b1d-0334e4183c08</uuidresource>
+			<datelastmodified>Thu, 14 Dec 2006 09:26:54 GMT</datelastmodified>
+			<userlastmodified>Admin</userlastmodified>
+			<datecreated>Mon, 05 Sep 2005 08:12:59 GMT</datecreated>
+			<usercreated>Admin</usercreated>
+			<flags>0</flags>
+			<properties>
+				<property type="shared">
+					<name>image.size</name>
+					<value><![CDATA[w:32,h:32]]></value>
+				</property>
+			</properties>
+			<relations/>
+			<accesscontrol/>
+		</file>
+		<file>
+			<source>system/workplace/resources/tools/searchindex/icons/big/searchindex-new.png</source>
+			<destination>system/workplace/resources/tools/searchindex/icons/big/searchindex-new.png</destination>
+			<type>image</type>
+			<uuidstructure>cf922373-11b7-11db-91cd-fdbae480bac9</uuidstructure>
+			<uuidresource>fa8db278-1de4-11da-8b1d-0334e4183c08</uuidresource>
+			<datelastmodified>Thu, 14 Dec 2006 09:27:00 GMT</datelastmodified>
+			<userlastmodified>Admin</userlastmodified>
+			<datecreated>Mon, 05 Sep 2005 08:13:45 GMT</datecreated>
+			<usercreated>Admin</usercreated>
+			<flags>0</flags>
+			<properties>
+				<property type="shared">
+					<name>image.size</name>
+					<value><![CDATA[w:32,h:32]]></value>
+				</property>
+			</properties>
+			<relations/>
+			<accesscontrol/>
+		</file>
+		<file>
+			<source>system/workplace/resources/tools/searchindex/icons/big/searchindex-rebuild.png</source>
+			<destination>system/workplace/resources/tools/searchindex/icons/big/searchindex-rebuild.png</destination>
+			<type>image</type>
+			<uuidstructure>cf949478-11b7-11db-91cd-fdbae480bac9</uuidstructure>
+			<uuidresource>a717dfe4-fa8e-11d9-bc7c-0334e4183c08</uuidresource>
+			<datelastmodified>Thu, 14 Dec 2006 09:27:05 GMT</datelastmodified>
+			<userlastmodified>Admin</userlastmodified>
+			<datecreated>Mon, 27 Jun 2005 08:00:00 GMT</datecreated>
+			<usercreated>Admin</usercreated>
+			<flags>0</flags>
+			<properties>
+				<property type="shared">
+					<name>image.size</name>
+					<value><![CDATA[w:32,h:32]]></value>
+				</property>
+			</properties>
+			<relations/>
+			<accesscontrol/>
+		</file>
+		<file>
+			<source>system/workplace/resources/tools/searchindex/icons/big/searchindex-search.png</source>
+			<destination>system/workplace/resources/tools/searchindex/icons/big/searchindex-search.png</destination>
+			<type>image</type>
+			<uuidstructure>cf994f6d-11b7-11db-91cd-fdbae480bac9</uuidstructure>
+			<uuidresource>0db14b5d-1de5-11da-8b1d-0334e4183c08</uuidresource>
+			<datelastmodified>Thu, 14 Dec 2006 09:27:11 GMT</datelastmodified>
+			<userlastmodified>Admin</userlastmodified>
+			<datecreated>Mon, 05 Sep 2005 08:14:17 GMT</datecreated>
+			<usercreated>Admin</usercreated>
+			<flags>0</flags>
+			<properties>
+				<property type="shared">
+					<name>image.size</name>
+					<value><![CDATA[w:32,h:32]]></value>
+				</property>
+			</properties>
+			<relations/>
+			<accesscontrol/>
+		</file>
+		<file>
+			<source>system/workplace/resources/tools/searchindex/icons/big/searchindex.png</source>
+			<destination>system/workplace/resources/tools/searchindex/icons/big/searchindex.png</destination>
+			<type>image</type>
+			<uuidstructure>cfa53652-11b7-11db-91cd-fdbae480bac9</uuidstructure>
+			<uuidresource>a710b3f0-fa8e-11d9-bc7c-0334e4183c08</uuidresource>
+			<datelastmodified>Thu, 14 Dec 2006 09:27:22 GMT</datelastmodified>
+			<userlastmodified>Admin</userlastmodified>
+			<datecreated>Mon, 27 Jun 2005 08:00:00 GMT</datecreated>
+			<usercreated>Admin</usercreated>
+			<flags>0</flags>
+			<properties>
+				<property type="shared">
+					<name>image.size</name>
+					<value><![CDATA[w:32,h:32]]></value>
+				</property>
+			</properties>
+			<relations/>
+			<accesscontrol/>
+		</file>
+		<file>
+			<source>system/workplace/resources/tools/searchindex/icons/big/sourcesearch.png</source>
+			<destination>system/workplace/resources/tools/searchindex/icons/big/sourcesearch.png</destination>
+			<type>image</type>
+			<uuidstructure>6dfc63f0-b0f4-11df-b359-00144f45afea</uuidstructure>
+			<uuidresource>6dfc63f1-b0f4-11df-b359-00144f45afea</uuidresource>
+			<datelastmodified>Mon, 05 Jan 2009 15:32:16 GMT</datelastmodified>
+			<userlastmodified>Admin</userlastmodified>
+			<datecreated>Thu, 26 Aug 2010 09:29:30 GMT</datecreated>
+			<usercreated>Admin</usercreated>
+			<flags>0</flags>
+			<properties>
+				<property type="shared">
+					<name>image.size</name>
+					<value><![CDATA[w:32,h:32]]></value>
+				</property>
+			</properties>
+			<relations/>
+			<accesscontrol/>
+		</file>
+		<file>
+			<destination>system/workplace/resources/tools/searchindex/icons/small</destination>
+			<type>folder</type>
+			<uuidstructure>cfa7a758-11b7-11db-91cd-fdbae480bac9</uuidstructure>
+			<datelastmodified>Mon, 27 Mar 2006 12:00:00 GMT</datelastmodified>
+			<userlastmodified>Admin</userlastmodified>
+			<datecreated>Mon, 27 Jun 2005 08:00:00 GMT</datecreated>
+			<usercreated>Admin</usercreated>
+			<flags>0</flags>
+			<properties/>
+			<relations/>
+			<accesscontrol/>
+		</file>
+		<file>
+			<source>system/workplace/resources/tools/searchindex/icons/small/fieldconfiguration-edit.png</source>
+			<destination>system/workplace/resources/tools/searchindex/icons/small/fieldconfiguration-edit.png</destination>
+			<type>image</type>
+			<uuidstructure>bb1e2f2f-8b55-11db-824f-7102f397f5de</uuidstructure>
+			<uuidresource>bb1e2f30-8b55-11db-824f-7102f397f5de</uuidresource>
+			<datelastmodified>Thu, 14 Dec 2006 09:33:35 GMT</datelastmodified>
+			<userlastmodified>Admin</userlastmodified>
+			<datecreated>Thu, 14 Dec 2006 09:30:26 GMT</datecreated>
+			<usercreated>Admin</usercreated>
+			<flags>0</flags>
+			<properties>
+				<property type="shared">
+					<name>image.size</name>
+					<value><![CDATA[w:20,h:20]]></value>
+				</property>
+			</properties>
+			<relations/>
+			<accesscontrol/>
+		</file>
+		<file>
+			<source>system/workplace/resources/tools/searchindex/icons/small/fieldconfiguration-editfield.png</source>
+			<destination>system/workplace/resources/tools/searchindex/icons/small/fieldconfiguration-editfield.png</destination>
+			<type>image</type>
+			<uuidstructure>bb0fd745-8b55-11db-824f-7102f397f5de</uuidstructure>
+			<uuidresource>bb0fd746-8b55-11db-824f-7102f397f5de</uuidresource>
+			<datelastmodified>Thu, 14 Dec 2006 09:33:53 GMT</datelastmodified>
+			<userlastmodified>Admin</userlastmodified>
+			<datecreated>Thu, 14 Dec 2006 09:30:26 GMT</datecreated>
+			<usercreated>Admin</usercreated>
+			<flags>0</flags>
+			<properties>
+				<property type="shared">
+					<name>image.size</name>
+					<value><![CDATA[w:20,h:20]]></value>
+				</property>
+			</properties>
+			<relations/>
+			<accesscontrol/>
+		</file>
+		<file>
+			<source>system/workplace/resources/tools/searchindex/icons/small/fieldconfiguration-mapping.png</source>
+			<destination>system/workplace/resources/tools/searchindex/icons/small/fieldconfiguration-mapping.png</destination>
+			<type>image</type>
+			<uuidstructure>bb19743a-8b55-11db-824f-7102f397f5de</uuidstructure>
+			<uuidresource>bb19743b-8b55-11db-824f-7102f397f5de</uuidresource>
+			<datelastmodified>Thu, 14 Dec 2006 09:34:11 GMT</datelastmodified>
+			<userlastmodified>Admin</userlastmodified>
+			<datecreated>Thu, 14 Dec 2006 09:30:26 GMT</datecreated>
+			<usercreated>Admin</usercreated>
+			<flags>0</flags>
+			<properties>
+				<property type="shared">
+					<name>image.size</name>
+					<value><![CDATA[w:20,h:20]]></value>
+				</property>
+			</properties>
+			<relations/>
+			<accesscontrol/>
+		</file>
+		<file>
+			<source>system/workplace/resources/tools/searchindex/icons/small/indexsource-doctype.png</source>
+			<destination>system/workplace/resources/tools/searchindex/icons/small/indexsource-doctype.png</destination>
+			<type>image</type>
+			<uuidstructure>cfaa1859-11b7-11db-91cd-fdbae480bac9</uuidstructure>
+			<uuidresource>b64b9852-1de3-11da-8b1d-0334e4183c08</uuidresource>
+			<datelastmodified>Mon, 27 Mar 2006 12:00:00 GMT</datelastmodified>
+			<userlastmodified>Admin</userlastmodified>
+			<datecreated>Mon, 05 Sep 2005 08:04:41 GMT</datecreated>
+			<usercreated>Admin</usercreated>
+			<flags>0</flags>
+			<properties>
+				<property>
+					<name>Description</name>
+					<value><![CDATA[List icon for a document type of a search indexsource.]]></value>
+				</property>
+				<property>
+					<name>Title</name>
+					<value><![CDATA[Document type]]></value>
+				</property>
+				<property type="shared">
+					<name>image.size</name>
+					<value><![CDATA[w:20,h:20]]></value>
+				</property>
+			</properties>
+			<relations/>
+			<accesscontrol/>
+		</file>
+		<file>
+			<source>system/workplace/resources/tools/searchindex/icons/small/indexsource-resources.png</source>
+			<destination>system/workplace/resources/tools/searchindex/icons/small/indexsource-resources.png</destination>
+			<type>image</type>
+			<uuidstructure>cfac624e-11b7-11db-91cd-fdbae480bac9</uuidstructure>
+			<uuidresource>f1d155db-1f7a-11da-b0bd-0334e4183c08</uuidresource>
+			<datelastmodified>Mon, 27 Mar 2006 12:00:00 GMT</datelastmodified>
+			<userlastmodified>Admin</userlastmodified>
+			<datecreated>Wed, 07 Sep 2005 08:39:46 GMT</datecreated>
+			<usercreated>Admin</usercreated>
+			<flags>0</flags>
+			<properties>
+				<property>
+					<name>Description</name>
+					<value><![CDATA[List - icon for indexsource - ressources.]]></value>
+				</property>
+				<property>
+					<name>Title</name>
+					<value><![CDATA[indexsource-resources]]></value>
+				</property>
+				<property type="shared">
+					<name>image.size</name>
+					<value><![CDATA[w:20,h:20]]></value>
+				</property>
+			</properties>
+			<relations/>
+			<accesscontrol/>
+		</file>
+		<file>
+			<source>system/workplace/resources/tools/searchindex/icons/small/indexsource.png</source>
+			<destination>system/workplace/resources/tools/searchindex/icons/small/indexsource.png</destination>
+			<type>image</type>
+			<uuidstructure>cfb14453-11b7-11db-91cd-fdbae480bac9</uuidstructure>
+			<uuidresource>cc929147-1de3-11da-8b1d-0334e4183c08</uuidresource>
+			<datelastmodified>Mon, 27 Mar 2006 12:00:00 GMT</datelastmodified>
+			<userlastmodified>Admin</userlastmodified>
+			<datecreated>Mon, 05 Sep 2005 08:05:18 GMT</datecreated>
+			<usercreated>Admin</usercreated>
+			<flags>0</flags>
+			<properties>
+				<property>
+					<name>Description</name>
+					<value><![CDATA[List icon for a search indexsource.]]></value>
+				</property>
+				<property>
+					<name>Title</name>
+					<value><![CDATA[Indexsource]]></value>
+				</property>
+				<property type="shared">
+					<name>image.size</name>
+					<value><![CDATA[w:20,h:20]]></value>
+				</property>
+			</properties>
+			<relations/>
+			<accesscontrol/>
+		</file>
+		<file>
+			<source>system/workplace/resources/tools/searchindex/icons/small/multi-rebuild.png</source>
+			<destination>system/workplace/resources/tools/searchindex/icons/small/multi-rebuild.png</destination>
+			<type>image</type>
+			<uuidstructure>cfb84938-11b7-11db-91cd-fdbae480bac9</uuidstructure>
+			<uuidresource>1056b5fa-1df2-11da-a3bb-0334e4183c08</uuidresource>
+			<datelastmodified>Mon, 27 Mar 2006 12:00:00 GMT</datelastmodified>
+			<userlastmodified>Admin</userlastmodified>
+			<datecreated>Mon, 05 Sep 2005 09:47:25 GMT</datecreated>
+			<usercreated>Admin</usercreated>
+			<flags>0</flags>
+			<properties>
+				<property type="shared">
+					<name>image.size</name>
+					<value><![CDATA[w:20,h:20]]></value>
+				</property>
+			</properties>
+			<relations/>
+			<accesscontrol/>
+		</file>
+		<file>
+			<source>system/workplace/resources/tools/searchindex/icons/small/rebuild.png</source>
+			<destination>system/workplace/resources/tools/searchindex/icons/small/rebuild.png</destination>
+			<type>image</type>
+			<uuidstructure>cfbf752b-11b7-11db-91cd-fdbae480bac9</uuidstructure>
+			<uuidresource>fdf81ac4-1df1-11da-a3bb-0334e4183c08</uuidresource>
+			<datelastmodified>Mon, 27 Mar 2006 12:00:00 GMT</datelastmodified>
+			<userlastmodified>Admin</userlastmodified>
+			<datecreated>Mon, 05 Sep 2005 09:46:54 GMT</datecreated>
+			<usercreated>Admin</usercreated>
+			<flags>0</flags>
+			<properties>
+				<property type="shared">
+					<name>image.size</name>
+					<value><![CDATA[w:20,h:20]]></value>
+				</property>
+			</properties>
+			<relations/>
+			<accesscontrol/>
+		</file>
+		<file>
+			<source>system/workplace/resources/tools/searchindex/icons/small/searchindex.png</source>
+			<destination>system/workplace/resources/tools/searchindex/icons/small/searchindex.png</destination>
+			<type>image</type>
+			<uuidstructure>cfd03e0e-11b7-11db-91cd-fdbae480bac9</uuidstructure>
+			<uuidresource>a7321eab-fa8e-11d9-bc7c-0334e4183c08</uuidresource>
+			<datelastmodified>Mon, 27 Mar 2006 12:00:00 GMT</datelastmodified>
+			<userlastmodified>Admin</userlastmodified>
+			<datecreated>Mon, 27 Jun 2005 08:00:00 GMT</datecreated>
+			<usercreated>Admin</usercreated>
+			<flags>0</flags>
+			<properties>
+				<property>
+					<name>Description</name>
+					<value><![CDATA[List icon for searchindex.]]></value>
+				</property>
+				<property>
+					<name>Title</name>
+					<value><![CDATA[Searchindex]]></value>
+				</property>
+				<property type="shared">
+					<name>image.size</name>
+					<value><![CDATA[w:20,h:20]]></value>
+				</property>
+			</properties>
+			<relations/>
+			<accesscontrol/>
+		</file>
+	</files>
+</export>