--- conflicted
+++ resolved
@@ -1,5467 +1,402 @@
-<?xml version="1.0" encoding="UTF-8"?>
-
-<export>
-	<info>
-		<creator>Admin</creator>
-<<<<<<< HEAD
-		<opencms_version>10.0.0</opencms_version>
-=======
-		<opencms_version>9.5.3</opencms_version>
->>>>>>> 602ea4d9
-		<createdate>Wed, 10 Jul 2013 13:08:33 GMT</createdate>
-		<infoproject>Offline</infoproject>
-		<export_version>7</export_version>
-	</info>
-	<module>
-		<name>org.opencms.editors.tinymce</name>
-		<nicename><![CDATA[OpenCms TinyMCE WYSIWYG editor plugin]]></nicename>
-		<group>OpenCms Editors</group>
-		<class />
-		<description><![CDATA[<p>This module contains TinyMCE editor for HTML pages and XML content.</p>
-<<<<<<< HEAD
-                              <p>The version of TinyMCE is 4.1.3</p>]]></description>
-		<version>10.0.0</version>
-=======
-                              <p>The version of TinyMCE is 4.3.2.</p>]]></description>
-		<version>9.5.3</version>
->>>>>>> 602ea4d9
-		<authorname><![CDATA[OpenCms community]]></authorname>
-		<authoremail><![CDATA[opencms-dev@opencms.org]]></authoremail>
-		<datecreated />
-		<userinstalled />
-		<dateinstalled />
-		<dependencies />
-		<exportpoints />
-		<resources>
-			<resource uri="/system/workplace/editors/tinymce/" />
-		</resources>
-		<parameters />
-	</module>
-	<files>
-		<file>
-			<destination>system</destination>
-			<type>folder</type>
-			<uuidstructure>394350d6-26e0-11e4-a5f1-9723befcacf3</uuidstructure>
-			<datelastmodified>Mon, 18 Aug 2014 14:02:00 GMT</datelastmodified>
-			<userlastmodified>Admin</userlastmodified>
-			<datecreated>Mon, 18 Aug 2014 14:02:00 GMT</datecreated>
-			<usercreated>Admin</usercreated>
-			<flags>0</flags>
-			<properties />
-			<relations />
-			<accesscontrol>
-				<accessentry>
-					<uuidprincipal>ROLE.WORKPLACE_USER</uuidprincipal>
-					<flags>514</flags>
-					<permissionset>
-						<allowed>1</allowed>
-						<denied>0</denied>
-					</permissionset>
-				</accessentry>
-			</accesscontrol>
-		</file>
-		<file>
-			<destination>system/workplace</destination>
-			<type>folder</type>
-			<uuidstructure>825afce2-11b7-11db-91cd-fdbae480bac9</uuidstructure>
-			<datelastmodified>Mon, 27 Mar 2006 12:00:00 GMT</datelastmodified>
-			<userlastmodified>Admin</userlastmodified>
-			<datecreated>Mon, 27 Jun 2005 08:00:00 GMT</datecreated>
-			<usercreated>Admin</usercreated>
-			<flags>0</flags>
-			<properties>
-				<property>
-					<name>content-encoding</name>
-					<value><![CDATA[UTF-8]]></value>
-				</property>
-				<property>
-					<name>export</name>
-					<value><![CDATA[false]]></value>
-				</property>
-				<property>
-					<name>login-form</name>
-					<value><![CDATA[/system/login/index.html]]></value>
-				</property>
-			</properties>
-			<relations />
-			<accesscontrol>
-				<accessentry>
-					<uuidprincipal>ALL_OTHERS</uuidprincipal>
-					<flags>134</flags>
-					<permissionset>
-						<allowed>0</allowed>
-						<denied>0</denied>
-					</permissionset>
-				</accessentry>
-				<accessentry>
-					<uuidprincipal>ROLE.WORKPLACE_USER</uuidprincipal>
-					<flags>518</flags>
-					<permissionset>
-						<allowed>5</allowed>
-						<denied>0</denied>
-					</permissionset>
-				</accessentry>
-			</accesscontrol>
-		</file>
-		<file>
-			<destination>system/workplace/editors</destination>
-			<type>folder</type>
-			<uuidstructure>896ef88a-11b7-11db-91cd-fdbae480bac9</uuidstructure>
-			<datelastmodified>Mon, 27 Mar 2006 12:00:00 GMT</datelastmodified>
-			<userlastmodified>Admin</userlastmodified>
-			<datecreated>Mon, 27 Jun 2005 08:00:00 GMT</datecreated>
-			<usercreated>Admin</usercreated>
-			<flags>0</flags>
-			<properties>
-				<property>
-					<name>cache</name>
-					<value><![CDATA[false]]></value>
-				</property>
-			</properties>
-			<relations />
-			<accesscontrol>
-				<accessentry>
-					<uuidprincipal>ALL_OTHERS</uuidprincipal>
-					<flags>134</flags>
-					<permissionset>
-						<allowed>0</allowed>
-						<denied>0</denied>
-					</permissionset>
-				</accessentry>
-				<accessentry>
-					<uuidprincipal>ROLE.ELEMENT_AUTHOR</uuidprincipal>
-					<flags>518</flags>
-					<permissionset>
-						<allowed>5</allowed>
-						<denied>0</denied>
-					</permissionset>
-				</accessentry>
-			</accesscontrol>
-		</file>
-		<file>
-			<destination>system/workplace/editors/tinymce</destination>
-			<type>folder</type>
-			<uuidstructure>ba2d31d2-3c5b-11e1-9604-974a2cad26ef</uuidstructure>
-			<datelastmodified>Wed, 11 Jan 2012 13:54:35 GMT</datelastmodified>
-			<userlastmodified>Admin</userlastmodified>
-			<datecreated>Wed, 11 Jan 2012 13:54:06 GMT</datecreated>
-			<usercreated>Admin</usercreated>
-			<flags>0</flags>
-			<properties>
-				<property>
-					<name>Title</name>
-					<value><![CDATA[TinyMCE]]></value>
-				</property>
-			</properties>
-			<relations />
-			<accesscontrol />
-		</file>
-		<file>
-			<source>system/workplace/editors/tinymce/base_content.css</source>
-			<destination>system/workplace/editors/tinymce/base_content.css
-			</destination>
-			<type>plain</type>
-			<uuidstructure>126b832a-b3d4-11e1-9f11-43f8f38677e0</uuidstructure>
-			<uuidresource>126b832b-b3d4-11e1-9f11-43f8f38677e0</uuidresource>
-			<datelastmodified>Mon, 11 Jun 2012 14:54:49 GMT</datelastmodified>
-			<userlastmodified>Admin</userlastmodified>
-			<datecreated>Mon, 11 Jun 2012 14:45:22 GMT</datecreated>
-			<usercreated>Admin</usercreated>
-			<flags>0</flags>
-			<properties />
-			<relations />
-			<accesscontrol />
-		</file>
-		<file>
-			<source>system/workplace/editors/tinymce/editor.jsp</source>
-			<destination>system/workplace/editors/tinymce/editor.jsp
-			</destination>
-			<type>jsp</type>
-			<uuidstructure>f09ff22e-3c5b-11e1-9604-974a2cad26ef</uuidstructure>
-			<uuidresource>f09ff22f-3c5b-11e1-9604-974a2cad26ef</uuidresource>
-			<datelastmodified>Wed, 15 Feb 2012 18:35:51 GMT</datelastmodified>
-			<userlastmodified>Admin</userlastmodified>
-			<datecreated>Wed, 11 Jan 2012 13:55:37 GMT</datecreated>
-			<usercreated>Admin</usercreated>
-			<flags>0</flags>
-			<properties>
-				<property>
-					<name>Title</name>
-					<value><![CDATA[TinyMCE WYSIWYG editor]]></value>
-				</property>
-				<property type="shared">
-					<name>export</name>
-					<value><![CDATA[false]]></value>
-				</property>
-			</properties>
-			<relations />
-			<accesscontrol />
-		</file>
-		<file>
-			<source>system/workplace/editors/tinymce/editor_configuration.xml
-			</source>
-			<destination>system/workplace/editors/tinymce/editor_configuration.xml
-			</destination>
-			<type>plain</type>
-			<uuidstructure>e1ab35eb-3c5b-11e1-9604-974a2cad26ef</uuidstructure>
-			<uuidresource>e1ab35ec-3c5b-11e1-9604-974a2cad26ef</uuidresource>
-			<datelastmodified>Thu, 16 Feb 2012 16:55:25 GMT</datelastmodified>
-			<userlastmodified>Admin</userlastmodified>
-			<datecreated>Wed, 11 Jan 2012 13:55:12 GMT</datecreated>
-			<usercreated>Admin</usercreated>
-			<flags>0</flags>
-			<properties>
-				<property>
-					<name>Title</name>
-					<value><![CDATA[Editor configuration file]]></value>
-				</property>
-			</properties>
-			<relations />
-			<accesscontrol />
-		</file>
-		<file>
-			<source>system/workplace/editors/tinymce/filebrowser_gallery_integrator.js
-			</source>
-			<destination>system/workplace/editors/tinymce/filebrowser_gallery_integrator.js
-			</destination>
-			<type>jsp</type>
-			<uuidstructure>f8d526bb-f078-4470-9ad0-9e58205807d5</uuidstructure>
-			<uuidresource>f8d526bc-f078-4470-9ad0-9e58205807d5</uuidresource>
-			<datelastmodified>Tue, 17 Jan 2012 15:19:48 GMT</datelastmodified>
-			<userlastmodified>Admin</userlastmodified>
-			<datecreated>Wed, 11 Jan 2012 13:55:37 GMT</datecreated>
-			<usercreated>Admin</usercreated>
-			<flags>0</flags>
-			<properties>
-				<property type="shared">
-					<name>export</name>
-					<value><![CDATA[false]]></value>
-				</property>
-			</properties>
-			<relations />
-			<accesscontrol />
-		</file>
-		<file>
-			<source>system/workplace/editors/tinymce/filebrowser_integrator.js
-			</source>
-			<destination>system/workplace/editors/tinymce/filebrowser_integrator.js
-			</destination>
-			<type>jsp</type>
-			<uuidstructure>a66c86e0-d1d1-46c4-9e6c-691898eb79e1</uuidstructure>
-			<uuidresource>a66c86e1-d1d1-46c4-9e6c-691898eb79e1</uuidresource>
-			<datelastmodified>Tue, 17 Jan 2012 15:19:48 GMT</datelastmodified>
-			<userlastmodified>Admin</userlastmodified>
-			<datecreated>Wed, 11 Jan 2012 13:55:37 GMT</datecreated>
-			<usercreated>Admin</usercreated>
-			<flags>0</flags>
-			<properties>
-				<property type="shared">
-					<name>export</name>
-					<value><![CDATA[false]]></value>
-				</property>
-			</properties>
-			<relations />
-			<accesscontrol />
-		</file>
-		<file>
-			<source>system/workplace/editors/tinymce/htmlgallery_integrator.js
-			</source>
-			<destination>system/workplace/editors/tinymce/htmlgallery_integrator.js
-			</destination>
-			<type>jsp</type>
-			<uuidstructure>45b5acf2-f3ee-4246-bc81-b0f659721e7f</uuidstructure>
-			<uuidresource>45b5acf3-f3ee-4246-bc81-b0f659721e7f</uuidresource>
-			<datelastmodified>Tue, 17 Jan 2012 15:19:48 GMT</datelastmodified>
-			<userlastmodified>Admin</userlastmodified>
-			<datecreated>Wed, 11 Jan 2012 13:55:37 GMT</datecreated>
-			<usercreated>Admin</usercreated>
-			<flags>0</flags>
-			<properties>
-				<property type="shared">
-					<name>export</name>
-					<value><![CDATA[false]]></value>
-				</property>
-			</properties>
-			<relations />
-			<accesscontrol />
-		</file>
-		<file>
-			<source>system/workplace/editors/tinymce/image_popup.html</source>
-			<destination>system/workplace/editors/tinymce/image_popup.html
-			</destination>
-			<type>jsp</type>
-			<uuidstructure>becf6d4c-f860-11e2-b124-000c298a1fde</uuidstructure>
-			<uuidresource>becf6d4d-f860-11e2-b124-000c298a1fde</uuidresource>
-			<datelastmodified>Mon, 29 Jul 2013 15:10:18 GMT</datelastmodified>
-			<userlastmodified>Admin</userlastmodified>
-			<datecreated>Mon, 29 Jul 2013 15:08:37 GMT</datecreated>
-			<usercreated>Admin</usercreated>
-			<flags>0</flags>
-			<properties>
-				<property>
-					<name>Title</name>
-					<value><![CDATA[image popup]]></value>
-				</property>
-			</properties>
-			<relations />
-			<accesscontrol />
-		</file>
-		<file>
-			<source>system/workplace/editors/tinymce/integrator.js</source>
-			<destination>system/workplace/editors/tinymce/integrator.js
-			</destination>
-			<type>jsp</type>
-			<uuidstructure>1cb323ac-99b2-4cb5-8957-bd49ae31ed03</uuidstructure>
-			<uuidresource>1cb323ad-99b2-4cb5-8957-bd49ae31ed03</uuidresource>
-			<datelastmodified>Tue, 17 Jan 2012 15:19:48 GMT</datelastmodified>
-			<userlastmodified>Admin</userlastmodified>
-			<datecreated>Wed, 11 Jan 2012 13:55:37 GMT</datecreated>
-			<usercreated>Admin</usercreated>
-			<flags>0</flags>
-			<properties>
-				<property type="shared">
-					<name>export</name>
-					<value><![CDATA[true]]></value>
-				</property>
-			</properties>
-			<relations />
-			<accesscontrol />
-		</file>
-		<file>
-			<source>system/workplace/editors/tinymce/linkgallery_integrator.js
-			</source>
-			<destination>system/workplace/editors/tinymce/linkgallery_integrator.js
-			</destination>
-			<type>jsp</type>
-			<uuidstructure>4800fbde-7710-4d59-a878-8aad4be219a1</uuidstructure>
-			<uuidresource>4800fbdf-7710-4d59-a878-8aad4be219a1</uuidresource>
-			<datelastmodified>Tue, 17 Jan 2012 15:19:48 GMT</datelastmodified>
-			<userlastmodified>Admin</userlastmodified>
-			<datecreated>Wed, 11 Jan 2012 13:55:37 GMT</datecreated>
-			<usercreated>Admin</usercreated>
-			<flags>0</flags>
-			<properties>
-				<property type="shared">
-					<name>export</name>
-					<value><![CDATA[false]]></value>
-				</property>
-			</properties>
-			<relations />
-			<accesscontrol />
-		</file>
-		<file>
-			<source>system/workplace/editors/tinymce/opencms_plugin.css</source>
-			<destination>system/workplace/editors/tinymce/opencms_plugin.css
-			</destination>
-			<type>jsp</type>
-			<uuidstructure>d0273749-407c-11e3-bd65-13c7f20aeb68</uuidstructure>
-			<uuidresource>d027374a-407c-11e3-bd65-13c7f20aeb68</uuidresource>
-			<datelastmodified>Tue, 29 Oct 2013 09:43:08 GMT</datelastmodified>
-			<userlastmodified>Admin</userlastmodified>
-			<datecreated>Tue, 29 Oct 2013 09:30:56 GMT</datecreated>
-			<usercreated>Admin</usercreated>
-			<flags>0</flags>
-			<properties>
-				<property type="shared">
-					<name>export</name>
-					<value><![CDATA[false]]></value>
-				</property>
-			</properties>
-			<relations />
-			<accesscontrol />
-		</file>
-		<file>
-			<source>system/workplace/editors/tinymce/opencms_plugin.js</source>
-			<destination>system/workplace/editors/tinymce/opencms_plugin.js
-			</destination>
-			<type>jsp</type>
-			<uuidstructure>5300593b-150f-48c0-9d1e-cc7884613ba6</uuidstructure>
-			<uuidresource>5300593c-150f-48c0-9d1e-cc7884613ba6</uuidresource>
-			<datelastmodified>Tue, 29 Oct 2013 09:34:46 GMT</datelastmodified>
-			<userlastmodified>Admin</userlastmodified>
-			<datecreated>Wed, 11 Jan 2012 13:55:37 GMT</datecreated>
-			<usercreated>Admin</usercreated>
-			<flags>0</flags>
-			<properties>
-				<property type="shared">
-					<name>export</name>
-					<value><![CDATA[false]]></value>
-				</property>
-			</properties>
-			<relations />
-			<accesscontrol />
-		</file>
-		<file>
-			<source>system/workplace/editors/tinymce/tinymce_xmlpage.css</source>
-			<destination>system/workplace/editors/tinymce/tinymce_xmlpage.css
-			</destination>
-			<type>plain</type>
-			<uuidstructure>5de1afbd-57ee-11e1-a102-eb442326482c</uuidstructure>
-			<uuidresource>5de1afbe-57ee-11e1-a102-eb442326482c</uuidresource>
-			<datelastmodified>Tue, 29 Oct 2013 09:41:27 GMT</datelastmodified>
-			<userlastmodified>Admin</userlastmodified>
-			<datecreated>Wed, 15 Feb 2012 16:01:48 GMT</datecreated>
-			<usercreated>Admin</usercreated>
-			<flags>0</flags>
-			<properties />
-			<relations />
-			<accesscontrol />
-		</file>
-<<<<<<< HEAD
-=======
-		<file>
-			<destination>system/workplace/resources</destination>
-			<type>folder</type>
-			<uuidstructure>82c16052-11b7-11db-91cd-fdbae480bac9</uuidstructure>
-			<datelastmodified>Mon, 27 Mar 2006 12:00:00 GMT</datelastmodified>
-			<userlastmodified>Admin</userlastmodified>
-			<datecreated>Mon, 27 Jun 2005 08:00:00 GMT</datecreated>
-			<usercreated>Admin</usercreated>
-			<flags>0</flags>
-			<properties />
-			<relations />
-			<accesscontrol />
-		</file>
-		<file>
-			<destination>system/workplace/resources/editors</destination>
-			<type>folder</type>
-			<uuidstructure>8ae2d3a5-11b7-11db-91cd-fdbae480bac9</uuidstructure>
-			<datelastmodified>Mon, 27 Mar 2006 12:00:00 GMT</datelastmodified>
-			<userlastmodified>Admin</userlastmodified>
-			<datecreated>Mon, 27 Jun 2005 08:00:00 GMT</datecreated>
-			<usercreated>Admin</usercreated>
-			<flags>0</flags>
-			<properties />
-			<relations />
-			<accesscontrol />
-		</file>
-		<file>
-			<destination>system/workplace/resources/editors/tinymce</destination>
-			<type>folder</type>
-			<uuidstructure>80c38dda-3c5d-11e1-9604-974a2cad26ef</uuidstructure>
-			<datelastmodified>Wed, 11 Jan 2012 14:06:48 GMT</datelastmodified>
-			<userlastmodified>Admin</userlastmodified>
-			<datecreated>Wed, 11 Jan 2012 14:06:48 GMT</datecreated>
-			<usercreated>Admin</usercreated>
-			<flags>0</flags>
-			<properties />
-			<relations />
-			<accesscontrol />
-		</file>
-		<file>
-			<source>system/workplace/resources/editors/tinymce/changelog.txt
-			</source>
-			<destination>system/workplace/resources/editors/tinymce/changelog.txt
-			</destination>
-			<type>plain</type>
-			<uuidstructure>2931e2e4-55ba-11e3-9554-3fb9e22d18cd</uuidstructure>
-			<uuidresource>2931e2e5-55ba-11e3-9554-3fb9e22d18cd</uuidresource>
-			<datelastmodified>Mon, 25 Nov 2013 07:30:34 GMT</datelastmodified>
-			<userlastmodified>Admin</userlastmodified>
-			<datecreated>Mon, 25 Nov 2013 10:12:59 GMT</datecreated>
-			<usercreated>Admin</usercreated>
-			<flags>0</flags>
-			<properties>
-				<property>
-					<name>Title</name>
-					<value><![CDATA[changelog]]></value>
-				</property>
-			</properties>
-			<relations />
-			<accesscontrol />
-		</file>
-		<file>
-			<destination>system/workplace/resources/editors/tinymce/jscripts
-			</destination>
-			<type>folder</type>
-			<uuidstructure>d4d5ec73-3c5d-11e1-9604-974a2cad26ef</uuidstructure>
-			<datelastmodified>Wed, 11 Jan 2012 14:09:09 GMT</datelastmodified>
-			<userlastmodified>Admin</userlastmodified>
-			<datecreated>Wed, 11 Jan 2012 14:09:09 GMT</datecreated>
-			<usercreated>Admin</usercreated>
-			<flags>0</flags>
-			<properties />
-			<relations />
-			<accesscontrol />
-		</file>
-		<file>
-			<destination>system/workplace/resources/editors/tinymce/jscripts/tinymce
-			</destination>
-			<type>folder</type>
-			<uuidstructure>ba0497b9-55a3-11e3-9554-3fb9e22d18cd</uuidstructure>
-			<datelastmodified>Mon, 25 Nov 2013 07:32:24 GMT</datelastmodified>
-			<userlastmodified>Admin</userlastmodified>
-			<datecreated>Mon, 25 Nov 2013 07:32:24 GMT</datecreated>
-			<usercreated>Admin</usercreated>
-			<flags>0</flags>
-			<properties />
-			<relations />
-			<accesscontrol />
-		</file>
-		<file>
-			<source>system/workplace/resources/editors/tinymce/jscripts/tinymce/license.txt
-			</source>
-			<destination>system/workplace/resources/editors/tinymce/jscripts/tinymce/license.txt
-			</destination>
-			<type>plain</type>
-			<uuidstructure>e7886ffd-279b-11e4-a042-9723befcacf3</uuidstructure>
-			<uuidresource>e7886ffe-279b-11e4-a042-9723befcacf3</uuidresource>
-			<datelastmodified>Tue, 19 Aug 2014 12:25:28 GMT</datelastmodified>
-			<userlastmodified>Admin</userlastmodified>
-			<datecreated>Tue, 19 Aug 2014 12:25:28 GMT</datecreated>
-			<usercreated>Admin</usercreated>
-			<flags>0</flags>
-			<properties>
-				<property>
-					<name>Title</name>
-					<value><![CDATA[license]]></value>
-				</property>
-			</properties>
-			<relations />
-			<accesscontrol />
-		</file>
-		<file>
-			<source>system/workplace/resources/editors/tinymce/jscripts/tinymce/tinymce.min.js
-			</source>
-			<destination>system/workplace/resources/editors/tinymce/jscripts/tinymce/tinymce.min.js
-			</destination>
-			<type>plain</type>
-			<uuidstructure>e78366ea-279b-11e4-a042-9723befcacf3</uuidstructure>
-			<uuidresource>e78366eb-279b-11e4-a042-9723befcacf3</uuidresource>
-			<datelastmodified>Tue, 19 Aug 2014 12:25:28 GMT</datelastmodified>
-			<userlastmodified>Admin</userlastmodified>
-			<datecreated>Tue, 19 Aug 2014 12:25:28 GMT</datecreated>
-			<usercreated>Admin</usercreated>
-			<flags>0</flags>
-			<properties>
-				<property>
-					<name>Title</name>
-					<value><![CDATA[tinymce.min]]></value>
-				</property>
-			</properties>
-			<relations />
-			<accesscontrol />
-		</file>
-		<file>
-			<destination>system/workplace/resources/editors/tinymce/jscripts/tinymce/langs
-			</destination>
-			<type>folder</type>
-			<uuidstructure>ba081a2b-55a3-11e3-9554-3fb9e22d18cd</uuidstructure>
-			<datelastmodified>Mon, 25 Nov 2013 07:32:24 GMT</datelastmodified>
-			<userlastmodified>Admin</userlastmodified>
-			<datecreated>Mon, 25 Nov 2013 07:32:24 GMT</datecreated>
-			<usercreated>Admin</usercreated>
-			<flags>0</flags>
-			<properties />
-			<relations />
-			<accesscontrol />
-		</file>
-		<file>
-			<source>system/workplace/resources/editors/tinymce/jscripts/tinymce/langs/ar.js
-			</source>
-			<destination>system/workplace/resources/editors/tinymce/jscripts/tinymce/langs/ar.js
-			</destination>
-			<type>plain</type>
-			<uuidstructure>46864758-55ba-11e3-9554-3fb9e22d18cd</uuidstructure>
-			<uuidresource>46864759-55ba-11e3-9554-3fb9e22d18cd</uuidresource>
-			<datelastmodified>Mon, 20 Jan 2014 13:37:16 GMT</datelastmodified>
-			<userlastmodified>Admin</userlastmodified>
-			<datecreated>Mon, 25 Nov 2013 10:13:48 GMT</datecreated>
-			<usercreated>Admin</usercreated>
-			<flags>0</flags>
-			<properties>
-				<property>
-					<name>Title</name>
-					<value><![CDATA[ar]]></value>
-				</property>
-			</properties>
-			<relations />
-			<accesscontrol />
-		</file>
-		<file>
-			<source>system/workplace/resources/editors/tinymce/jscripts/tinymce/langs/az.js
-			</source>
-			<destination>system/workplace/resources/editors/tinymce/jscripts/tinymce/langs/az.js
-			</destination>
-			<type>plain</type>
-			<uuidstructure>fa5bab20-81d7-11e3-b3aa-9f680c182bfc</uuidstructure>
-			<uuidresource>fa5bab21-81d7-11e3-b3aa-9f680c182bfc</uuidresource>
-			<datelastmodified>Mon, 20 Jan 2014 13:37:16 GMT</datelastmodified>
-			<userlastmodified>Admin</userlastmodified>
-			<datecreated>Mon, 20 Jan 2014 13:37:16 GMT</datecreated>
-			<usercreated>Admin</usercreated>
-			<flags>0</flags>
-			<properties>
-				<property>
-					<name>Title</name>
-					<value><![CDATA[az]]></value>
-				</property>
-			</properties>
-			<relations />
-			<accesscontrol />
-		</file>
-		<file>
-			<source>system/workplace/resources/editors/tinymce/jscripts/tinymce/langs/be.js
-			</source>
-			<destination>system/workplace/resources/editors/tinymce/jscripts/tinymce/langs/be.js
-			</destination>
-			<type>plain</type>
-			<uuidstructure>fa58019d-81d7-11e3-b3aa-9f680c182bfc</uuidstructure>
-			<uuidresource>fa58019e-81d7-11e3-b3aa-9f680c182bfc</uuidresource>
-			<datelastmodified>Mon, 20 Jan 2014 13:37:16 GMT</datelastmodified>
-			<userlastmodified>Admin</userlastmodified>
-			<datecreated>Mon, 20 Jan 2014 13:37:16 GMT</datecreated>
-			<usercreated>Admin</usercreated>
-			<flags>0</flags>
-			<properties>
-				<property>
-					<name>Title</name>
-					<value><![CDATA[be]]></value>
-				</property>
-			</properties>
-			<relations />
-			<accesscontrol />
-		</file>
-		<file>
-			<source>system/workplace/resources/editors/tinymce/jscripts/tinymce/langs/bg_BG.js
-			</source>
-			<destination>system/workplace/resources/editors/tinymce/jscripts/tinymce/langs/bg.js
-			</destination>
-			<type>plain</type>
-			<uuidstructure>1b146fec-81d8-11e3-b3aa-9f680c182bfc</uuidstructure>
-			<uuidresource>46916af5-55ba-11e3-9554-3fb9e22d18cd</uuidresource>
-			<datelastmodified>Mon, 20 Jan 2014 13:37:16 GMT</datelastmodified>
-			<userlastmodified>Admin</userlastmodified>
-			<datecreated>Mon, 25 Nov 2013 10:13:48 GMT</datecreated>
-			<usercreated>Admin</usercreated>
-			<flags>0</flags>
-			<properties>
-				<property>
-					<name>Title</name>
-					<value><![CDATA[bg_BG]]></value>
-				</property>
-			</properties>
-			<relations />
-			<accesscontrol />
-		</file>
-		<file>
-			<destination>system/workplace/resources/editors/tinymce/jscripts/tinymce/langs/bg_BG.js
-			</destination>
-			<type>plain</type>
-			<uuidstructure>46916af4-55ba-11e3-9554-3fb9e22d18cd</uuidstructure>
-			<uuidresource>46916af5-55ba-11e3-9554-3fb9e22d18cd</uuidresource>
-			<datelastmodified>Mon, 20 Jan 2014 13:37:16 GMT</datelastmodified>
-			<userlastmodified>Admin</userlastmodified>
-			<datecreated>Mon, 25 Nov 2013 10:13:48 GMT</datecreated>
-			<usercreated>Admin</usercreated>
-			<flags>0</flags>
-			<properties>
-				<property>
-					<name>Title</name>
-					<value><![CDATA[bg_BG]]></value>
-				</property>
-			</properties>
-			<relations />
-			<accesscontrol />
-		</file>
-		<file>
-			<source>system/workplace/resources/editors/tinymce/jscripts/tinymce/langs/bs.js
-			</source>
-			<destination>system/workplace/resources/editors/tinymce/jscripts/tinymce/langs/bs.js
-			</destination>
-			<type>plain</type>
-			<uuidstructure>468ef9f1-55ba-11e3-9554-3fb9e22d18cd</uuidstructure>
-			<uuidresource>468ef9f2-55ba-11e3-9554-3fb9e22d18cd</uuidresource>
-			<datelastmodified>Mon, 20 Jan 2014 13:37:16 GMT</datelastmodified>
-			<userlastmodified>Admin</userlastmodified>
-			<datecreated>Mon, 25 Nov 2013 10:13:48 GMT</datecreated>
-			<usercreated>Admin</usercreated>
-			<flags>0</flags>
-			<properties>
-				<property>
-					<name>Title</name>
-					<value><![CDATA[bs]]></value>
-				</property>
-			</properties>
-			<relations />
-			<accesscontrol />
-		</file>
-		<file>
-			<source>system/workplace/resources/editors/tinymce/jscripts/tinymce/langs/ca.js
-			</source>
-			<destination>system/workplace/resources/editors/tinymce/jscripts/tinymce/langs/ca.js
-			</destination>
-			<type>plain</type>
-			<uuidstructure>4693dbf7-55ba-11e3-9554-3fb9e22d18cd</uuidstructure>
-			<uuidresource>4693dbf8-55ba-11e3-9554-3fb9e22d18cd</uuidresource>
-			<datelastmodified>Mon, 20 Jan 2014 13:37:16 GMT</datelastmodified>
-			<userlastmodified>Admin</userlastmodified>
-			<datecreated>Mon, 25 Nov 2013 10:13:48 GMT</datecreated>
-			<usercreated>Admin</usercreated>
-			<flags>0</flags>
-			<properties>
-				<property>
-					<name>Title</name>
-					<value><![CDATA[ca]]></value>
-				</property>
-			</properties>
-			<relations />
-			<accesscontrol />
-		</file>
-		<file>
-			<source>system/workplace/resources/editors/tinymce/jscripts/tinymce/langs/cs.js
-			</source>
-			<destination>system/workplace/resources/editors/tinymce/jscripts/tinymce/langs/cs.js
-			</destination>
-			<type>plain</type>
-			<uuidstructure>469e1533-55ba-11e3-9554-3fb9e22d18cd</uuidstructure>
-			<uuidresource>469e1534-55ba-11e3-9554-3fb9e22d18cd</uuidresource>
-			<datelastmodified>Mon, 20 Jan 2014 13:37:16 GMT</datelastmodified>
-			<userlastmodified>Admin</userlastmodified>
-			<datecreated>Mon, 25 Nov 2013 10:13:48 GMT</datecreated>
-			<usercreated>Admin</usercreated>
-			<flags>0</flags>
-			<properties>
-				<property>
-					<name>Title</name>
-					<value><![CDATA[cs]]></value>
-				</property>
-			</properties>
-			<relations />
-			<accesscontrol />
-		</file>
-		<file>
-			<source>system/workplace/resources/editors/tinymce/jscripts/tinymce/langs/cy.js
-			</source>
-			<destination>system/workplace/resources/editors/tinymce/jscripts/tinymce/langs/cy.js
-			</destination>
-			<type>plain</type>
-			<uuidstructure>47000be3-55ba-11e3-9554-3fb9e22d18cd</uuidstructure>
-			<uuidresource>47000be4-55ba-11e3-9554-3fb9e22d18cd</uuidresource>
-			<datelastmodified>Mon, 20 Jan 2014 13:37:16 GMT</datelastmodified>
-			<userlastmodified>Admin</userlastmodified>
-			<datecreated>Mon, 25 Nov 2013 10:13:49 GMT</datecreated>
-			<usercreated>Admin</usercreated>
-			<flags>0</flags>
-			<properties>
-				<property>
-					<name>Title</name>
-					<value><![CDATA[cy]]></value>
-				</property>
-			</properties>
-			<relations />
-			<accesscontrol />
-		</file>
-		<file>
-			<source>system/workplace/resources/editors/tinymce/jscripts/tinymce/langs/da.js
-			</source>
-			<destination>system/workplace/resources/editors/tinymce/jscripts/tinymce/langs/da.js
-			</destination>
-			<type>plain</type>
-			<uuidstructure>46a08636-55ba-11e3-9554-3fb9e22d18cd</uuidstructure>
-			<uuidresource>46a08637-55ba-11e3-9554-3fb9e22d18cd</uuidresource>
-			<datelastmodified>Mon, 20 Jan 2014 13:37:16 GMT</datelastmodified>
-			<userlastmodified>Admin</userlastmodified>
-			<datecreated>Mon, 25 Nov 2013 10:13:48 GMT</datecreated>
-			<usercreated>Admin</usercreated>
-			<flags>0</flags>
-			<properties>
-				<property>
-					<name>Title</name>
-					<value><![CDATA[da]]></value>
-				</property>
-			</properties>
-			<relations />
-			<accesscontrol />
-		</file>
-		<file>
-			<source>system/workplace/resources/editors/tinymce/jscripts/tinymce/langs/de.js
-			</source>
-			<destination>system/workplace/resources/editors/tinymce/jscripts/tinymce/langs/de.js
-			</destination>
-			<type>plain</type>
-			<uuidstructure>46b85414-55ba-11e3-9554-3fb9e22d18cd</uuidstructure>
-			<uuidresource>46b85415-55ba-11e3-9554-3fb9e22d18cd</uuidresource>
-			<datelastmodified>Mon, 20 Jan 2014 13:37:16 GMT</datelastmodified>
-			<userlastmodified>Admin</userlastmodified>
-			<datecreated>Mon, 25 Nov 2013 10:13:49 GMT</datecreated>
-			<usercreated>Admin</usercreated>
-			<flags>0</flags>
-			<properties>
-				<property>
-					<name>Title</name>
-					<value><![CDATA[de]]></value>
-				</property>
-			</properties>
-			<relations />
-			<accesscontrol />
-		</file>
-		<file>
-			<source>system/workplace/resources/editors/tinymce/jscripts/tinymce/langs/de_AT.js
-			</source>
-			<destination>system/workplace/resources/editors/tinymce/jscripts/tinymce/langs/de_AT.js
-			</destination>
-			<type>plain</type>
-			<uuidstructure>46ba4fe7-55ba-11e3-9554-3fb9e22d18cd</uuidstructure>
-			<uuidresource>46ba4fe8-55ba-11e3-9554-3fb9e22d18cd</uuidresource>
-			<datelastmodified>Mon, 20 Jan 2014 13:37:16 GMT</datelastmodified>
-			<userlastmodified>Admin</userlastmodified>
-			<datecreated>Mon, 25 Nov 2013 10:13:49 GMT</datecreated>
-			<usercreated>Admin</usercreated>
-			<flags>0</flags>
-			<properties>
-				<property>
-					<name>Title</name>
-					<value><![CDATA[de_AT]]></value>
-				</property>
-			</properties>
-			<relations />
-			<accesscontrol />
-		</file>
-		<file>
-			<source>system/workplace/resources/editors/tinymce/jscripts/tinymce/langs/dv.js
-			</source>
-			<destination>system/workplace/resources/editors/tinymce/jscripts/tinymce/langs/dv.js
-			</destination>
-			<type>plain</type>
-			<uuidstructure>fa49348a-81d7-11e3-b3aa-9f680c182bfc</uuidstructure>
-			<uuidresource>fa49348b-81d7-11e3-b3aa-9f680c182bfc</uuidresource>
-			<datelastmodified>Mon, 20 Jan 2014 13:37:16 GMT</datelastmodified>
-			<userlastmodified>Admin</userlastmodified>
-			<datecreated>Mon, 20 Jan 2014 13:37:16 GMT</datecreated>
-			<usercreated>Admin</usercreated>
-			<flags>0</flags>
-			<properties>
-				<property>
-					<name>Title</name>
-					<value><![CDATA[dv]]></value>
-				</property>
-			</properties>
-			<relations />
-			<accesscontrol />
-		</file>
-		<file>
-			<source>system/workplace/resources/editors/tinymce/jscripts/tinymce/langs/el.js
-			</source>
-			<destination>system/workplace/resources/editors/tinymce/jscripts/tinymce/langs/el.js
-			</destination>
-			<type>plain</type>
-			<uuidstructure>46bc24aa-55ba-11e3-9554-3fb9e22d18cd</uuidstructure>
-			<uuidresource>46bc24ab-55ba-11e3-9554-3fb9e22d18cd</uuidresource>
-			<datelastmodified>Mon, 20 Jan 2014 13:37:16 GMT</datelastmodified>
-			<userlastmodified>Admin</userlastmodified>
-			<datecreated>Mon, 25 Nov 2013 10:13:49 GMT</datecreated>
-			<usercreated>Admin</usercreated>
-			<flags>0</flags>
-			<properties>
-				<property>
-					<name>Title</name>
-					<value><![CDATA[el]]></value>
-				</property>
-			</properties>
-			<relations />
-			<accesscontrol />
-		</file>
-		<file>
-			<source>system/workplace/resources/editors/tinymce/jscripts/tinymce/langs/en_GB.js
-			</source>
-			<destination>system/workplace/resources/editors/tinymce/jscripts/tinymce/langs/en.js
-			</destination>
-			<type>plain</type>
-			<uuidstructure>2c569e9e-81d8-11e3-b3aa-9f680c182bfc</uuidstructure>
-			<uuidresource>46a7d940-55ba-11e3-9554-3fb9e22d18cd</uuidresource>
-			<datelastmodified>Mon, 20 Jan 2014 13:37:16 GMT</datelastmodified>
-			<userlastmodified>Admin</userlastmodified>
-			<datecreated>Mon, 25 Nov 2013 10:13:48 GMT</datecreated>
-			<usercreated>Admin</usercreated>
-			<flags>0</flags>
-			<properties>
-				<property>
-					<name>Title</name>
-					<value><![CDATA[en_GB]]></value>
-				</property>
-			</properties>
-			<relations />
-			<accesscontrol />
-		</file>
-		<file>
-			<source>system/workplace/resources/editors/tinymce/jscripts/tinymce/langs/en_CA.js
-			</source>
-			<destination>system/workplace/resources/editors/tinymce/jscripts/tinymce/langs/en_CA.js
-			</destination>
-			<type>plain</type>
-			<uuidstructure>46a5683c-55ba-11e3-9554-3fb9e22d18cd</uuidstructure>
-			<uuidresource>46a5683d-55ba-11e3-9554-3fb9e22d18cd</uuidresource>
-			<datelastmodified>Mon, 20 Jan 2014 13:37:16 GMT</datelastmodified>
-			<userlastmodified>Admin</userlastmodified>
-			<datecreated>Mon, 25 Nov 2013 10:13:48 GMT</datecreated>
-			<usercreated>Admin</usercreated>
-			<flags>0</flags>
-			<properties>
-				<property>
-					<name>Title</name>
-					<value><![CDATA[en_CA]]></value>
-				</property>
-			</properties>
-			<relations />
-			<accesscontrol />
-		</file>
-		<file>
-			<destination>system/workplace/resources/editors/tinymce/jscripts/tinymce/langs/en_GB.js
-			</destination>
-			<type>plain</type>
-			<uuidstructure>46a7d93f-55ba-11e3-9554-3fb9e22d18cd</uuidstructure>
-			<uuidresource>46a7d940-55ba-11e3-9554-3fb9e22d18cd</uuidresource>
-			<datelastmodified>Mon, 20 Jan 2014 13:37:16 GMT</datelastmodified>
-			<userlastmodified>Admin</userlastmodified>
-			<datecreated>Mon, 25 Nov 2013 10:13:48 GMT</datecreated>
-			<usercreated>Admin</usercreated>
-			<flags>0</flags>
-			<properties>
-				<property>
-					<name>Title</name>
-					<value><![CDATA[en_GB]]></value>
-				</property>
-			</properties>
-			<relations />
-			<accesscontrol />
-		</file>
-		<file>
-			<source>system/workplace/resources/editors/tinymce/jscripts/tinymce/langs/es.js
-			</source>
-			<destination>system/workplace/resources/editors/tinymce/jscripts/tinymce/langs/es.js
-			</destination>
-			<type>plain</type>
-			<uuidstructure>46e8b32f-55ba-11e3-9554-3fb9e22d18cd</uuidstructure>
-			<uuidresource>46e8b330-55ba-11e3-9554-3fb9e22d18cd</uuidresource>
-			<datelastmodified>Mon, 20 Jan 2014 13:37:16 GMT</datelastmodified>
-			<userlastmodified>Admin</userlastmodified>
-			<datecreated>Mon, 25 Nov 2013 10:13:49 GMT</datecreated>
-			<usercreated>Admin</usercreated>
-			<flags>0</flags>
-			<properties>
-				<property>
-					<name>Title</name>
-					<value><![CDATA[es]]></value>
-				</property>
-			</properties>
-			<relations />
-			<accesscontrol />
-		</file>
-		<file>
-			<source>system/workplace/resources/editors/tinymce/jscripts/tinymce/langs/et.js
-			</source>
-			<destination>system/workplace/resources/editors/tinymce/jscripts/tinymce/langs/et.js
-			</destination>
-			<type>plain</type>
-			<uuidstructure>46aa4a42-55ba-11e3-9554-3fb9e22d18cd</uuidstructure>
-			<uuidresource>46aa4a43-55ba-11e3-9554-3fb9e22d18cd</uuidresource>
-			<datelastmodified>Mon, 20 Jan 2014 13:37:16 GMT</datelastmodified>
-			<userlastmodified>Admin</userlastmodified>
-			<datecreated>Mon, 25 Nov 2013 10:13:48 GMT</datecreated>
-			<usercreated>Admin</usercreated>
-			<flags>0</flags>
-			<properties>
-				<property>
-					<name>Title</name>
-					<value><![CDATA[et]]></value>
-				</property>
-			</properties>
-			<relations />
-			<accesscontrol />
-		</file>
-		<file>
-			<source>system/workplace/resources/editors/tinymce/jscripts/tinymce/langs/eu.js
-			</source>
-			<destination>system/workplace/resources/editors/tinymce/jscripts/tinymce/langs/eu.js
-			</destination>
-			<type>plain</type>
-			<uuidstructure>468caffe-55ba-11e3-9554-3fb9e22d18cd</uuidstructure>
-			<uuidresource>468cafff-55ba-11e3-9554-3fb9e22d18cd</uuidresource>
-			<datelastmodified>Mon, 20 Jan 2014 13:37:16 GMT</datelastmodified>
-			<userlastmodified>Admin</userlastmodified>
-			<datecreated>Mon, 25 Nov 2013 10:13:48 GMT</datecreated>
-			<usercreated>Admin</usercreated>
-			<flags>0</flags>
-			<properties>
-				<property>
-					<name>Title</name>
-					<value><![CDATA[eu]]></value>
-				</property>
-			</properties>
-			<relations />
-			<accesscontrol />
-		</file>
-		<file>
-			<source>system/workplace/resources/editors/tinymce/jscripts/tinymce/langs/fa.js
-			</source>
-			<destination>system/workplace/resources/editors/tinymce/jscripts/tinymce/langs/fa.js
-			</destination>
-			<type>plain</type>
-			<uuidstructure>46d5a041-55ba-11e3-9554-3fb9e22d18cd</uuidstructure>
-			<uuidresource>46d5a042-55ba-11e3-9554-3fb9e22d18cd</uuidresource>
-			<datelastmodified>Mon, 20 Jan 2014 13:37:16 GMT</datelastmodified>
-			<userlastmodified>Admin</userlastmodified>
-			<datecreated>Mon, 25 Nov 2013 10:13:49 GMT</datecreated>
-			<usercreated>Admin</usercreated>
-			<flags>0</flags>
-			<properties>
-				<property>
-					<name>Title</name>
-					<value><![CDATA[fa]]></value>
-				</property>
-			</properties>
-			<relations />
-			<accesscontrol />
-		</file>
-		<file>
-			<source>system/workplace/resources/editors/tinymce/jscripts/tinymce/langs/fi.js
-			</source>
-			<destination>system/workplace/resources/editors/tinymce/jscripts/tinymce/langs/fi.js
-			</destination>
-			<type>plain</type>
-			<uuidstructure>46af0538-55ba-11e3-9554-3fb9e22d18cd</uuidstructure>
-			<uuidresource>46af0539-55ba-11e3-9554-3fb9e22d18cd</uuidresource>
-			<datelastmodified>Mon, 20 Jan 2014 13:37:16 GMT</datelastmodified>
-			<userlastmodified>Admin</userlastmodified>
-			<datecreated>Mon, 25 Nov 2013 10:13:48 GMT</datecreated>
-			<usercreated>Admin</usercreated>
-			<flags>0</flags>
-			<properties>
-				<property>
-					<name>Title</name>
-					<value><![CDATA[fi]]></value>
-				</property>
-			</properties>
-			<relations />
-			<accesscontrol />
-		</file>
-		<file>
-			<source>system/workplace/resources/editors/tinymce/jscripts/tinymce/langs/fo.js
-			</source>
-			<destination>system/workplace/resources/editors/tinymce/jscripts/tinymce/langs/fo.js
-			</destination>
-			<type>plain</type>
-			<uuidstructure>46ac9435-55ba-11e3-9554-3fb9e22d18cd</uuidstructure>
-			<uuidresource>46ac9436-55ba-11e3-9554-3fb9e22d18cd</uuidresource>
-			<datelastmodified>Mon, 20 Jan 2014 13:37:16 GMT</datelastmodified>
-			<userlastmodified>Admin</userlastmodified>
-			<datecreated>Mon, 25 Nov 2013 10:13:48 GMT</datecreated>
-			<usercreated>Admin</usercreated>
-			<flags>0</flags>
-			<properties>
-				<property>
-					<name>Title</name>
-					<value><![CDATA[fo]]></value>
-				</property>
-			</properties>
-			<relations />
-			<accesscontrol />
-		</file>
-		<file>
-			<source>system/workplace/resources/editors/tinymce/jscripts/tinymce/langs/fr_FR.js
-			</source>
-			<destination>system/workplace/resources/editors/tinymce/jscripts/tinymce/langs/fr.js
-			</destination>
-			<type>plain</type>
-			<uuidstructure>4bc90114-81d8-11e3-b3aa-9f680c182bfc</uuidstructure>
-			<uuidresource>46b14f2c-55ba-11e3-9554-3fb9e22d18cd</uuidresource>
-			<datelastmodified>Mon, 20 Jan 2014 13:37:16 GMT</datelastmodified>
-			<userlastmodified>Admin</userlastmodified>
-			<datecreated>Mon, 25 Nov 2013 10:13:48 GMT</datecreated>
-			<usercreated>Admin</usercreated>
-			<flags>0</flags>
-			<properties>
-				<property>
-					<name>Title</name>
-					<value><![CDATA[fr_FR]]></value>
-				</property>
-			</properties>
-			<relations />
-			<accesscontrol />
-		</file>
-		<file>
-			<destination>system/workplace/resources/editors/tinymce/jscripts/tinymce/langs/fr_FR.js
-			</destination>
-			<type>plain</type>
-			<uuidstructure>46b14f2b-55ba-11e3-9554-3fb9e22d18cd</uuidstructure>
-			<uuidresource>46b14f2c-55ba-11e3-9554-3fb9e22d18cd</uuidresource>
-			<datelastmodified>Mon, 20 Jan 2014 13:37:16 GMT</datelastmodified>
-			<userlastmodified>Admin</userlastmodified>
-			<datecreated>Mon, 25 Nov 2013 10:13:48 GMT</datecreated>
-			<usercreated>Admin</usercreated>
-			<flags>0</flags>
-			<properties>
-				<property>
-					<name>Title</name>
-					<value><![CDATA[fr_FR]]></value>
-				</property>
-			</properties>
-			<relations />
-			<accesscontrol />
-		</file>
-		<file>
-			<source>system/workplace/resources/editors/tinymce/jscripts/tinymce/langs/gd.js</source>
-			<destination>system/workplace/resources/editors/tinymce/jscripts/tinymce/langs/gd.js</destination>
-			<type>plain</type>
-			<uuidstructure>b5c1fbbc-8e55-11e3-b849-094876801169</uuidstructure>
-			<uuidresource>b5c1fbbd-8e55-11e3-b849-094876801169</uuidresource>
-			<datelastmodified>Wed, 05 Feb 2014 11:07:32 GMT</datelastmodified>
-			<userlastmodified>Admin</userlastmodified>
-			<datecreated>Wed, 05 Feb 2014 11:07:32 GMT</datecreated>
-			<usercreated>Admin</usercreated>
-			<flags>0</flags>
-			<properties>
-				<property>
-					<name>Title</name>
-					<value><![CDATA[gd]]></value>
-				</property>
-			</properties>
-			<relations />
-			<accesscontrol />
-		</file>
-		<file>
-			<source>system/workplace/resources/editors/tinymce/jscripts/tinymce/langs/gl.js
-			</source>
-			<destination>system/workplace/resources/editors/tinymce/jscripts/tinymce/langs/gl.js
-			</destination>
-			<type>plain</type>
-			<uuidstructure>46b3991e-55ba-11e3-9554-3fb9e22d18cd</uuidstructure>
-			<uuidresource>46b3991f-55ba-11e3-9554-3fb9e22d18cd</uuidresource>
-			<datelastmodified>Mon, 20 Jan 2014 13:37:16 GMT</datelastmodified>
-			<userlastmodified>Admin</userlastmodified>
-			<datecreated>Mon, 25 Nov 2013 10:13:48 GMT</datecreated>
-			<usercreated>Admin</usercreated>
-			<flags>0</flags>
-			<properties>
-				<property>
-					<name>Title</name>
-					<value><![CDATA[gl]]></value>
-				</property>
-			</properties>
-			<relations />
-			<accesscontrol />
-		</file>
-		<file>
-			<source>system/workplace/resources/editors/tinymce/jscripts/tinymce/langs/he_IL.js
-			</source>
-			<destination>system/workplace/resources/editors/tinymce/jscripts/tinymce/langs/he.js
-			</destination>
-			<type>plain</type>
-			<uuidstructure>54ba95e6-81d8-11e3-b3aa-9f680c182bfc</uuidstructure>
-			<uuidresource>46be478e-55ba-11e3-9554-3fb9e22d18cd</uuidresource>
-			<datelastmodified>Mon, 20 Jan 2014 13:37:16 GMT</datelastmodified>
-			<userlastmodified>Admin</userlastmodified>
-			<datecreated>Mon, 25 Nov 2013 10:13:49 GMT</datecreated>
-			<usercreated>Admin</usercreated>
-			<flags>0</flags>
-			<properties>
-				<property>
-					<name>Title</name>
-					<value><![CDATA[he_IL]]></value>
-				</property>
-			</properties>
-			<relations />
-			<accesscontrol />
-		</file>
-		<file>
-			<destination>system/workplace/resources/editors/tinymce/jscripts/tinymce/langs/he_IL.js
-			</destination>
-			<type>plain</type>
-			<uuidstructure>46be478d-55ba-11e3-9554-3fb9e22d18cd</uuidstructure>
-			<uuidresource>46be478e-55ba-11e3-9554-3fb9e22d18cd</uuidresource>
-			<datelastmodified>Mon, 20 Jan 2014 13:37:16 GMT</datelastmodified>
-			<userlastmodified>Admin</userlastmodified>
-			<datecreated>Mon, 25 Nov 2013 10:13:49 GMT</datecreated>
-			<usercreated>Admin</usercreated>
-			<flags>0</flags>
-			<properties>
-				<property>
-					<name>Title</name>
-					<value><![CDATA[he_IL]]></value>
-				</property>
-			</properties>
-			<relations />
-			<accesscontrol />
-		</file>
-		<file>
-			<source>system/workplace/resources/editors/tinymce/jscripts/tinymce/langs/hr.js
-			</source>
-			<destination>system/workplace/resources/editors/tinymce/jscripts/tinymce/langs/hr.js
-			</destination>
-			<type>plain</type>
-			<uuidstructure>469b5610-55ba-11e3-9554-3fb9e22d18cd</uuidstructure>
-			<uuidresource>469b5611-55ba-11e3-9554-3fb9e22d18cd</uuidresource>
-			<datelastmodified>Mon, 20 Jan 2014 13:37:16 GMT</datelastmodified>
-			<userlastmodified>Admin</userlastmodified>
-			<datecreated>Mon, 25 Nov 2013 10:13:48 GMT</datecreated>
-			<usercreated>Admin</usercreated>
-			<flags>0</flags>
-			<properties>
-				<property>
-					<name>Title</name>
-					<value><![CDATA[hr]]></value>
-				</property>
-			</properties>
-			<relations />
-			<accesscontrol />
-		</file>
-		<file>
-			<source>system/workplace/resources/editors/tinymce/jscripts/tinymce/langs/hu_HU.js
-			</source>
-			<destination>system/workplace/resources/editors/tinymce/jscripts/tinymce/langs/hu.js
-			</destination>
-			<type>plain</type>
-			<uuidstructure>5ea557c8-81d8-11e3-b3aa-9f680c182bfc</uuidstructure>
-			<uuidresource>46c04361-55ba-11e3-9554-3fb9e22d18cd</uuidresource>
-			<datelastmodified>Mon, 20 Jan 2014 13:37:16 GMT</datelastmodified>
-			<userlastmodified>Admin</userlastmodified>
-			<datecreated>Mon, 25 Nov 2013 10:13:49 GMT</datecreated>
-			<usercreated>Admin</usercreated>
-			<flags>0</flags>
-			<properties>
-				<property>
-					<name>Title</name>
-					<value><![CDATA[hu_HU]]></value>
-				</property>
-			</properties>
-			<relations />
-			<accesscontrol />
-		</file>
-		<file>
-			<destination>system/workplace/resources/editors/tinymce/jscripts/tinymce/langs/hu_HU.js
-			</destination>
-			<type>plain</type>
-			<uuidstructure>46c04360-55ba-11e3-9554-3fb9e22d18cd</uuidstructure>
-			<uuidresource>46c04361-55ba-11e3-9554-3fb9e22d18cd</uuidresource>
-			<datelastmodified>Mon, 20 Jan 2014 13:37:16 GMT</datelastmodified>
-			<userlastmodified>Admin</userlastmodified>
-			<datecreated>Mon, 25 Nov 2013 10:13:49 GMT</datecreated>
-			<usercreated>Admin</usercreated>
-			<flags>0</flags>
-			<properties>
-				<property>
-					<name>Title</name>
-					<value><![CDATA[hu_HU]]></value>
-				</property>
-			</properties>
-			<relations />
-			<accesscontrol />
-		</file>
-		<file>
-			<source>system/workplace/resources/editors/tinymce/jscripts/tinymce/langs/hy.js
-			</source>
-			<destination>system/workplace/resources/editors/tinymce/jscripts/tinymce/langs/hy.js
-			</destination>
-			<type>plain</type>
-			<uuidstructure>468a3efb-55ba-11e3-9554-3fb9e22d18cd</uuidstructure>
-			<uuidresource>468a3efc-55ba-11e3-9554-3fb9e22d18cd</uuidresource>
-			<datelastmodified>Mon, 20 Jan 2014 13:37:16 GMT</datelastmodified>
-			<userlastmodified>Admin</userlastmodified>
-			<datecreated>Mon, 25 Nov 2013 10:13:48 GMT</datecreated>
-			<usercreated>Admin</usercreated>
-			<flags>0</flags>
-			<properties>
-				<property>
-					<name>Title</name>
-					<value><![CDATA[hy]]></value>
-				</property>
-			</properties>
-			<relations />
-			<accesscontrol />
-		</file>
-		<file>
-			<source>system/workplace/resources/editors/tinymce/jscripts/tinymce/langs/id.js
-			</source>
-			<destination>system/workplace/resources/editors/tinymce/jscripts/tinymce/langs/id.js
-			</destination>
-			<type>plain</type>
-			<uuidstructure>46c43b06-55ba-11e3-9554-3fb9e22d18cd</uuidstructure>
-			<uuidresource>46c43b07-55ba-11e3-9554-3fb9e22d18cd</uuidresource>
-			<datelastmodified>Mon, 20 Jan 2014 13:37:16 GMT</datelastmodified>
-			<userlastmodified>Admin</userlastmodified>
-			<datecreated>Mon, 25 Nov 2013 10:13:49 GMT</datecreated>
-			<usercreated>Admin</usercreated>
-			<flags>0</flags>
-			<properties>
-				<property>
-					<name>Title</name>
-					<value><![CDATA[id]]></value>
-				</property>
-			</properties>
-			<relations />
-			<accesscontrol />
-		</file>
-		<file>
-			<source>system/workplace/resources/editors/tinymce/jscripts/tinymce/langs/is_IS.js
-			</source>
-			<destination>system/workplace/resources/editors/tinymce/jscripts/tinymce/langs/is.js
-			</destination>
-			<type>plain</type>
-			<uuidstructure>690e987a-81d8-11e3-b3aa-9f680c182bfc</uuidstructure>
-			<uuidresource>46c23f34-55ba-11e3-9554-3fb9e22d18cd</uuidresource>
-			<datelastmodified>Mon, 20 Jan 2014 13:37:16 GMT</datelastmodified>
-			<userlastmodified>Admin</userlastmodified>
-			<datecreated>Mon, 25 Nov 2013 10:13:49 GMT</datecreated>
-			<usercreated>Admin</usercreated>
-			<flags>0</flags>
-			<properties>
-				<property>
-					<name>Title</name>
-					<value><![CDATA[is_IS]]></value>
-				</property>
-			</properties>
-			<relations />
-			<accesscontrol />
-		</file>
-		<file>
-			<destination>system/workplace/resources/editors/tinymce/jscripts/tinymce/langs/is_IS.js
-			</destination>
-			<type>plain</type>
-			<uuidstructure>46c23f33-55ba-11e3-9554-3fb9e22d18cd</uuidstructure>
-			<uuidresource>46c23f34-55ba-11e3-9554-3fb9e22d18cd</uuidresource>
-			<datelastmodified>Mon, 20 Jan 2014 13:37:16 GMT</datelastmodified>
-			<userlastmodified>Admin</userlastmodified>
-			<datecreated>Mon, 25 Nov 2013 10:13:49 GMT</datecreated>
-			<usercreated>Admin</usercreated>
-			<flags>0</flags>
-			<properties>
-				<property>
-					<name>Title</name>
-					<value><![CDATA[is_IS]]></value>
-				</property>
-			</properties>
-			<relations />
-			<accesscontrol />
-		</file>
-		<file>
-			<source>system/workplace/resources/editors/tinymce/jscripts/tinymce/langs/it.js
-			</source>
-			<destination>system/workplace/resources/editors/tinymce/jscripts/tinymce/langs/it.js
-			</destination>
-			<type>plain</type>
-			<uuidstructure>46c636d9-55ba-11e3-9554-3fb9e22d18cd</uuidstructure>
-			<uuidresource>46c636da-55ba-11e3-9554-3fb9e22d18cd</uuidresource>
-			<datelastmodified>Mon, 20 Jan 2014 13:37:16 GMT</datelastmodified>
-			<userlastmodified>Admin</userlastmodified>
-			<datecreated>Mon, 25 Nov 2013 10:13:49 GMT</datecreated>
-			<usercreated>Admin</usercreated>
-			<flags>0</flags>
-			<properties>
-				<property>
-					<name>Title</name>
-					<value><![CDATA[it]]></value>
-				</property>
-			</properties>
-			<relations />
-			<accesscontrol />
-		</file>
-		<file>
-			<source>system/workplace/resources/editors/tinymce/jscripts/tinymce/langs/ja.js
-			</source>
-			<destination>system/workplace/resources/editors/tinymce/jscripts/tinymce/langs/ja.js
-			</destination>
-			<type>plain</type>
-			<uuidstructure>46c80b9c-55ba-11e3-9554-3fb9e22d18cd</uuidstructure>
-			<uuidresource>46c80b9d-55ba-11e3-9554-3fb9e22d18cd</uuidresource>
-			<datelastmodified>Mon, 20 Jan 2014 13:37:16 GMT</datelastmodified>
-			<userlastmodified>Admin</userlastmodified>
-			<datecreated>Mon, 25 Nov 2013 10:13:49 GMT</datecreated>
-			<usercreated>Admin</usercreated>
-			<flags>0</flags>
-			<properties>
-				<property>
-					<name>Title</name>
-					<value><![CDATA[ja]]></value>
-				</property>
-			</properties>
-			<relations />
-			<accesscontrol />
-		</file>
-		<file>
-			<source>system/workplace/resources/editors/tinymce/jscripts/tinymce/langs/ka_GE.js
-			</source>
-			<destination>system/workplace/resources/editors/tinymce/jscripts/tinymce/langs/ka.js
-			</destination>
-			<type>plain</type>
-			<uuidstructure>73d7373c-81d8-11e3-b3aa-9f680c182bfc</uuidstructure>
-			<uuidresource>46b5e312-55ba-11e3-9554-3fb9e22d18cd</uuidresource>
-			<datelastmodified>Mon, 20 Jan 2014 13:37:16 GMT</datelastmodified>
-			<userlastmodified>Admin</userlastmodified>
-			<datecreated>Mon, 25 Nov 2013 10:13:48 GMT</datecreated>
-			<usercreated>Admin</usercreated>
-			<flags>0</flags>
-			<properties>
-				<property>
-					<name>Title</name>
-					<value><![CDATA[ka_GE]]></value>
-				</property>
-			</properties>
-			<relations />
-			<accesscontrol />
-		</file>
-		<file>
-			<destination>system/workplace/resources/editors/tinymce/jscripts/tinymce/langs/ka_GE.js
-			</destination>
-			<type>plain</type>
-			<uuidstructure>46b5e311-55ba-11e3-9554-3fb9e22d18cd</uuidstructure>
-			<uuidresource>46b5e312-55ba-11e3-9554-3fb9e22d18cd</uuidresource>
-			<datelastmodified>Mon, 20 Jan 2014 13:37:16 GMT</datelastmodified>
-			<userlastmodified>Admin</userlastmodified>
-			<datecreated>Mon, 25 Nov 2013 10:13:48 GMT</datecreated>
-			<usercreated>Admin</usercreated>
-			<flags>0</flags>
-			<properties>
-				<property>
-					<name>Title</name>
-					<value><![CDATA[ka_GE]]></value>
-				</property>
-			</properties>
-			<relations />
-			<accesscontrol />
-		</file>
-		<file>
-			<source>system/workplace/resources/editors/tinymce/jscripts/tinymce/langs/kk.js
-			</source>
-			<destination>system/workplace/resources/editors/tinymce/jscripts/tinymce/langs/kk.js
-			</destination>
-			<type>plain</type>
-			<uuidstructure>fa2299b7-81d7-11e3-b3aa-9f680c182bfc</uuidstructure>
-			<uuidresource>fa2299b8-81d7-11e3-b3aa-9f680c182bfc</uuidresource>
-			<datelastmodified>Mon, 20 Jan 2014 13:37:16 GMT</datelastmodified>
-			<userlastmodified>Admin</userlastmodified>
-			<datecreated>Mon, 20 Jan 2014 13:37:16 GMT</datecreated>
-			<usercreated>Admin</usercreated>
-			<flags>0</flags>
-			<properties>
-				<property>
-					<name>Title</name>
-					<value><![CDATA[kk]]></value>
-				</property>
-			</properties>
-			<relations />
-			<accesscontrol />
-		</file>
-		<file>
-			<source>system/workplace/resources/editors/tinymce/jscripts/tinymce/langs/km_KH.js
-			</source>
-			<destination>system/workplace/resources/editors/tinymce/jscripts/tinymce/langs/km.js
-			</destination>
-			<type>plain</type>
-			<uuidstructure>7cf0784e-81d8-11e3-b3aa-9f680c182bfc</uuidstructure>
-			<uuidresource>46ca0770-55ba-11e3-9554-3fb9e22d18cd</uuidresource>
-			<datelastmodified>Mon, 20 Jan 2014 13:37:16 GMT</datelastmodified>
-			<userlastmodified>Admin</userlastmodified>
-			<datecreated>Mon, 25 Nov 2013 10:13:49 GMT</datecreated>
-			<usercreated>Admin</usercreated>
-			<flags>0</flags>
-			<properties>
-				<property>
-					<name>Title</name>
-					<value><![CDATA[km_KH]]></value>
-				</property>
-			</properties>
-			<relations />
-			<accesscontrol />
-		</file>
-		<file>
-			<destination>system/workplace/resources/editors/tinymce/jscripts/tinymce/langs/km_KH.js
-			</destination>
-			<type>plain</type>
-			<uuidstructure>46ca076f-55ba-11e3-9554-3fb9e22d18cd</uuidstructure>
-			<uuidresource>46ca0770-55ba-11e3-9554-3fb9e22d18cd</uuidresource>
-			<datelastmodified>Mon, 20 Jan 2014 13:37:16 GMT</datelastmodified>
-			<userlastmodified>Admin</userlastmodified>
-			<datecreated>Mon, 25 Nov 2013 10:13:49 GMT</datecreated>
-			<usercreated>Admin</usercreated>
-			<flags>0</flags>
-			<properties>
-				<property>
-					<name>Title</name>
-					<value><![CDATA[km_KH]]></value>
-				</property>
-			</properties>
-			<relations />
-			<accesscontrol />
-		</file>
-		<file>
-			<source>system/workplace/resources/editors/tinymce/jscripts/tinymce/langs/ko_KR.js
-			</source>
-			<destination>system/workplace/resources/editors/tinymce/jscripts/tinymce/langs/ko.js
-			</destination>
-			<type>plain</type>
-			<uuidstructure>8500add0-81d8-11e3-b3aa-9f680c182bfc</uuidstructure>
-			<uuidresource>46cc0343-55ba-11e3-9554-3fb9e22d18cd</uuidresource>
-			<datelastmodified>Mon, 20 Jan 2014 13:37:16 GMT</datelastmodified>
-			<userlastmodified>Admin</userlastmodified>
-			<datecreated>Mon, 25 Nov 2013 10:13:49 GMT</datecreated>
-			<usercreated>Admin</usercreated>
-			<flags>0</flags>
-			<properties>
-				<property>
-					<name>Title</name>
-					<value><![CDATA[ko_KR]]></value>
-				</property>
-			</properties>
-			<relations />
-			<accesscontrol />
-		</file>
-		<file>
-			<destination>system/workplace/resources/editors/tinymce/jscripts/tinymce/langs/ko_KR.js
-			</destination>
-			<type>plain</type>
-			<uuidstructure>46cc0342-55ba-11e3-9554-3fb9e22d18cd</uuidstructure>
-			<uuidresource>46cc0343-55ba-11e3-9554-3fb9e22d18cd</uuidresource>
-			<datelastmodified>Mon, 20 Jan 2014 13:37:16 GMT</datelastmodified>
-			<userlastmodified>Admin</userlastmodified>
-			<datecreated>Mon, 25 Nov 2013 10:13:49 GMT</datecreated>
-			<usercreated>Admin</usercreated>
-			<flags>0</flags>
-			<properties>
-				<property>
-					<name>Title</name>
-					<value><![CDATA[ko_KR]]></value>
-				</property>
-			</properties>
-			<relations />
-			<accesscontrol />
-		</file>
-		<file>
-			<source>system/workplace/resources/editors/tinymce/jscripts/tinymce/langs/lb.js
-			</source>
-			<destination>system/workplace/resources/editors/tinymce/jscripts/tinymce/langs/lb.js
-			</destination>
-			<type>plain</type>
-			<uuidstructure>46d1cfab-55ba-11e3-9554-3fb9e22d18cd</uuidstructure>
-			<uuidresource>46d1cfac-55ba-11e3-9554-3fb9e22d18cd</uuidresource>
-			<datelastmodified>Mon, 20 Jan 2014 13:37:16 GMT</datelastmodified>
-			<userlastmodified>Admin</userlastmodified>
-			<datecreated>Mon, 25 Nov 2013 10:13:49 GMT</datecreated>
-			<usercreated>Admin</usercreated>
-			<flags>0</flags>
-			<properties>
-				<property>
-					<name>Title</name>
-					<value><![CDATA[lb]]></value>
-				</property>
-			</properties>
-			<relations />
-			<accesscontrol />
-		</file>
-		<file>
-			<source>system/workplace/resources/editors/tinymce/jscripts/tinymce/langs/lt.js
-			</source>
-			<destination>system/workplace/resources/editors/tinymce/jscripts/tinymce/langs/lt.js
-			</destination>
-			<type>plain</type>
-			<uuidstructure>46cfd3d8-55ba-11e3-9554-3fb9e22d18cd</uuidstructure>
-			<uuidresource>46cfd3d9-55ba-11e3-9554-3fb9e22d18cd</uuidresource>
-			<datelastmodified>Mon, 20 Jan 2014 13:37:16 GMT</datelastmodified>
-			<userlastmodified>Admin</userlastmodified>
-			<datecreated>Mon, 25 Nov 2013 10:13:49 GMT</datecreated>
-			<usercreated>Admin</usercreated>
-			<flags>0</flags>
-			<properties>
-				<property>
-					<name>Title</name>
-					<value><![CDATA[lt]]></value>
-				</property>
-			</properties>
-			<relations />
-			<accesscontrol />
-		</file>
-		<file>
-			<source>system/workplace/resources/editors/tinymce/jscripts/tinymce/langs/lv.js
-			</source>
-			<destination>system/workplace/resources/editors/tinymce/jscripts/tinymce/langs/lv.js
-			</destination>
-			<type>plain</type>
-			<uuidstructure>46cdff15-55ba-11e3-9554-3fb9e22d18cd</uuidstructure>
-			<uuidresource>46cdff16-55ba-11e3-9554-3fb9e22d18cd</uuidresource>
-			<datelastmodified>Mon, 20 Jan 2014 13:37:16 GMT</datelastmodified>
-			<userlastmodified>Admin</userlastmodified>
-			<datecreated>Mon, 25 Nov 2013 10:13:49 GMT</datecreated>
-			<usercreated>Admin</usercreated>
-			<flags>0</flags>
-			<properties>
-				<property>
-					<name>Title</name>
-					<value><![CDATA[lv]]></value>
-				</property>
-			</properties>
-			<relations />
-			<accesscontrol />
-		</file>
-		<file>
-			<source>system/workplace/resources/editors/tinymce/jscripts/tinymce/langs/ml_IN.js
-			</source>
-			<destination>system/workplace/resources/editors/tinymce/jscripts/tinymce/langs/ml.js
-			</destination>
-			<type>plain</type>
-			<uuidstructure>8f8edba2-81d8-11e3-b3aa-9f680c182bfc</uuidstructure>
-			<uuidresource>fa1441d5-81d7-11e3-b3aa-9f680c182bfc</uuidresource>
-			<datelastmodified>Mon, 20 Jan 2014 13:37:16 GMT</datelastmodified>
-			<userlastmodified>Admin</userlastmodified>
-			<datecreated>Mon, 20 Jan 2014 13:37:16 GMT</datecreated>
-			<usercreated>Admin</usercreated>
-			<flags>0</flags>
-			<properties>
-				<property>
-					<name>Title</name>
-					<value><![CDATA[ml_IN]]></value>
-				</property>
-			</properties>
-			<relations />
-			<accesscontrol />
-		</file>
-		<file>
-			<destination>system/workplace/resources/editors/tinymce/jscripts/tinymce/langs/ml_IN.js
-			</destination>
-			<type>plain</type>
-			<uuidstructure>fa1441d4-81d7-11e3-b3aa-9f680c182bfc</uuidstructure>
-			<uuidresource>fa1441d5-81d7-11e3-b3aa-9f680c182bfc</uuidresource>
-			<datelastmodified>Mon, 20 Jan 2014 13:37:16 GMT</datelastmodified>
-			<userlastmodified>Admin</userlastmodified>
-			<datecreated>Mon, 20 Jan 2014 13:37:16 GMT</datecreated>
-			<usercreated>Admin</usercreated>
-			<flags>0</flags>
-			<properties>
-				<property>
-					<name>Title</name>
-					<value><![CDATA[ml_IN]]></value>
-				</property>
-			</properties>
-			<relations />
-			<accesscontrol />
-		</file>
-		<file>
-			<source>system/workplace/resources/editors/tinymce/jscripts/tinymce/langs/nb_NO.js
-			</source>
-			<destination>system/workplace/resources/editors/tinymce/jscripts/tinymce/langs/nb.js
-			</destination>
-			<type>plain</type>
-			<uuidstructure>99ee3144-81d8-11e3-b3aa-9f680c182bfc</uuidstructure>
-			<uuidresource>46d3a46f-55ba-11e3-9554-3fb9e22d18cd</uuidresource>
-			<datelastmodified>Mon, 20 Jan 2014 13:37:16 GMT</datelastmodified>
-			<userlastmodified>Admin</userlastmodified>
-			<datecreated>Mon, 25 Nov 2013 10:13:49 GMT</datecreated>
-			<usercreated>Admin</usercreated>
-			<flags>0</flags>
-			<properties>
-				<property>
-					<name>Title</name>
-					<value><![CDATA[nb_NO]]></value>
-				</property>
-			</properties>
-			<relations />
-			<accesscontrol />
-		</file>
-		<file>
-			<destination>system/workplace/resources/editors/tinymce/jscripts/tinymce/langs/nb_NO.js
-			</destination>
-			<type>plain</type>
-			<uuidstructure>46d3a46e-55ba-11e3-9554-3fb9e22d18cd</uuidstructure>
-			<uuidresource>46d3a46f-55ba-11e3-9554-3fb9e22d18cd</uuidresource>
-			<datelastmodified>Mon, 20 Jan 2014 13:37:16 GMT</datelastmodified>
-			<userlastmodified>Admin</userlastmodified>
-			<datecreated>Mon, 25 Nov 2013 10:13:49 GMT</datecreated>
-			<usercreated>Admin</usercreated>
-			<flags>0</flags>
-			<properties>
-				<property>
-					<name>Title</name>
-					<value><![CDATA[nb_NO]]></value>
-				</property>
-			</properties>
-			<relations />
-			<accesscontrol />
-		</file>
-		<file>
-			<source>system/workplace/resources/editors/tinymce/jscripts/tinymce/langs/nl.js
-			</source>
-			<destination>system/workplace/resources/editors/tinymce/jscripts/tinymce/langs/nl.js
-			</destination>
-			<type>plain</type>
-			<uuidstructure>46a31e49-55ba-11e3-9554-3fb9e22d18cd</uuidstructure>
-			<uuidresource>46a31e4a-55ba-11e3-9554-3fb9e22d18cd</uuidresource>
-			<datelastmodified>Mon, 20 Jan 2014 13:37:16 GMT</datelastmodified>
-			<userlastmodified>Admin</userlastmodified>
-			<datecreated>Mon, 25 Nov 2013 10:13:48 GMT</datecreated>
-			<usercreated>Admin</usercreated>
-			<flags>0</flags>
-			<properties>
-				<property>
-					<name>Title</name>
-					<value><![CDATA[nl]]></value>
-				</property>
-			</properties>
-			<relations />
-			<accesscontrol />
-		</file>
-		<file>
-			<source>system/workplace/resources/editors/tinymce/jscripts/tinymce/langs/pl.js
-			</source>
-			<destination>system/workplace/resources/editors/tinymce/jscripts/tinymce/langs/pl.js
-			</destination>
-			<type>plain</type>
-			<uuidstructure>46d77504-55ba-11e3-9554-3fb9e22d18cd</uuidstructure>
-			<uuidresource>46d77505-55ba-11e3-9554-3fb9e22d18cd</uuidresource>
-			<datelastmodified>Mon, 20 Jan 2014 13:37:16 GMT</datelastmodified>
-			<userlastmodified>Admin</userlastmodified>
-			<datecreated>Mon, 25 Nov 2013 10:13:49 GMT</datecreated>
-			<usercreated>Admin</usercreated>
-			<flags>0</flags>
-			<properties>
-				<property>
-					<name>Title</name>
-					<value><![CDATA[pl]]></value>
-				</property>
-			</properties>
-			<relations />
-			<accesscontrol />
-		</file>
-		<file>
-			<source>system/workplace/resources/editors/tinymce/jscripts/tinymce/langs/pt_PT.js
-			</source>
-			<destination>system/workplace/resources/editors/tinymce/jscripts/tinymce/langs/pt.js
-			</destination>
-			<type>plain</type>
-			<uuidstructure>ab1536d6-81d8-11e3-b3aa-9f680c182bfc</uuidstructure>
-			<uuidresource>46db459b-55ba-11e3-9554-3fb9e22d18cd</uuidresource>
-			<datelastmodified>Mon, 20 Jan 2014 13:37:16 GMT</datelastmodified>
-			<userlastmodified>Admin</userlastmodified>
-			<datecreated>Mon, 25 Nov 2013 10:13:49 GMT</datecreated>
-			<usercreated>Admin</usercreated>
-			<flags>0</flags>
-			<properties>
-				<property>
-					<name>Title</name>
-					<value><![CDATA[pt_PT]]></value>
-				</property>
-			</properties>
-			<relations />
-			<accesscontrol />
-		</file>
-		<file>
-			<source>system/workplace/resources/editors/tinymce/jscripts/tinymce/langs/pt_BR.js
-			</source>
-			<destination>system/workplace/resources/editors/tinymce/jscripts/tinymce/langs/pt_BR.js
-			</destination>
-			<type>plain</type>
-			<uuidstructure>46d970d7-55ba-11e3-9554-3fb9e22d18cd</uuidstructure>
-			<uuidresource>46d970d8-55ba-11e3-9554-3fb9e22d18cd</uuidresource>
-			<datelastmodified>Mon, 20 Jan 2014 13:37:16 GMT</datelastmodified>
-			<userlastmodified>Admin</userlastmodified>
-			<datecreated>Mon, 25 Nov 2013 10:13:49 GMT</datecreated>
-			<usercreated>Admin</usercreated>
-			<flags>0</flags>
-			<properties>
-				<property>
-					<name>Title</name>
-					<value><![CDATA[pt_BR]]></value>
-				</property>
-			</properties>
-			<relations />
-			<accesscontrol />
-		</file>
-		<file>
-			<destination>system/workplace/resources/editors/tinymce/jscripts/tinymce/langs/pt_PT.js
-			</destination>
-			<type>plain</type>
-			<uuidstructure>46db459a-55ba-11e3-9554-3fb9e22d18cd</uuidstructure>
-			<uuidresource>46db459b-55ba-11e3-9554-3fb9e22d18cd</uuidresource>
-			<datelastmodified>Mon, 20 Jan 2014 13:37:16 GMT</datelastmodified>
-			<userlastmodified>Admin</userlastmodified>
-			<datecreated>Mon, 25 Nov 2013 10:13:49 GMT</datecreated>
-			<usercreated>Admin</usercreated>
-			<flags>0</flags>
-			<properties>
-				<property>
-					<name>Title</name>
-					<value><![CDATA[pt_PT]]></value>
-				</property>
-			</properties>
-			<relations />
-			<accesscontrol />
-		</file>
-		<file>
-			<source>system/workplace/resources/editors/tinymce/jscripts/tinymce/langs/readme.md
-			</source>
-			<destination>system/workplace/resources/editors/tinymce/jscripts/tinymce/langs/readme.md
-			</destination>
-			<type>plain</type>
-			<uuidstructure>ba0a3d0d-55a3-11e3-9554-3fb9e22d18cd</uuidstructure>
-			<uuidresource>ba0a3d0e-55a3-11e3-9554-3fb9e22d18cd</uuidresource>
-			<datelastmodified>Mon, 20 Jan 2014 11:50:40 GMT</datelastmodified>
-			<userlastmodified>Admin</userlastmodified>
-			<datecreated>Mon, 25 Nov 2013 07:32:24 GMT</datecreated>
-			<usercreated>Admin</usercreated>
-			<flags>0</flags>
-			<properties>
-				<property>
-					<name>Title</name>
-					<value><![CDATA[readme]]></value>
-				</property>
-			</properties>
-			<relations />
-			<accesscontrol />
-		</file>
-		<file>
-			<source>system/workplace/resources/editors/tinymce/jscripts/tinymce/langs/ro.js
-			</source>
-			<destination>system/workplace/resources/editors/tinymce/jscripts/tinymce/langs/ro.js
-			</destination>
-			<type>plain</type>
-			<uuidstructure>46dd416d-55ba-11e3-9554-3fb9e22d18cd</uuidstructure>
-			<uuidresource>46dd416e-55ba-11e3-9554-3fb9e22d18cd</uuidresource>
-			<datelastmodified>Mon, 20 Jan 2014 13:37:16 GMT</datelastmodified>
-			<userlastmodified>Admin</userlastmodified>
-			<datecreated>Mon, 25 Nov 2013 10:13:49 GMT</datecreated>
-			<usercreated>Admin</usercreated>
-			<flags>0</flags>
-			<properties>
-				<property>
-					<name>Title</name>
-					<value><![CDATA[ro]]></value>
-				</property>
-			</properties>
-			<relations />
-			<accesscontrol />
-		</file>
-		<file>
-			<source>system/workplace/resources/editors/tinymce/jscripts/tinymce/langs/ru.js
-			</source>
-			<destination>system/workplace/resources/editors/tinymce/jscripts/tinymce/langs/ru.js
-			</destination>
-			<type>plain</type>
-			<uuidstructure>46df1630-55ba-11e3-9554-3fb9e22d18cd</uuidstructure>
-			<uuidresource>46df1631-55ba-11e3-9554-3fb9e22d18cd</uuidresource>
-			<datelastmodified>Mon, 20 Jan 2014 13:37:16 GMT</datelastmodified>
-			<userlastmodified>Admin</userlastmodified>
-			<datecreated>Mon, 25 Nov 2013 10:13:49 GMT</datecreated>
-			<usercreated>Admin</usercreated>
-			<flags>0</flags>
-			<properties>
-				<property>
-					<name>Title</name>
-					<value><![CDATA[ru]]></value>
-				</property>
-			</properties>
-			<relations />
-			<accesscontrol />
-		</file>
-		<file>
-			<source>system/workplace/resources/editors/tinymce/jscripts/tinymce/langs/si_LK.js
-			</source>
-			<destination>system/workplace/resources/editors/tinymce/jscripts/tinymce/langs/si.js
-			</destination>
-			<type>plain</type>
-			<uuidstructure>b31fc708-81d8-11e3-b3aa-9f680c182bfc</uuidstructure>
-			<uuidresource>46e2e6c7-55ba-11e3-9554-3fb9e22d18cd</uuidresource>
-			<datelastmodified>Mon, 20 Jan 2014 13:37:16 GMT</datelastmodified>
-			<userlastmodified>Admin</userlastmodified>
-			<datecreated>Mon, 25 Nov 2013 10:13:49 GMT</datecreated>
-			<usercreated>Admin</usercreated>
-			<flags>0</flags>
-			<properties>
-				<property>
-					<name>Title</name>
-					<value><![CDATA[si_LK]]></value>
-				</property>
-			</properties>
-			<relations />
-			<accesscontrol />
-		</file>
-		<file>
-			<destination>system/workplace/resources/editors/tinymce/jscripts/tinymce/langs/si_LK.js
-			</destination>
-			<type>plain</type>
-			<uuidstructure>46e2e6c6-55ba-11e3-9554-3fb9e22d18cd</uuidstructure>
-			<uuidresource>46e2e6c7-55ba-11e3-9554-3fb9e22d18cd</uuidresource>
-			<datelastmodified>Mon, 20 Jan 2014 13:37:16 GMT</datelastmodified>
-			<userlastmodified>Admin</userlastmodified>
-			<datecreated>Mon, 25 Nov 2013 10:13:49 GMT</datecreated>
-			<usercreated>Admin</usercreated>
-			<flags>0</flags>
-			<properties>
-				<property>
-					<name>Title</name>
-					<value><![CDATA[si_LK]]></value>
-				</property>
-			</properties>
-			<relations />
-			<accesscontrol />
-		</file>
-		<file>
-			<source>system/workplace/resources/editors/tinymce/jscripts/tinymce/langs/sk.js
-			</source>
-			<destination>system/workplace/resources/editors/tinymce/jscripts/tinymce/langs/sk.js
-			</destination>
-			<type>plain</type>
-			<uuidstructure>46e4e299-55ba-11e3-9554-3fb9e22d18cd</uuidstructure>
-			<uuidresource>46e4e29a-55ba-11e3-9554-3fb9e22d18cd</uuidresource>
-			<datelastmodified>Mon, 20 Jan 2014 13:37:16 GMT</datelastmodified>
-			<userlastmodified>Admin</userlastmodified>
-			<datecreated>Mon, 25 Nov 2013 10:13:49 GMT</datecreated>
-			<usercreated>Admin</usercreated>
-			<flags>0</flags>
-			<properties>
-				<property>
-					<name>Title</name>
-					<value><![CDATA[sk]]></value>
-				</property>
-			</properties>
-			<relations />
-			<accesscontrol />
-		</file>
-		<file>
-			<source>system/workplace/resources/editors/tinymce/jscripts/tinymce/langs/sl_SI.js
-			</source>
-			<destination>system/workplace/resources/editors/tinymce/jscripts/tinymce/langs/sl.js
-			</destination>
-			<type>plain</type>
-			<uuidstructure>bb5c63ba-81d8-11e3-b3aa-9f680c182bfc</uuidstructure>
-			<uuidresource>46e6b75d-55ba-11e3-9554-3fb9e22d18cd</uuidresource>
-			<datelastmodified>Mon, 20 Jan 2014 13:37:16 GMT</datelastmodified>
-			<userlastmodified>Admin</userlastmodified>
-			<datecreated>Mon, 25 Nov 2013 10:13:49 GMT</datecreated>
-			<usercreated>Admin</usercreated>
-			<flags>0</flags>
-			<properties>
-				<property>
-					<name>Title</name>
-					<value><![CDATA[sl_SI]]></value>
-				</property>
-			</properties>
-			<relations />
-			<accesscontrol />
-		</file>
-		<file>
-			<destination>system/workplace/resources/editors/tinymce/jscripts/tinymce/langs/sl_SI.js
-			</destination>
-			<type>plain</type>
-			<uuidstructure>46e6b75c-55ba-11e3-9554-3fb9e22d18cd</uuidstructure>
-			<uuidresource>46e6b75d-55ba-11e3-9554-3fb9e22d18cd</uuidresource>
-			<datelastmodified>Mon, 20 Jan 2014 13:37:16 GMT</datelastmodified>
-			<userlastmodified>Admin</userlastmodified>
-			<datecreated>Mon, 25 Nov 2013 10:13:49 GMT</datecreated>
-			<usercreated>Admin</usercreated>
-			<flags>0</flags>
-			<properties>
-				<property>
-					<name>Title</name>
-					<value><![CDATA[sl_SI]]></value>
-				</property>
-			</properties>
-			<relations />
-			<accesscontrol />
-		</file>
-		<file>
-			<source>system/workplace/resources/editors/tinymce/jscripts/tinymce/langs/sr.js
-			</source>
-			<destination>system/workplace/resources/editors/tinymce/jscripts/tinymce/langs/sr.js
-			</destination>
-			<type>plain</type>
-			<uuidstructure>46e11203-55ba-11e3-9554-3fb9e22d18cd</uuidstructure>
-			<uuidresource>46e11204-55ba-11e3-9554-3fb9e22d18cd</uuidresource>
-			<datelastmodified>Mon, 20 Jan 2014 13:37:16 GMT</datelastmodified>
-			<userlastmodified>Admin</userlastmodified>
-			<datecreated>Mon, 25 Nov 2013 10:13:49 GMT</datecreated>
-			<usercreated>Admin</usercreated>
-			<flags>0</flags>
-			<properties>
-				<property>
-					<name>Title</name>
-					<value><![CDATA[sr]]></value>
-				</property>
-			</properties>
-			<relations />
-			<accesscontrol />
-		</file>
-		<file>
-			<source>system/workplace/resources/editors/tinymce/jscripts/tinymce/langs/sv_SE.js
-			</source>
-			<destination>system/workplace/resources/editors/tinymce/jscripts/tinymce/langs/sv.js
-			</destination>
-			<type>plain</type>
-			<uuidstructure>c300df1c-81d8-11e3-b3aa-9f680c182bfc</uuidstructure>
-			<uuidresource>46ea87f3-55ba-11e3-9554-3fb9e22d18cd</uuidresource>
-			<datelastmodified>Mon, 20 Jan 2014 13:37:16 GMT</datelastmodified>
-			<userlastmodified>Admin</userlastmodified>
-			<datecreated>Mon, 25 Nov 2013 10:13:49 GMT</datecreated>
-			<usercreated>Admin</usercreated>
-			<flags>0</flags>
-			<properties>
-				<property>
-					<name>Title</name>
-					<value><![CDATA[sv_SE]]></value>
-				</property>
-			</properties>
-			<relations />
-			<accesscontrol />
-		</file>
-		<file>
-			<destination>system/workplace/resources/editors/tinymce/jscripts/tinymce/langs/sv_SE.js
-			</destination>
-			<type>plain</type>
-			<uuidstructure>46ea87f2-55ba-11e3-9554-3fb9e22d18cd</uuidstructure>
-			<uuidresource>46ea87f3-55ba-11e3-9554-3fb9e22d18cd</uuidresource>
-			<datelastmodified>Mon, 20 Jan 2014 13:37:16 GMT</datelastmodified>
-			<userlastmodified>Admin</userlastmodified>
-			<datecreated>Mon, 25 Nov 2013 10:13:49 GMT</datecreated>
-			<usercreated>Admin</usercreated>
-			<flags>0</flags>
-			<properties>
-				<property>
-					<name>Title</name>
-					<value><![CDATA[sv_SE]]></value>
-				</property>
-			</properties>
-			<relations />
-			<accesscontrol />
-		</file>
-		<file>
-			<source>system/workplace/resources/editors/tinymce/jscripts/tinymce/langs/ta.js
-			</source>
-			<destination>system/workplace/resources/editors/tinymce/jscripts/tinymce/langs/ta.js
-			</destination>
-			<type>plain</type>
-			<uuidstructure>46ee5888-55ba-11e3-9554-3fb9e22d18cd</uuidstructure>
-			<uuidresource>46ee5889-55ba-11e3-9554-3fb9e22d18cd</uuidresource>
-			<datelastmodified>Mon, 20 Jan 2014 13:37:16 GMT</datelastmodified>
-			<userlastmodified>Admin</userlastmodified>
-			<datecreated>Mon, 25 Nov 2013 10:13:49 GMT</datecreated>
-			<usercreated>Admin</usercreated>
-			<flags>0</flags>
-			<properties>
-				<property>
-					<name>Title</name>
-					<value><![CDATA[ta]]></value>
-				</property>
-			</properties>
-			<relations />
-			<accesscontrol />
-		</file>
-		<file>
-			<source>system/workplace/resources/editors/tinymce/jscripts/tinymce/langs/ta_IN.js
-			</source>
-			<destination>system/workplace/resources/editors/tinymce/jscripts/tinymce/langs/ta_IN.js
-			</destination>
-			<type>plain</type>
-			<uuidstructure>46f0545b-55ba-11e3-9554-3fb9e22d18cd</uuidstructure>
-			<uuidresource>46f0545c-55ba-11e3-9554-3fb9e22d18cd</uuidresource>
-			<datelastmodified>Mon, 20 Jan 2014 13:37:16 GMT</datelastmodified>
-			<userlastmodified>Admin</userlastmodified>
-			<datecreated>Mon, 25 Nov 2013 10:13:49 GMT</datecreated>
-			<usercreated>Admin</usercreated>
-			<flags>0</flags>
-			<properties>
-				<property>
-					<name>Title</name>
-					<value><![CDATA[ta_IN]]></value>
-				</property>
-			</properties>
-			<relations />
-			<accesscontrol />
-		</file>
-		<file>
-			<source>system/workplace/resources/editors/tinymce/jscripts/tinymce/langs/tg.js
-			</source>
-			<destination>system/workplace/resources/editors/tinymce/jscripts/tinymce/langs/tg.js
-			</destination>
-			<type>plain</type>
-			<uuidstructure>46ec5cb5-55ba-11e3-9554-3fb9e22d18cd</uuidstructure>
-			<uuidresource>46ec5cb6-55ba-11e3-9554-3fb9e22d18cd</uuidresource>
-			<datelastmodified>Mon, 20 Jan 2014 13:37:16 GMT</datelastmodified>
-			<userlastmodified>Admin</userlastmodified>
-			<datecreated>Mon, 25 Nov 2013 10:13:49 GMT</datecreated>
-			<usercreated>Admin</usercreated>
-			<flags>0</flags>
-			<properties>
-				<property>
-					<name>Title</name>
-					<value><![CDATA[tg]]></value>
-				</property>
-			</properties>
-			<relations />
-			<accesscontrol />
-		</file>
-		<file>
-			<source>system/workplace/resources/editors/tinymce/jscripts/tinymce/langs/th_TH.js
-			</source>
-			<destination>system/workplace/resources/editors/tinymce/jscripts/tinymce/langs/th.js
-			</destination>
-			<type>plain</type>
-			<uuidstructure>cbbcbdee-81d8-11e3-b3aa-9f680c182bfc</uuidstructure>
-			<uuidresource>46f2291f-55ba-11e3-9554-3fb9e22d18cd</uuidresource>
-			<datelastmodified>Mon, 20 Jan 2014 13:37:16 GMT</datelastmodified>
-			<userlastmodified>Admin</userlastmodified>
-			<datecreated>Mon, 25 Nov 2013 10:13:49 GMT</datecreated>
-			<usercreated>Admin</usercreated>
-			<flags>0</flags>
-			<properties>
-				<property>
-					<name>Title</name>
-					<value><![CDATA[th_TH]]></value>
-				</property>
-			</properties>
-			<relations />
-			<accesscontrol />
-		</file>
-		<file>
-			<destination>system/workplace/resources/editors/tinymce/jscripts/tinymce/langs/th_TH.js
-			</destination>
-			<type>plain</type>
-			<uuidstructure>46f2291e-55ba-11e3-9554-3fb9e22d18cd</uuidstructure>
-			<uuidresource>46f2291f-55ba-11e3-9554-3fb9e22d18cd</uuidresource>
-			<datelastmodified>Mon, 20 Jan 2014 13:37:16 GMT</datelastmodified>
-			<userlastmodified>Admin</userlastmodified>
-			<datecreated>Mon, 25 Nov 2013 10:13:49 GMT</datecreated>
-			<usercreated>Admin</usercreated>
-			<flags>0</flags>
-			<properties>
-				<property>
-					<name>Title</name>
-					<value><![CDATA[th_TH]]></value>
-				</property>
-			</properties>
-			<relations />
-			<accesscontrol />
-		</file>
-		<file>
-			<source>system/workplace/resources/editors/tinymce/jscripts/tinymce/langs/tr_TR.js
-			</source>
-			<destination>system/workplace/resources/editors/tinymce/jscripts/tinymce/langs/tr.js
-			</destination>
-			<type>plain</type>
-			<uuidstructure>d24ac040-81d8-11e3-b3aa-9f680c182bfc</uuidstructure>
-			<uuidresource>46f424f2-55ba-11e3-9554-3fb9e22d18cd</uuidresource>
-			<datelastmodified>Mon, 20 Jan 2014 13:37:16 GMT</datelastmodified>
-			<userlastmodified>Admin</userlastmodified>
-			<datecreated>Mon, 25 Nov 2013 10:13:49 GMT</datecreated>
-			<usercreated>Admin</usercreated>
-			<flags>0</flags>
-			<properties>
-				<property>
-					<name>Title</name>
-					<value><![CDATA[tr_TR]]></value>
-				</property>
-			</properties>
-			<relations />
-			<accesscontrol />
-		</file>
-		<file>
-			<destination>system/workplace/resources/editors/tinymce/jscripts/tinymce/langs/tr_TR.js
-			</destination>
-			<type>plain</type>
-			<uuidstructure>46f424f1-55ba-11e3-9554-3fb9e22d18cd</uuidstructure>
-			<uuidresource>46f424f2-55ba-11e3-9554-3fb9e22d18cd</uuidresource>
-			<datelastmodified>Mon, 20 Jan 2014 13:37:16 GMT</datelastmodified>
-			<userlastmodified>Admin</userlastmodified>
-			<datecreated>Mon, 25 Nov 2013 10:13:49 GMT</datecreated>
-			<usercreated>Admin</usercreated>
-			<flags>0</flags>
-			<properties>
-				<property>
-					<name>Title</name>
-					<value><![CDATA[tr_TR]]></value>
-				</property>
-			</properties>
-			<relations />
-			<accesscontrol />
-		</file>
-		<file>
-			<source>system/workplace/resources/editors/tinymce/jscripts/tinymce/langs/ug.js
-			</source>
-			<destination>system/workplace/resources/editors/tinymce/jscripts/tinymce/langs/ug.js
-			</destination>
-			<type>plain</type>
-			<uuidstructure>46f5f9b4-55ba-11e3-9554-3fb9e22d18cd</uuidstructure>
-			<uuidresource>46f5f9b5-55ba-11e3-9554-3fb9e22d18cd</uuidresource>
-			<datelastmodified>Mon, 20 Jan 2014 13:37:16 GMT</datelastmodified>
-			<userlastmodified>Admin</userlastmodified>
-			<datecreated>Mon, 25 Nov 2013 10:13:49 GMT</datecreated>
-			<usercreated>Admin</usercreated>
-			<flags>0</flags>
-			<properties>
-				<property>
-					<name>Title</name>
-					<value><![CDATA[ug]]></value>
-				</property>
-			</properties>
-			<relations />
-			<accesscontrol />
-		</file>
-		<file>
-			<source>system/workplace/resources/editors/tinymce/jscripts/tinymce/langs/uk.js
-			</source>
-			<destination>system/workplace/resources/editors/tinymce/jscripts/tinymce/langs/uk.js
-			</destination>
-			<type>plain</type>
-			<uuidstructure>46f7f587-55ba-11e3-9554-3fb9e22d18cd</uuidstructure>
-			<uuidresource>46f7f588-55ba-11e3-9554-3fb9e22d18cd</uuidresource>
-			<datelastmodified>Mon, 20 Jan 2014 13:37:16 GMT</datelastmodified>
-			<userlastmodified>Admin</userlastmodified>
-			<datecreated>Mon, 25 Nov 2013 10:13:49 GMT</datecreated>
-			<usercreated>Admin</usercreated>
-			<flags>0</flags>
-			<properties>
-				<property>
-					<name>Title</name>
-					<value><![CDATA[uk]]></value>
-				</property>
-			</properties>
-			<relations />
-			<accesscontrol />
-		</file>
-		<file>
-			<source>system/workplace/resources/editors/tinymce/jscripts/tinymce/langs/uk_UA.js
-			</source>
-			<destination>system/workplace/resources/editors/tinymce/jscripts/tinymce/langs/uk_UA.js
-			</destination>
-			<type>plain</type>
-			<uuidstructure>46f9ca4a-55ba-11e3-9554-3fb9e22d18cd</uuidstructure>
-			<uuidresource>46f9ca4b-55ba-11e3-9554-3fb9e22d18cd</uuidresource>
-			<datelastmodified>Mon, 20 Jan 2014 13:37:16 GMT</datelastmodified>
-			<userlastmodified>Admin</userlastmodified>
-			<datecreated>Mon, 25 Nov 2013 10:13:49 GMT</datecreated>
-			<usercreated>Admin</usercreated>
-			<flags>0</flags>
-			<properties>
-				<property>
-					<name>Title</name>
-					<value><![CDATA[uk_UA]]></value>
-				</property>
-			</properties>
-			<relations />
-			<accesscontrol />
-		</file>
-		<file>
-			<source>system/workplace/resources/editors/tinymce/jscripts/tinymce/langs/vi.js
-			</source>
-			<destination>system/workplace/resources/editors/tinymce/jscripts/tinymce/langs/vi.js
-			</destination>
-			<type>plain</type>
-			<uuidstructure>46fc3b4d-55ba-11e3-9554-3fb9e22d18cd</uuidstructure>
-			<uuidresource>46fc3b4e-55ba-11e3-9554-3fb9e22d18cd</uuidresource>
-			<datelastmodified>Mon, 20 Jan 2014 13:37:16 GMT</datelastmodified>
-			<userlastmodified>Admin</userlastmodified>
-			<datecreated>Mon, 25 Nov 2013 10:13:49 GMT</datecreated>
-			<usercreated>Admin</usercreated>
-			<flags>0</flags>
-			<properties>
-				<property>
-					<name>Title</name>
-					<value><![CDATA[vi]]></value>
-				</property>
-			</properties>
-			<relations />
-			<accesscontrol />
-		</file>
-		<file>
-			<source>system/workplace/resources/editors/tinymce/jscripts/tinymce/langs/vi_VN.js
-			</source>
-			<destination>system/workplace/resources/editors/tinymce/jscripts/tinymce/langs/vi_VN.js
-			</destination>
-			<type>plain</type>
-			<uuidstructure>46fe1010-55ba-11e3-9554-3fb9e22d18cd</uuidstructure>
-			<uuidresource>46fe1011-55ba-11e3-9554-3fb9e22d18cd</uuidresource>
-			<datelastmodified>Mon, 20 Jan 2014 13:37:16 GMT</datelastmodified>
-			<userlastmodified>Admin</userlastmodified>
-			<datecreated>Mon, 25 Nov 2013 10:13:49 GMT</datecreated>
-			<usercreated>Admin</usercreated>
-			<flags>0</flags>
-			<properties>
-				<property>
-					<name>Title</name>
-					<value><![CDATA[vi_VN]]></value>
-				</property>
-			</properties>
-			<relations />
-			<accesscontrol />
-		</file>
-		<file>
-			<source>system/workplace/resources/editors/tinymce/jscripts/tinymce/langs/zh_TW.js
-			</source>
-			<destination>system/workplace/resources/editors/tinymce/jscripts/tinymce/langs/zh.js
-			</destination>
-			<type>plain</type>
-			<uuidstructure>def4f042-81d8-11e3-b3aa-9f680c182bfc</uuidstructure>
-			<uuidresource>4698e50e-55ba-11e3-9554-3fb9e22d18cd</uuidresource>
-			<datelastmodified>Mon, 20 Jan 2014 13:37:16 GMT</datelastmodified>
-			<userlastmodified>Admin</userlastmodified>
-			<datecreated>Mon, 25 Nov 2013 10:13:48 GMT</datecreated>
-			<usercreated>Admin</usercreated>
-			<flags>0</flags>
-			<properties>
-				<property>
-					<name>Title</name>
-					<value><![CDATA[zh_TW]]></value>
-				</property>
-			</properties>
-			<relations />
-			<accesscontrol />
-		</file>
-		<file>
-			<source>system/workplace/resources/editors/tinymce/jscripts/tinymce/langs/zh_CN.js
-			</source>
-			<destination>system/workplace/resources/editors/tinymce/jscripts/tinymce/langs/zh_CN.js
-			</destination>
-			<type>plain</type>
-			<uuidstructure>4696740a-55ba-11e3-9554-3fb9e22d18cd</uuidstructure>
-			<uuidresource>4696740b-55ba-11e3-9554-3fb9e22d18cd</uuidresource>
-			<datelastmodified>Mon, 20 Jan 2014 13:37:16 GMT</datelastmodified>
-			<userlastmodified>Admin</userlastmodified>
-			<datecreated>Mon, 25 Nov 2013 10:13:48 GMT</datecreated>
-			<usercreated>Admin</usercreated>
-			<flags>0</flags>
-			<properties>
-				<property>
-					<name>Title</name>
-					<value><![CDATA[zh_CN]]></value>
-				</property>
-			</properties>
-			<relations />
-			<accesscontrol />
-		</file>
-		<file>
-			<destination>system/workplace/resources/editors/tinymce/jscripts/tinymce/langs/zh_TW.js
-			</destination>
-			<type>plain</type>
-			<uuidstructure>4698e50d-55ba-11e3-9554-3fb9e22d18cd</uuidstructure>
-			<uuidresource>4698e50e-55ba-11e3-9554-3fb9e22d18cd</uuidresource>
-			<datelastmodified>Mon, 20 Jan 2014 13:37:16 GMT</datelastmodified>
-			<userlastmodified>Admin</userlastmodified>
-			<datecreated>Mon, 25 Nov 2013 10:13:48 GMT</datecreated>
-			<usercreated>Admin</usercreated>
-			<flags>0</flags>
-			<properties>
-				<property>
-					<name>Title</name>
-					<value><![CDATA[zh_TW]]></value>
-				</property>
-			</properties>
-			<relations />
-			<accesscontrol />
-		</file>
-		<file>
-			<destination>system/workplace/resources/editors/tinymce/jscripts/tinymce/plugins
-			</destination>
-			<type>folder</type>
-			<uuidstructure>e78ed8a4-279b-11e4-a042-9723befcacf3</uuidstructure>
-			<datelastmodified>Tue, 19 Aug 2014 12:25:28 GMT</datelastmodified>
-			<userlastmodified>Admin</userlastmodified>
-			<datecreated>Tue, 19 Aug 2014 12:25:28 GMT</datecreated>
-			<usercreated>Admin</usercreated>
-			<flags>0</flags>
-			<properties />
-			<relations />
-			<accesscontrol />
-		</file>
-		<file>
-			<destination>system/workplace/resources/editors/tinymce/jscripts/tinymce/plugins/advlist
-			</destination>
-			<type>folder</type>
-			<uuidstructure>e84493fc-279b-11e4-a042-9723befcacf3</uuidstructure>
-			<datelastmodified>Tue, 19 Aug 2014 12:25:29 GMT</datelastmodified>
-			<userlastmodified>Admin</userlastmodified>
-			<datecreated>Tue, 19 Aug 2014 12:25:29 GMT</datecreated>
-			<usercreated>Admin</usercreated>
-			<flags>0</flags>
-			<properties />
-			<relations />
-			<accesscontrol />
-		</file>
-		<file>
-			<source>system/workplace/resources/editors/tinymce/jscripts/tinymce/plugins/advlist/plugin.min.js
-			</source>
-			<destination>system/workplace/resources/editors/tinymce/jscripts/tinymce/plugins/advlist/plugin.min.js
-			</destination>
-			<type>plain</type>
-			<uuidstructure>e84668be-279b-11e4-a042-9723befcacf3</uuidstructure>
-			<uuidresource>e84668bf-279b-11e4-a042-9723befcacf3</uuidresource>
-			<datelastmodified>Tue, 19 Aug 2014 12:25:29 GMT</datelastmodified>
-			<userlastmodified>Admin</userlastmodified>
-			<datecreated>Tue, 19 Aug 2014 12:25:29 GMT</datecreated>
-			<usercreated>Admin</usercreated>
-			<flags>0</flags>
-			<properties>
-				<property>
-					<name>Title</name>
-					<value><![CDATA[plugin.min]]></value>
-				</property>
-			</properties>
-			<relations />
-			<accesscontrol />
-		</file>
-		<file>
-			<destination>system/workplace/resources/editors/tinymce/jscripts/tinymce/plugins/anchor
-			</destination>
-			<type>folder</type>
-			<uuidstructure>e840ea77-279b-11e4-a042-9723befcacf3</uuidstructure>
-			<datelastmodified>Tue, 19 Aug 2014 12:25:29 GMT</datelastmodified>
-			<userlastmodified>Admin</userlastmodified>
-			<datecreated>Tue, 19 Aug 2014 12:25:29 GMT</datecreated>
-			<usercreated>Admin</usercreated>
-			<flags>0</flags>
-			<properties />
-			<relations />
-			<accesscontrol />
-		</file>
-		<file>
-			<source>system/workplace/resources/editors/tinymce/jscripts/tinymce/plugins/anchor/plugin.min.js
-			</source>
-			<destination>system/workplace/resources/editors/tinymce/jscripts/tinymce/plugins/anchor/plugin.min.js
-			</destination>
-			<type>plain</type>
-			<uuidstructure>e842bf39-279b-11e4-a042-9723befcacf3</uuidstructure>
-			<uuidresource>e842bf3a-279b-11e4-a042-9723befcacf3</uuidresource>
-			<datelastmodified>Tue, 19 Aug 2014 12:25:29 GMT</datelastmodified>
-			<userlastmodified>Admin</userlastmodified>
-			<datecreated>Tue, 19 Aug 2014 12:25:29 GMT</datecreated>
-			<usercreated>Admin</usercreated>
-			<flags>0</flags>
-			<properties>
-				<property>
-					<name>Title</name>
-					<value><![CDATA[plugin.min]]></value>
-				</property>
-			</properties>
-			<relations />
-			<accesscontrol />
-		</file>
-		<file>
-			<destination>system/workplace/resources/editors/tinymce/jscripts/tinymce/plugins/autolink
-			</destination>
-			<type>folder</type>
-			<uuidstructure>e83d40f2-279b-11e4-a042-9723befcacf3</uuidstructure>
-			<datelastmodified>Tue, 19 Aug 2014 12:25:29 GMT</datelastmodified>
-			<userlastmodified>Admin</userlastmodified>
-			<datecreated>Tue, 19 Aug 2014 12:25:29 GMT</datecreated>
-			<usercreated>Admin</usercreated>
-			<flags>0</flags>
-			<properties />
-			<relations />
-			<accesscontrol />
-		</file>
-		<file>
-			<source>system/workplace/resources/editors/tinymce/jscripts/tinymce/plugins/autolink/plugin.min.js
-			</source>
-			<destination>system/workplace/resources/editors/tinymce/jscripts/tinymce/plugins/autolink/plugin.min.js
-			</destination>
-			<type>plain</type>
-			<uuidstructure>e83f15b4-279b-11e4-a042-9723befcacf3</uuidstructure>
-			<uuidresource>e83f15b5-279b-11e4-a042-9723befcacf3</uuidresource>
-			<datelastmodified>Tue, 19 Aug 2014 12:25:29 GMT</datelastmodified>
-			<userlastmodified>Admin</userlastmodified>
-			<datecreated>Tue, 19 Aug 2014 12:25:29 GMT</datecreated>
-			<usercreated>Admin</usercreated>
-			<flags>0</flags>
-			<properties>
-				<property>
-					<name>Title</name>
-					<value><![CDATA[plugin.min]]></value>
-				</property>
-			</properties>
-			<relations />
-			<accesscontrol />
-		</file>
-		<file>
-			<destination>system/workplace/resources/editors/tinymce/jscripts/tinymce/plugins/autoresize
-			</destination>
-			<type>folder</type>
-			<uuidstructure>e839976d-279b-11e4-a042-9723befcacf3</uuidstructure>
-			<datelastmodified>Tue, 19 Aug 2014 12:25:29 GMT</datelastmodified>
-			<userlastmodified>Admin</userlastmodified>
-			<datecreated>Tue, 19 Aug 2014 12:25:29 GMT</datecreated>
-			<usercreated>Admin</usercreated>
-			<flags>0</flags>
-			<properties />
-			<relations />
-			<accesscontrol />
-		</file>
-		<file>
-			<source>system/workplace/resources/editors/tinymce/jscripts/tinymce/plugins/autoresize/plugin.min.js
-			</source>
-			<destination>system/workplace/resources/editors/tinymce/jscripts/tinymce/plugins/autoresize/plugin.min.js
-			</destination>
-			<type>plain</type>
-			<uuidstructure>e83b451f-279b-11e4-a042-9723befcacf3</uuidstructure>
-			<uuidresource>e83b4520-279b-11e4-a042-9723befcacf3</uuidresource>
-			<datelastmodified>Tue, 19 Aug 2014 12:25:29 GMT</datelastmodified>
-			<userlastmodified>Admin</userlastmodified>
-			<datecreated>Tue, 19 Aug 2014 12:25:29 GMT</datecreated>
-			<usercreated>Admin</usercreated>
-			<flags>0</flags>
-			<properties>
-				<property>
-					<name>Title</name>
-					<value><![CDATA[plugin.min]]></value>
-				</property>
-			</properties>
-			<relations />
-			<accesscontrol />
-		</file>
-		<file>
-			<destination>system/workplace/resources/editors/tinymce/jscripts/tinymce/plugins/autosave
-			</destination>
-			<type>folder</type>
-			<uuidstructure>e835ede8-279b-11e4-a042-9723befcacf3</uuidstructure>
-			<datelastmodified>Tue, 19 Aug 2014 12:25:29 GMT</datelastmodified>
-			<userlastmodified>Admin</userlastmodified>
-			<datecreated>Tue, 19 Aug 2014 12:25:29 GMT</datecreated>
-			<usercreated>Admin</usercreated>
-			<flags>0</flags>
-			<properties />
-			<relations />
-			<accesscontrol />
-		</file>
-		<file>
-			<source>system/workplace/resources/editors/tinymce/jscripts/tinymce/plugins/autosave/plugin.min.js
-			</source>
-			<destination>system/workplace/resources/editors/tinymce/jscripts/tinymce/plugins/autosave/plugin.min.js
-			</destination>
-			<type>plain</type>
-			<uuidstructure>e8379b9a-279b-11e4-a042-9723befcacf3</uuidstructure>
-			<uuidresource>e8379b9b-279b-11e4-a042-9723befcacf3</uuidresource>
-			<datelastmodified>Tue, 19 Aug 2014 12:25:29 GMT</datelastmodified>
-			<userlastmodified>Admin</userlastmodified>
-			<datecreated>Tue, 19 Aug 2014 12:25:29 GMT</datecreated>
-			<usercreated>Admin</usercreated>
-			<flags>0</flags>
-			<properties>
-				<property>
-					<name>Title</name>
-					<value><![CDATA[plugin.min]]></value>
-				</property>
-			</properties>
-			<relations />
-			<accesscontrol />
-		</file>
-		<file>
-			<destination>system/workplace/resources/editors/tinymce/jscripts/tinymce/plugins/bbcode
-			</destination>
-			<type>folder</type>
-			<uuidstructure>e8321d53-279b-11e4-a042-9723befcacf3</uuidstructure>
-			<datelastmodified>Tue, 19 Aug 2014 12:25:29 GMT</datelastmodified>
-			<userlastmodified>Admin</userlastmodified>
-			<datecreated>Tue, 19 Aug 2014 12:25:29 GMT</datecreated>
-			<usercreated>Admin</usercreated>
-			<flags>0</flags>
-			<properties />
-			<relations />
-			<accesscontrol />
-		</file>
-		<file>
-			<source>system/workplace/resources/editors/tinymce/jscripts/tinymce/plugins/bbcode/plugin.min.js
-			</source>
-			<destination>system/workplace/resources/editors/tinymce/jscripts/tinymce/plugins/bbcode/plugin.min.js
-			</destination>
-			<type>plain</type>
-			<uuidstructure>e833f215-279b-11e4-a042-9723befcacf3</uuidstructure>
-			<uuidresource>e833f216-279b-11e4-a042-9723befcacf3</uuidresource>
-			<datelastmodified>Tue, 19 Aug 2014 12:25:29 GMT</datelastmodified>
-			<userlastmodified>Admin</userlastmodified>
-			<datecreated>Tue, 19 Aug 2014 12:25:29 GMT</datecreated>
-			<usercreated>Admin</usercreated>
-			<flags>0</flags>
-			<properties>
-				<property>
-					<name>Title</name>
-					<value><![CDATA[plugin.min]]></value>
-				</property>
-			</properties>
-			<relations />
-			<accesscontrol />
-		</file>
-		<file>
-			<destination>system/workplace/resources/editors/tinymce/jscripts/tinymce/plugins/charmap
-			</destination>
-			<type>folder</type>
-			<uuidstructure>e82e4cbe-279b-11e4-a042-9723befcacf3</uuidstructure>
-			<datelastmodified>Tue, 19 Aug 2014 12:25:29 GMT</datelastmodified>
-			<userlastmodified>Admin</userlastmodified>
-			<datecreated>Tue, 19 Aug 2014 12:25:29 GMT</datecreated>
-			<usercreated>Admin</usercreated>
-			<flags>0</flags>
-			<properties />
-			<relations />
-			<accesscontrol />
-		</file>
-		<file>
-			<source>system/workplace/resources/editors/tinymce/jscripts/tinymce/plugins/charmap/plugin.min.js
-			</source>
-			<destination>system/workplace/resources/editors/tinymce/jscripts/tinymce/plugins/charmap/plugin.min.js
-			</destination>
-			<type>plain</type>
-			<uuidstructure>e8302180-279b-11e4-a042-9723befcacf3</uuidstructure>
-			<uuidresource>e8302181-279b-11e4-a042-9723befcacf3</uuidresource>
-			<datelastmodified>Tue, 19 Aug 2014 12:25:29 GMT</datelastmodified>
-			<userlastmodified>Admin</userlastmodified>
-			<datecreated>Tue, 19 Aug 2014 12:25:29 GMT</datecreated>
-			<usercreated>Admin</usercreated>
-			<flags>0</flags>
-			<properties>
-				<property>
-					<name>Title</name>
-					<value><![CDATA[plugin.min]]></value>
-				</property>
-			</properties>
-			<relations />
-			<accesscontrol />
-		</file>
-		<file>
-			<destination>system/workplace/resources/editors/tinymce/jscripts/tinymce/plugins/code
-			</destination>
-			<type>folder</type>
-			<uuidstructure>e82a7c29-279b-11e4-a042-9723befcacf3</uuidstructure>
-			<datelastmodified>Tue, 19 Aug 2014 12:25:29 GMT</datelastmodified>
-			<userlastmodified>Admin</userlastmodified>
-			<datecreated>Tue, 19 Aug 2014 12:25:29 GMT</datecreated>
-			<usercreated>Admin</usercreated>
-			<flags>0</flags>
-			<properties />
-			<relations />
-			<accesscontrol />
-		</file>
-		<file>
-			<source>system/workplace/resources/editors/tinymce/jscripts/tinymce/plugins/code/plugin.min.js
-			</source>
-			<destination>system/workplace/resources/editors/tinymce/jscripts/tinymce/plugins/code/plugin.min.js
-			</destination>
-			<type>plain</type>
-			<uuidstructure>e82c50eb-279b-11e4-a042-9723befcacf3</uuidstructure>
-			<uuidresource>e82c50ec-279b-11e4-a042-9723befcacf3</uuidresource>
-			<datelastmodified>Tue, 19 Aug 2014 12:25:29 GMT</datelastmodified>
-			<userlastmodified>Admin</userlastmodified>
-			<datecreated>Tue, 19 Aug 2014 12:25:29 GMT</datecreated>
-			<usercreated>Admin</usercreated>
-			<flags>0</flags>
-			<properties>
-				<property>
-					<name>Title</name>
-					<value><![CDATA[plugin.min]]></value>
-				</property>
-			</properties>
-			<relations />
-			<accesscontrol />
-		</file>
-        <file>
-            <destination>system/workplace/resources/editors/tinymce/jscripts/tinymce/plugins/codemirror</destination>
-            <type>folder</type>
-            <uuidstructure>3095a96e-b39d-11e5-a2a4-000c2943a707</uuidstructure>
-            <datelastmodified>Tue, 05 Jan 2016 11:12:21 GMT</datelastmodified>
-            <userlastmodified>Admin</userlastmodified>
-            <datecreated>Tue, 05 Jan 2016 11:12:21 GMT</datecreated>
-            <usercreated>Admin</usercreated>
-            <flags>0</flags>
-            <properties/>
-            <relations/>
-            <accesscontrol/>
-        </file>
-        <file>
-            <source>system/workplace/resources/editors/tinymce/jscripts/tinymce/plugins/codemirror/plugin.js</source>
-            <destination>system/workplace/resources/editors/tinymce/jscripts/tinymce/plugins/codemirror/plugin.js</destination>
-            <type>plain</type>
-            <uuidstructure>310a8b5a-b39d-11e5-a2a4-000c2943a707</uuidstructure>
-            <uuidresource>310a8b5b-b39d-11e5-a2a4-000c2943a707</uuidresource>
-            <datelastmodified>Tue, 05 Jan 2016 11:12:21 GMT</datelastmodified>
-            <userlastmodified>Admin</userlastmodified>
-            <datecreated>Tue, 05 Jan 2016 11:12:21 GMT</datecreated>
-            <usercreated>Admin</usercreated>
-            <flags>0</flags>
-            <properties/>
-            <relations/>
-            <accesscontrol/>
-        </file>
-        <file>
-            <source>system/workplace/resources/editors/tinymce/jscripts/tinymce/plugins/codemirror/plugin.min.js</source>
-            <destination>system/workplace/resources/editors/tinymce/jscripts/tinymce/plugins/codemirror/plugin.min.js</destination>
-            <type>plain</type>
-            <uuidstructure>3120ab6c-b39d-11e5-a2a4-000c2943a707</uuidstructure>
-            <uuidresource>3120ab6d-b39d-11e5-a2a4-000c2943a707</uuidresource>
-            <datelastmodified>Tue, 05 Jan 2016 11:12:22 GMT</datelastmodified>
-            <userlastmodified>Admin</userlastmodified>
-            <datecreated>Tue, 05 Jan 2016 11:12:22 GMT</datecreated>
-            <usercreated>Admin</usercreated>
-            <flags>0</flags>
-            <properties/>
-            <relations/>
-            <accesscontrol/>
-        </file>
-        <file>
-            <source>system/workplace/resources/editors/tinymce/jscripts/tinymce/plugins/codemirror/source.html</source>
-            <destination>system/workplace/resources/editors/tinymce/jscripts/tinymce/plugins/codemirror/source.html</destination>
-            <type>plain</type>
-            <uuidstructure>3134336e-b39d-11e5-a2a4-000c2943a707</uuidstructure>
-            <uuidresource>3134336f-b39d-11e5-a2a4-000c2943a707</uuidresource>
-            <datelastmodified>Tue, 05 Jan 2016 11:12:22 GMT</datelastmodified>
-            <userlastmodified>Admin</userlastmodified>
-            <datecreated>Tue, 05 Jan 2016 11:12:22 GMT</datecreated>
-            <usercreated>Admin</usercreated>
-            <flags>0</flags>
-            <properties/>
-            <relations/>
-            <accesscontrol/>
-        </file>
-        <file>
-            <destination>system/workplace/resources/editors/tinymce/jscripts/tinymce/plugins/codemirror/langs</destination>
-            <type>folder</type>
-            <uuidstructure>30a70e90-b39d-11e5-a2a4-000c2943a707</uuidstructure>
-            <datelastmodified>Tue, 05 Jan 2016 11:12:21 GMT</datelastmodified>
-            <userlastmodified>Admin</userlastmodified>
-            <datecreated>Tue, 05 Jan 2016 11:12:21 GMT</datecreated>
-            <usercreated>Admin</usercreated>
-            <flags>0</flags>
-            <properties/>
-            <relations/>
-            <accesscontrol/>
-        </file>
-        <file>
-            <source>system/workplace/resources/editors/tinymce/jscripts/tinymce/plugins/codemirror/langs/cs.js</source>
-            <destination>system/workplace/resources/editors/tinymce/jscripts/tinymce/plugins/codemirror/langs/cs.js</destination>
-            <type>plain</type>
-            <uuidstructure>b2a3cfe6-b39f-11e5-a2a4-000c2943a707</uuidstructure>
-            <uuidresource>b2a3cfe7-b39f-11e5-a2a4-000c2943a707</uuidresource>
-            <datelastmodified>Tue, 05 Jan 2016 11:32:49 GMT</datelastmodified>
-            <userlastmodified>Admin</userlastmodified>
-            <datecreated>Tue, 05 Jan 2016 11:30:18 GMT</datecreated>
-            <usercreated>Admin</usercreated>
-            <flags>0</flags>
-            <properties/>
-            <relations/>
-            <accesscontrol/>
-        </file>
-        <file>
-            <source>system/workplace/resources/editors/tinymce/jscripts/tinymce/plugins/codemirror/langs/de.js</source>
-            <destination>system/workplace/resources/editors/tinymce/jscripts/tinymce/plugins/codemirror/langs/de.js</destination>
-            <type>plain</type>
-            <uuidstructure>30b873b2-b39d-11e5-a2a4-000c2943a707</uuidstructure>
-            <uuidresource>30b873b3-b39d-11e5-a2a4-000c2943a707</uuidresource>
-            <datelastmodified>Tue, 05 Jan 2016 11:12:21 GMT</datelastmodified>
-            <userlastmodified>Admin</userlastmodified>
-            <datecreated>Tue, 05 Jan 2016 11:12:21 GMT</datecreated>
-            <usercreated>Admin</usercreated>
-            <flags>0</flags>
-            <properties/>
-            <relations/>
-            <accesscontrol/>
-        </file>
-        <file>
-            <source>system/workplace/resources/editors/tinymce/jscripts/tinymce/plugins/codemirror/langs/en.js</source>
-            <destination>system/workplace/resources/editors/tinymce/jscripts/tinymce/plugins/codemirror/langs/en.js</destination>
-            <type>plain</type>
-            <uuidstructure>30d28b64-b39d-11e5-a2a4-000c2943a707</uuidstructure>
-            <uuidresource>30d28b65-b39d-11e5-a2a4-000c2943a707</uuidresource>
-            <datelastmodified>Tue, 05 Jan 2016 11:12:21 GMT</datelastmodified>
-            <userlastmodified>Admin</userlastmodified>
-            <datecreated>Tue, 05 Jan 2016 11:12:21 GMT</datecreated>
-            <usercreated>Admin</usercreated>
-            <flags>0</flags>
-            <properties/>
-            <relations/>
-            <accesscontrol/>
-        </file>
-        <file>
-            <source>system/workplace/resources/editors/tinymce/jscripts/tinymce/plugins/codemirror/langs/es.js</source>
-            <destination>system/workplace/resources/editors/tinymce/jscripts/tinymce/plugins/codemirror/langs/es.js</destination>
-            <type>plain</type>
-            <uuidstructure>7415ef80-b39d-11e5-a2a4-000c2943a707</uuidstructure>
-            <uuidresource>7415ef81-b39d-11e5-a2a4-000c2943a707</uuidresource>
-            <datelastmodified>Tue, 05 Jan 2016 11:19:34 GMT</datelastmodified>
-            <userlastmodified>Admin</userlastmodified>
-            <datecreated>Tue, 05 Jan 2016 11:14:14 GMT</datecreated>
-            <usercreated>Admin</usercreated>
-            <flags>0</flags>
-            <properties/>
-            <relations/>
-            <accesscontrol/>
-        </file>
-        <file>
-            <source>system/workplace/resources/editors/tinymce/jscripts/tinymce/plugins/codemirror/langs/fr.js</source>
-            <destination>system/workplace/resources/editors/tinymce/jscripts/tinymce/plugins/codemirror/langs/fr.js</destination>
-            <type>plain</type>
-            <uuidstructure>30e59e36-b39d-11e5-a2a4-000c2943a707</uuidstructure>
-            <uuidresource>30e59e37-b39d-11e5-a2a4-000c2943a707</uuidresource>
-            <datelastmodified>Tue, 05 Jan 2016 11:12:21 GMT</datelastmodified>
-            <userlastmodified>Admin</userlastmodified>
-            <datecreated>Tue, 05 Jan 2016 11:12:21 GMT</datecreated>
-            <usercreated>Admin</usercreated>
-            <flags>0</flags>
-            <properties/>
-            <relations/>
-            <accesscontrol/>
-        </file>
-        <file>
-            <source>system/workplace/resources/editors/tinymce/jscripts/tinymce/plugins/codemirror/langs/it.js</source>
-            <destination>system/workplace/resources/editors/tinymce/jscripts/tinymce/plugins/codemirror/langs/it.js</destination>
-            <type>plain</type>
-            <uuidstructure>3977df92-b39e-11e5-a2a4-000c2943a707</uuidstructure>
-            <uuidresource>3977df93-b39e-11e5-a2a4-000c2943a707</uuidresource>
-            <datelastmodified>Tue, 05 Jan 2016 11:22:34 GMT</datelastmodified>
-            <userlastmodified>Admin</userlastmodified>
-            <datecreated>Tue, 05 Jan 2016 11:19:45 GMT</datecreated>
-            <usercreated>Admin</usercreated>
-            <flags>0</flags>
-            <properties/>
-            <relations/>
-            <accesscontrol/>
-        </file>
-        <file>
-            <source>system/workplace/resources/editors/tinymce/jscripts/tinymce/plugins/codemirror/langs/nl.js</source>
-            <destination>system/workplace/resources/editors/tinymce/jscripts/tinymce/plugins/codemirror/langs/nl.js</destination>
-            <type>plain</type>
-            <uuidstructure>30f814c8-b39d-11e5-a2a4-000c2943a707</uuidstructure>
-            <uuidresource>30f814c9-b39d-11e5-a2a4-000c2943a707</uuidresource>
-            <datelastmodified>Tue, 05 Jan 2016 11:12:21 GMT</datelastmodified>
-            <userlastmodified>Admin</userlastmodified>
-            <datecreated>Tue, 05 Jan 2016 11:12:21 GMT</datecreated>
-            <usercreated>Admin</usercreated>
-            <flags>0</flags>
-            <properties/>
-            <relations/>
-            <accesscontrol/>
-        </file>
-        <file>
-            <source>system/workplace/resources/editors/tinymce/jscripts/tinymce/plugins/codemirror/langs/ru.js</source>
-            <destination>system/workplace/resources/editors/tinymce/jscripts/tinymce/plugins/codemirror/langs/ru.js</destination>
-            <type>plain</type>
-            <uuidstructure>2058a3e4-b39f-11e5-a2a4-000c2943a707</uuidstructure>
-            <uuidresource>2058a3e5-b39f-11e5-a2a4-000c2943a707</uuidresource>
-            <datelastmodified>Tue, 05 Jan 2016 11:29:39 GMT</datelastmodified>
-            <userlastmodified>Admin</userlastmodified>
-            <datecreated>Tue, 05 Jan 2016 11:26:12 GMT</datecreated>
-            <usercreated>Admin</usercreated>
-            <flags>0</flags>
-            <properties/>
-            <relations/>
-            <accesscontrol/>
-        </file>
-		<file>
-			<destination>system/workplace/resources/editors/tinymce/jscripts/tinymce/plugins/colorpicker
-			</destination>
-			<type>folder</type>
-			<uuidstructure>e8268484-279b-11e4-a042-9723befcacf3</uuidstructure>
-			<datelastmodified>Tue, 19 Aug 2014 12:25:29 GMT</datelastmodified>
-			<userlastmodified>Admin</userlastmodified>
-			<datecreated>Tue, 19 Aug 2014 12:25:29 GMT</datecreated>
-			<usercreated>Admin</usercreated>
-			<flags>0</flags>
-			<properties />
-			<relations />
-			<accesscontrol />
-		</file>
-		<file>
-			<source>system/workplace/resources/editors/tinymce/jscripts/tinymce/plugins/colorpicker/plugin.min.js
-			</source>
-			<destination>system/workplace/resources/editors/tinymce/jscripts/tinymce/plugins/colorpicker/plugin.min.js
-			</destination>
-			<type>plain</type>
-			<uuidstructure>e8285946-279b-11e4-a042-9723befcacf3</uuidstructure>
-			<uuidresource>e8285947-279b-11e4-a042-9723befcacf3</uuidresource>
-			<datelastmodified>Tue, 19 Aug 2014 12:25:29 GMT</datelastmodified>
-			<userlastmodified>Admin</userlastmodified>
-			<datecreated>Tue, 19 Aug 2014 12:25:29 GMT</datecreated>
-			<usercreated>Admin</usercreated>
-			<flags>0</flags>
-			<properties>
-				<property>
-					<name>Title</name>
-					<value><![CDATA[plugin.min]]></value>
-				</property>
-			</properties>
-			<relations />
-			<accesscontrol />
-		</file>
-		<file>
-			<destination>system/workplace/resources/editors/tinymce/jscripts/tinymce/plugins/contextmenu
-			</destination>
-			<type>folder</type>
-			<uuidstructure>e8228cdf-279b-11e4-a042-9723befcacf3</uuidstructure>
-			<datelastmodified>Tue, 19 Aug 2014 12:25:29 GMT</datelastmodified>
-			<userlastmodified>Admin</userlastmodified>
-			<datecreated>Tue, 19 Aug 2014 12:25:29 GMT</datecreated>
-			<usercreated>Admin</usercreated>
-			<flags>0</flags>
-			<properties />
-			<relations />
-			<accesscontrol />
-		</file>
-		<file>
-			<source>system/workplace/resources/editors/tinymce/jscripts/tinymce/plugins/contextmenu/plugin.min.js
-			</source>
-			<destination>system/workplace/resources/editors/tinymce/jscripts/tinymce/plugins/contextmenu/plugin.min.js
-			</destination>
-			<type>plain</type>
-			<uuidstructure>e82488b1-279b-11e4-a042-9723befcacf3</uuidstructure>
-			<uuidresource>e82488b2-279b-11e4-a042-9723befcacf3</uuidresource>
-			<datelastmodified>Tue, 19 Aug 2014 12:25:29 GMT</datelastmodified>
-			<userlastmodified>Admin</userlastmodified>
-			<datecreated>Tue, 19 Aug 2014 12:25:29 GMT</datecreated>
-			<usercreated>Admin</usercreated>
-			<flags>0</flags>
-			<properties>
-				<property>
-					<name>Title</name>
-					<value><![CDATA[plugin.min]]></value>
-				</property>
-			</properties>
-			<relations />
-			<accesscontrol />
-		</file>
-		<file>
-			<destination>system/workplace/resources/editors/tinymce/jscripts/tinymce/plugins/directionality
-			</destination>
-			<type>folder</type>
-			<uuidstructure>e81ebc4a-279b-11e4-a042-9723befcacf3</uuidstructure>
-			<datelastmodified>Tue, 19 Aug 2014 12:25:29 GMT</datelastmodified>
-			<userlastmodified>Admin</userlastmodified>
-			<datecreated>Tue, 19 Aug 2014 12:25:29 GMT</datecreated>
-			<usercreated>Admin</usercreated>
-			<flags>0</flags>
-			<properties />
-			<relations />
-			<accesscontrol />
-		</file>
-		<file>
-			<source>system/workplace/resources/editors/tinymce/jscripts/tinymce/plugins/directionality/plugin.min.js
-			</source>
-			<destination>system/workplace/resources/editors/tinymce/jscripts/tinymce/plugins/directionality/plugin.min.js
-			</destination>
-			<type>plain</type>
-			<uuidstructure>e820910c-279b-11e4-a042-9723befcacf3</uuidstructure>
-			<uuidresource>e820910d-279b-11e4-a042-9723befcacf3</uuidresource>
-			<datelastmodified>Tue, 19 Aug 2014 12:25:29 GMT</datelastmodified>
-			<userlastmodified>Admin</userlastmodified>
-			<datecreated>Tue, 19 Aug 2014 12:25:29 GMT</datecreated>
-			<usercreated>Admin</usercreated>
-			<flags>0</flags>
-			<properties>
-				<property>
-					<name>Title</name>
-					<value><![CDATA[plugin.min]]></value>
-				</property>
-			</properties>
-			<relations />
-			<accesscontrol />
-		</file>
-		<file>
-			<destination>system/workplace/resources/editors/tinymce/jscripts/tinymce/plugins/emoticons
-			</destination>
-			<type>folder</type>
-			<uuidstructure>e81aebb5-279b-11e4-a042-9723befcacf3</uuidstructure>
-			<datelastmodified>Tue, 19 Aug 2014 12:25:29 GMT</datelastmodified>
-			<userlastmodified>Admin</userlastmodified>
-			<datecreated>Tue, 19 Aug 2014 12:25:29 GMT</datecreated>
-			<usercreated>Admin</usercreated>
-			<flags>0</flags>
-			<properties />
-			<relations />
-			<accesscontrol />
-		</file>
-		<file>
-			<source>system/workplace/resources/editors/tinymce/jscripts/tinymce/plugins/emoticons/plugin.min.js
-			</source>
-			<destination>system/workplace/resources/editors/tinymce/jscripts/tinymce/plugins/emoticons/plugin.min.js
-			</destination>
-			<type>plain</type>
-			<uuidstructure>e81ce787-279b-11e4-a042-9723befcacf3</uuidstructure>
-			<uuidresource>e81ce788-279b-11e4-a042-9723befcacf3</uuidresource>
-			<datelastmodified>Tue, 19 Aug 2014 12:25:29 GMT</datelastmodified>
-			<userlastmodified>Admin</userlastmodified>
-			<datecreated>Tue, 19 Aug 2014 12:25:29 GMT</datecreated>
-			<usercreated>Admin</usercreated>
-			<flags>0</flags>
-			<properties>
-				<property>
-					<name>Title</name>
-					<value><![CDATA[plugin.min]]></value>
-				</property>
-			</properties>
-			<relations />
-			<accesscontrol />
-		</file>
-		<file>
-			<destination>system/workplace/resources/editors/tinymce/jscripts/tinymce/plugins/emoticons/img
-			</destination>
-			<type>folder</type>
-			<uuidstructure>e8795fdb-279b-11e4-a042-9723befcacf3</uuidstructure>
-			<datelastmodified>Tue, 19 Aug 2014 12:25:30 GMT</datelastmodified>
-			<userlastmodified>Admin</userlastmodified>
-			<datecreated>Tue, 19 Aug 2014 12:25:30 GMT</datecreated>
-			<usercreated>Admin</usercreated>
-			<flags>0</flags>
-			<properties />
-			<relations />
-			<accesscontrol />
-		</file>
-		<file>
-			<source>system/workplace/resources/editors/tinymce/jscripts/tinymce/plugins/emoticons/img/smiley-cool.gif
-			</source>
-			<destination>system/workplace/resources/editors/tinymce/jscripts/tinymce/plugins/emoticons/img/smiley-cool.gif
-			</destination>
-			<type>image</type>
-			<uuidstructure>e8a57929-279b-11e4-a042-9723befcacf3</uuidstructure>
-			<uuidresource>e8a5792a-279b-11e4-a042-9723befcacf3</uuidresource>
-			<datelastmodified>Tue, 19 Aug 2014 12:25:30 GMT</datelastmodified>
-			<userlastmodified>Admin</userlastmodified>
-			<datecreated>Tue, 19 Aug 2014 12:25:30 GMT</datecreated>
-			<usercreated>Admin</usercreated>
-			<flags>0</flags>
-			<properties>
-				<property>
-					<name>Title</name>
-					<value><![CDATA[smiley-cool]]></value>
-				</property>
-				<property type="shared">
-					<name>image.size</name>
-					<value><![CDATA[w:18,h:18]]></value>
-				</property>
-			</properties>
-			<relations />
-			<accesscontrol />
-		</file>
-		<file>
-			<source>system/workplace/resources/editors/tinymce/jscripts/tinymce/plugins/emoticons/img/smiley-cry.gif
-			</source>
-			<destination>system/workplace/resources/editors/tinymce/jscripts/tinymce/plugins/emoticons/img/smiley-cry.gif
-			</destination>
-			<type>image</type>
-			<uuidstructure>e8a292f5-279b-11e4-a042-9723befcacf3</uuidstructure>
-			<uuidresource>e8a292f6-279b-11e4-a042-9723befcacf3</uuidresource>
-			<datelastmodified>Tue, 19 Aug 2014 12:25:30 GMT</datelastmodified>
-			<userlastmodified>Admin</userlastmodified>
-			<datecreated>Tue, 19 Aug 2014 12:25:30 GMT</datecreated>
-			<usercreated>Admin</usercreated>
-			<flags>0</flags>
-			<properties>
-				<property>
-					<name>Title</name>
-					<value><![CDATA[smiley-cry]]></value>
-				</property>
-				<property type="shared">
-					<name>image.size</name>
-					<value><![CDATA[w:18,h:18]]></value>
-				</property>
-			</properties>
-			<relations />
-			<accesscontrol />
-		</file>
-		<file>
-			<source>system/workplace/resources/editors/tinymce/jscripts/tinymce/plugins/emoticons/img/smiley-embarassed.gif
-			</source>
-			<destination>system/workplace/resources/editors/tinymce/jscripts/tinymce/plugins/emoticons/img/smiley-embarassed.gif
-			</destination>
-			<type>image</type>
-			<uuidstructure>e89fd3d1-279b-11e4-a042-9723befcacf3</uuidstructure>
-			<uuidresource>e89fd3d2-279b-11e4-a042-9723befcacf3</uuidresource>
-			<datelastmodified>Tue, 19 Aug 2014 12:25:30 GMT</datelastmodified>
-			<userlastmodified>Admin</userlastmodified>
-			<datecreated>Tue, 19 Aug 2014 12:25:30 GMT</datecreated>
-			<usercreated>Admin</usercreated>
-			<flags>0</flags>
-			<properties>
-				<property>
-					<name>Title</name>
-					<value><![CDATA[smiley-embarassed]]></value>
-				</property>
-				<property type="shared">
-					<name>image.size</name>
-					<value><![CDATA[w:18,h:18]]></value>
-				</property>
-			</properties>
-			<relations />
-			<accesscontrol />
-		</file>
-		<file>
-			<source>system/workplace/resources/editors/tinymce/jscripts/tinymce/plugins/emoticons/img/smiley-foot-in-mouth.gif
-			</source>
-			<destination>system/workplace/resources/editors/tinymce/jscripts/tinymce/plugins/emoticons/img/smiley-foot-in-mouth.gif
-			</destination>
-			<type>image</type>
-			<uuidstructure>e89ced9d-279b-11e4-a042-9723befcacf3</uuidstructure>
-			<uuidresource>e89ced9e-279b-11e4-a042-9723befcacf3</uuidresource>
-			<datelastmodified>Tue, 19 Aug 2014 12:25:30 GMT</datelastmodified>
-			<userlastmodified>Admin</userlastmodified>
-			<datecreated>Tue, 19 Aug 2014 12:25:30 GMT</datecreated>
-			<usercreated>Admin</usercreated>
-			<flags>0</flags>
-			<properties>
-				<property>
-					<name>Title</name>
-					<value><![CDATA[smiley-foot-in-mouth]]></value>
-				</property>
-				<property type="shared">
-					<name>image.size</name>
-					<value><![CDATA[w:18,h:18]]></value>
-				</property>
-			</properties>
-			<relations />
-			<accesscontrol />
-		</file>
-		<file>
-			<source>system/workplace/resources/editors/tinymce/jscripts/tinymce/plugins/emoticons/img/smiley-frown.gif
-			</source>
-			<destination>system/workplace/resources/editors/tinymce/jscripts/tinymce/plugins/emoticons/img/smiley-frown.gif
-			</destination>
-			<type>image</type>
-			<uuidstructure>e89a5589-279b-11e4-a042-9723befcacf3</uuidstructure>
-			<uuidresource>e89a558a-279b-11e4-a042-9723befcacf3</uuidresource>
-			<datelastmodified>Tue, 19 Aug 2014 12:25:30 GMT</datelastmodified>
-			<userlastmodified>Admin</userlastmodified>
-			<datecreated>Tue, 19 Aug 2014 12:25:30 GMT</datecreated>
-			<usercreated>Admin</usercreated>
-			<flags>0</flags>
-			<properties>
-				<property>
-					<name>Title</name>
-					<value><![CDATA[smiley-frown]]></value>
-				</property>
-				<property type="shared">
-					<name>image.size</name>
-					<value><![CDATA[w:18,h:18]]></value>
-				</property>
-			</properties>
-			<relations />
-			<accesscontrol />
-		</file>
-		<file>
-			<source>system/workplace/resources/editors/tinymce/jscripts/tinymce/plugins/emoticons/img/smiley-innocent.gif
-			</source>
-			<destination>system/workplace/resources/editors/tinymce/jscripts/tinymce/plugins/emoticons/img/smiley-innocent.gif
-			</destination>
-			<type>image</type>
-			<uuidstructure>e8979665-279b-11e4-a042-9723befcacf3</uuidstructure>
-			<uuidresource>e8979666-279b-11e4-a042-9723befcacf3</uuidresource>
-			<datelastmodified>Tue, 19 Aug 2014 12:25:30 GMT</datelastmodified>
-			<userlastmodified>Admin</userlastmodified>
-			<datecreated>Tue, 19 Aug 2014 12:25:30 GMT</datecreated>
-			<usercreated>Admin</usercreated>
-			<flags>0</flags>
-			<properties>
-				<property>
-					<name>Title</name>
-					<value><![CDATA[smiley-innocent]]></value>
-				</property>
-				<property type="shared">
-					<name>image.size</name>
-					<value><![CDATA[w:18,h:18]]></value>
-				</property>
-			</properties>
-			<relations />
-			<accesscontrol />
-		</file>
-		<file>
-			<source>system/workplace/resources/editors/tinymce/jscripts/tinymce/plugins/emoticons/img/smiley-kiss.gif
-			</source>
-			<destination>system/workplace/resources/editors/tinymce/jscripts/tinymce/plugins/emoticons/img/smiley-kiss.gif
-			</destination>
-			<type>image</type>
-			<uuidstructure>e894d741-279b-11e4-a042-9723befcacf3</uuidstructure>
-			<uuidresource>e894d742-279b-11e4-a042-9723befcacf3</uuidresource>
-			<datelastmodified>Tue, 19 Aug 2014 12:25:30 GMT</datelastmodified>
-			<userlastmodified>Admin</userlastmodified>
-			<datecreated>Tue, 19 Aug 2014 12:25:30 GMT</datecreated>
-			<usercreated>Admin</usercreated>
-			<flags>0</flags>
-			<properties>
-				<property>
-					<name>Title</name>
-					<value><![CDATA[smiley-kiss]]></value>
-				</property>
-				<property type="shared">
-					<name>image.size</name>
-					<value><![CDATA[w:18,h:18]]></value>
-				</property>
-			</properties>
-			<relations />
-			<accesscontrol />
-		</file>
-		<file>
-			<source>system/workplace/resources/editors/tinymce/jscripts/tinymce/plugins/emoticons/img/smiley-laughing.gif
-			</source>
-			<destination>system/workplace/resources/editors/tinymce/jscripts/tinymce/plugins/emoticons/img/smiley-laughing.gif
-			</destination>
-			<type>image</type>
-			<uuidstructure>e892181d-279b-11e4-a042-9723befcacf3</uuidstructure>
-			<uuidresource>e892181e-279b-11e4-a042-9723befcacf3</uuidresource>
-			<datelastmodified>Tue, 19 Aug 2014 12:25:30 GMT</datelastmodified>
-			<userlastmodified>Admin</userlastmodified>
-			<datecreated>Tue, 19 Aug 2014 12:25:30 GMT</datecreated>
-			<usercreated>Admin</usercreated>
-			<flags>0</flags>
-			<properties>
-				<property>
-					<name>Title</name>
-					<value><![CDATA[smiley-laughing]]></value>
-				</property>
-				<property type="shared">
-					<name>image.size</name>
-					<value><![CDATA[w:18,h:18]]></value>
-				</property>
-			</properties>
-			<relations />
-			<accesscontrol />
-		</file>
-		<file>
-			<source>system/workplace/resources/editors/tinymce/jscripts/tinymce/plugins/emoticons/img/smiley-money-mouth.gif
-			</source>
-			<destination>system/workplace/resources/editors/tinymce/jscripts/tinymce/plugins/emoticons/img/smiley-money-mouth.gif
-			</destination>
-			<type>image</type>
-			<uuidstructure>e88f58f9-279b-11e4-a042-9723befcacf3</uuidstructure>
-			<uuidresource>e88f58fa-279b-11e4-a042-9723befcacf3</uuidresource>
-			<datelastmodified>Tue, 19 Aug 2014 12:25:30 GMT</datelastmodified>
-			<userlastmodified>Admin</userlastmodified>
-			<datecreated>Tue, 19 Aug 2014 12:25:30 GMT</datecreated>
-			<usercreated>Admin</usercreated>
-			<flags>0</flags>
-			<properties>
-				<property>
-					<name>Title</name>
-					<value><![CDATA[smiley-money-mouth]]></value>
-				</property>
-				<property type="shared">
-					<name>image.size</name>
-					<value><![CDATA[w:18,h:18]]></value>
-				</property>
-			</properties>
-			<relations />
-			<accesscontrol />
-		</file>
-		<file>
-			<source>system/workplace/resources/editors/tinymce/jscripts/tinymce/plugins/emoticons/img/smiley-sealed.gif
-			</source>
-			<destination>system/workplace/resources/editors/tinymce/jscripts/tinymce/plugins/emoticons/img/smiley-sealed.gif
-			</destination>
-			<type>image</type>
-			<uuidstructure>e88c99d5-279b-11e4-a042-9723befcacf3</uuidstructure>
-			<uuidresource>e88c99d6-279b-11e4-a042-9723befcacf3</uuidresource>
-			<datelastmodified>Tue, 19 Aug 2014 12:25:30 GMT</datelastmodified>
-			<userlastmodified>Admin</userlastmodified>
-			<datecreated>Tue, 19 Aug 2014 12:25:30 GMT</datecreated>
-			<usercreated>Admin</usercreated>
-			<flags>0</flags>
-			<properties>
-				<property>
-					<name>Title</name>
-					<value><![CDATA[smiley-sealed]]></value>
-				</property>
-				<property type="shared">
-					<name>image.size</name>
-					<value><![CDATA[w:18,h:18]]></value>
-				</property>
-			</properties>
-			<relations />
-			<accesscontrol />
-		</file>
-		<file>
-			<source>system/workplace/resources/editors/tinymce/jscripts/tinymce/plugins/emoticons/img/smiley-smile.gif
-			</source>
-			<destination>system/workplace/resources/editors/tinymce/jscripts/tinymce/plugins/emoticons/img/smiley-smile.gif
-			</destination>
-			<type>image</type>
-			<uuidstructure>e889dab1-279b-11e4-a042-9723befcacf3</uuidstructure>
-			<uuidresource>e889dab2-279b-11e4-a042-9723befcacf3</uuidresource>
-			<datelastmodified>Tue, 19 Aug 2014 12:25:30 GMT</datelastmodified>
-			<userlastmodified>Admin</userlastmodified>
-			<datecreated>Tue, 19 Aug 2014 12:25:30 GMT</datecreated>
-			<usercreated>Admin</usercreated>
-			<flags>0</flags>
-			<properties>
-				<property>
-					<name>Title</name>
-					<value><![CDATA[smiley-smile]]></value>
-				</property>
-				<property type="shared">
-					<name>image.size</name>
-					<value><![CDATA[w:18,h:18]]></value>
-				</property>
-			</properties>
-			<relations />
-			<accesscontrol />
-		</file>
-		<file>
-			<source>system/workplace/resources/editors/tinymce/jscripts/tinymce/plugins/emoticons/img/smiley-surprised.gif
-			</source>
-			<destination>system/workplace/resources/editors/tinymce/jscripts/tinymce/plugins/emoticons/img/smiley-surprised.gif
-			</destination>
-			<type>image</type>
-			<uuidstructure>e8871b8d-279b-11e4-a042-9723befcacf3</uuidstructure>
-			<uuidresource>e8871b8e-279b-11e4-a042-9723befcacf3</uuidresource>
-			<datelastmodified>Tue, 19 Aug 2014 12:25:30 GMT</datelastmodified>
-			<userlastmodified>Admin</userlastmodified>
-			<datecreated>Tue, 19 Aug 2014 12:25:30 GMT</datecreated>
-			<usercreated>Admin</usercreated>
-			<flags>0</flags>
-			<properties>
-				<property>
-					<name>Title</name>
-					<value><![CDATA[smiley-surprised]]></value>
-				</property>
-				<property type="shared">
-					<name>image.size</name>
-					<value><![CDATA[w:18,h:18]]></value>
-				</property>
-			</properties>
-			<relations />
-			<accesscontrol />
-		</file>
-		<file>
-			<source>system/workplace/resources/editors/tinymce/jscripts/tinymce/plugins/emoticons/img/smiley-tongue-out.gif
-			</source>
-			<destination>system/workplace/resources/editors/tinymce/jscripts/tinymce/plugins/emoticons/img/smiley-tongue-out.gif
-			</destination>
-			<type>image</type>
-			<uuidstructure>e8843559-279b-11e4-a042-9723befcacf3</uuidstructure>
-			<uuidresource>e884355a-279b-11e4-a042-9723befcacf3</uuidresource>
-			<datelastmodified>Tue, 19 Aug 2014 12:25:30 GMT</datelastmodified>
-			<userlastmodified>Admin</userlastmodified>
-			<datecreated>Tue, 19 Aug 2014 12:25:30 GMT</datecreated>
-			<usercreated>Admin</usercreated>
-			<flags>0</flags>
-			<properties>
-				<property>
-					<name>Title</name>
-					<value><![CDATA[smiley-tongue-out]]></value>
-				</property>
-				<property type="shared">
-					<name>image.size</name>
-					<value><![CDATA[w:18,h:18]]></value>
-				</property>
-			</properties>
-			<relations />
-			<accesscontrol />
-		</file>
-		<file>
-			<source>system/workplace/resources/editors/tinymce/jscripts/tinymce/plugins/emoticons/img/smiley-undecided.gif
-			</source>
-			<destination>system/workplace/resources/editors/tinymce/jscripts/tinymce/plugins/emoticons/img/smiley-undecided.gif
-			</destination>
-			<type>image</type>
-			<uuidstructure>e8814f25-279b-11e4-a042-9723befcacf3</uuidstructure>
-			<uuidresource>e8814f26-279b-11e4-a042-9723befcacf3</uuidresource>
-			<datelastmodified>Tue, 19 Aug 2014 12:25:30 GMT</datelastmodified>
-			<userlastmodified>Admin</userlastmodified>
-			<datecreated>Tue, 19 Aug 2014 12:25:30 GMT</datecreated>
-			<usercreated>Admin</usercreated>
-			<flags>0</flags>
-			<properties>
-				<property>
-					<name>Title</name>
-					<value><![CDATA[smiley-undecided]]></value>
-				</property>
-				<property type="shared">
-					<name>image.size</name>
-					<value><![CDATA[w:18,h:18]]></value>
-				</property>
-			</properties>
-			<relations />
-			<accesscontrol />
-		</file>
-		<file>
-			<source>system/workplace/resources/editors/tinymce/jscripts/tinymce/plugins/emoticons/img/smiley-wink.gif
-			</source>
-			<destination>system/workplace/resources/editors/tinymce/jscripts/tinymce/plugins/emoticons/img/smiley-wink.gif
-			</destination>
-			<type>image</type>
-			<uuidstructure>e87e9001-279b-11e4-a042-9723befcacf3</uuidstructure>
-			<uuidresource>e87e9002-279b-11e4-a042-9723befcacf3</uuidresource>
-			<datelastmodified>Tue, 19 Aug 2014 12:25:30 GMT</datelastmodified>
-			<userlastmodified>Admin</userlastmodified>
-			<datecreated>Tue, 19 Aug 2014 12:25:30 GMT</datecreated>
-			<usercreated>Admin</usercreated>
-			<flags>0</flags>
-			<properties>
-				<property>
-					<name>Title</name>
-					<value><![CDATA[smiley-wink]]></value>
-				</property>
-				<property type="shared">
-					<name>image.size</name>
-					<value><![CDATA[w:18,h:18]]></value>
-				</property>
-			</properties>
-			<relations />
-			<accesscontrol />
-		</file>
-		<file>
-			<source>system/workplace/resources/editors/tinymce/jscripts/tinymce/plugins/emoticons/img/smiley-yell.gif
-			</source>
-			<destination>system/workplace/resources/editors/tinymce/jscripts/tinymce/plugins/emoticons/img/smiley-yell.gif
-			</destination>
-			<type>image</type>
-			<uuidstructure>e87bd0dd-279b-11e4-a042-9723befcacf3</uuidstructure>
-			<uuidresource>e87bd0de-279b-11e4-a042-9723befcacf3</uuidresource>
-			<datelastmodified>Tue, 19 Aug 2014 12:25:30 GMT</datelastmodified>
-			<userlastmodified>Admin</userlastmodified>
-			<datecreated>Tue, 19 Aug 2014 12:25:30 GMT</datecreated>
-			<usercreated>Admin</usercreated>
-			<flags>0</flags>
-			<properties>
-				<property>
-					<name>Title</name>
-					<value><![CDATA[smiley-yell]]></value>
-				</property>
-				<property type="shared">
-					<name>image.size</name>
-					<value><![CDATA[w:18,h:18]]></value>
-				</property>
-			</properties>
-			<relations />
-			<accesscontrol />
-		</file>
-		<file>
-			<destination>system/workplace/resources/editors/tinymce/jscripts/tinymce/plugins/example
-			</destination>
-			<type>folder</type>
-			<uuidstructure>e814d12d-279b-11e4-a042-9723befcacf3</uuidstructure>
-			<datelastmodified>Tue, 19 Aug 2014 12:25:29 GMT</datelastmodified>
-			<userlastmodified>Admin</userlastmodified>
-			<datecreated>Tue, 19 Aug 2014 12:25:29 GMT</datecreated>
-			<usercreated>Admin</usercreated>
-			<flags>0</flags>
-			<properties />
-			<relations />
-			<accesscontrol />
-		</file>
-		<file>
-			<source>system/workplace/resources/editors/tinymce/jscripts/tinymce/plugins/example/dialog.html
-			</source>
-			<destination>system/workplace/resources/editors/tinymce/jscripts/tinymce/plugins/example/dialog.html
-			</destination>
-			<type>plain</type>
-			<uuidstructure>e818efe2-279b-11e4-a042-9723befcacf3</uuidstructure>
-			<uuidresource>e818efe3-279b-11e4-a042-9723befcacf3</uuidresource>
-			<datelastmodified>Tue, 19 Aug 2014 12:25:29 GMT</datelastmodified>
-			<userlastmodified>Admin</userlastmodified>
-			<datecreated>Tue, 19 Aug 2014 12:25:29 GMT</datecreated>
-			<usercreated>Admin</usercreated>
-			<flags>0</flags>
-			<properties>
-				<property>
-					<name>Title</name>
-					<value><![CDATA[dialog]]></value>
-				</property>
-			</properties>
-			<relations />
-			<accesscontrol />
-		</file>
-		<file>
-			<source>system/workplace/resources/editors/tinymce/jscripts/tinymce/plugins/example/plugin.min.js
-			</source>
-			<destination>system/workplace/resources/editors/tinymce/jscripts/tinymce/plugins/example/plugin.min.js
-			</destination>
-			<type>plain</type>
-			<uuidstructure>e816a5ef-279b-11e4-a042-9723befcacf3</uuidstructure>
-			<uuidresource>e816a5f0-279b-11e4-a042-9723befcacf3</uuidresource>
-			<datelastmodified>Tue, 19 Aug 2014 12:25:29 GMT</datelastmodified>
-			<userlastmodified>Admin</userlastmodified>
-			<datecreated>Tue, 19 Aug 2014 12:25:29 GMT</datecreated>
-			<usercreated>Admin</usercreated>
-			<flags>0</flags>
-			<properties>
-				<property>
-					<name>Title</name>
-					<value><![CDATA[plugin.min]]></value>
-				</property>
-			</properties>
-			<relations />
-			<accesscontrol />
-		</file>
-		<file>
-			<destination>system/workplace/resources/editors/tinymce/jscripts/tinymce/plugins/example_dependency
-			</destination>
-			<type>folder</type>
-			<uuidstructure>e8110098-279b-11e4-a042-9723befcacf3</uuidstructure>
-			<datelastmodified>Tue, 19 Aug 2014 12:25:29 GMT</datelastmodified>
-			<userlastmodified>Admin</userlastmodified>
-			<datecreated>Tue, 19 Aug 2014 12:25:29 GMT</datecreated>
-			<usercreated>Admin</usercreated>
-			<flags>0</flags>
-			<properties />
-			<relations />
-			<accesscontrol />
-		</file>
-		<file>
-			<source>system/workplace/resources/editors/tinymce/jscripts/tinymce/plugins/example_dependency/plugin.min.js
-			</source>
-			<destination>system/workplace/resources/editors/tinymce/jscripts/tinymce/plugins/example_dependency/plugin.min.js
-			</destination>
-			<type>plain</type>
-			<uuidstructure>e812d55a-279b-11e4-a042-9723befcacf3</uuidstructure>
-			<uuidresource>e812d55b-279b-11e4-a042-9723befcacf3</uuidresource>
-			<datelastmodified>Tue, 19 Aug 2014 12:25:29 GMT</datelastmodified>
-			<userlastmodified>Admin</userlastmodified>
-			<datecreated>Tue, 19 Aug 2014 12:25:29 GMT</datecreated>
-			<usercreated>Admin</usercreated>
-			<flags>0</flags>
-			<properties>
-				<property>
-					<name>Title</name>
-					<value><![CDATA[plugin.min]]></value>
-				</property>
-			</properties>
-			<relations />
-			<accesscontrol />
-		</file>
-		<file>
-			<destination>system/workplace/resources/editors/tinymce/jscripts/tinymce/plugins/fullpage
-			</destination>
-			<type>folder</type>
-			<uuidstructure>e80d08f3-279b-11e4-a042-9723befcacf3</uuidstructure>
-			<datelastmodified>Tue, 19 Aug 2014 12:25:29 GMT</datelastmodified>
-			<userlastmodified>Admin</userlastmodified>
-			<datecreated>Tue, 19 Aug 2014 12:25:29 GMT</datecreated>
-			<usercreated>Admin</usercreated>
-			<flags>0</flags>
-			<properties />
-			<relations />
-			<accesscontrol />
-		</file>
-		<file>
-			<source>system/workplace/resources/editors/tinymce/jscripts/tinymce/plugins/fullpage/plugin.min.js
-			</source>
-			<destination>system/workplace/resources/editors/tinymce/jscripts/tinymce/plugins/fullpage/plugin.min.js
-			</destination>
-			<type>plain</type>
-			<uuidstructure>e80eddb5-279b-11e4-a042-9723befcacf3</uuidstructure>
-			<uuidresource>e80eddb6-279b-11e4-a042-9723befcacf3</uuidresource>
-			<datelastmodified>Tue, 19 Aug 2014 12:25:29 GMT</datelastmodified>
-			<userlastmodified>Admin</userlastmodified>
-			<datecreated>Tue, 19 Aug 2014 12:25:29 GMT</datecreated>
-			<usercreated>Admin</usercreated>
-			<flags>0</flags>
-			<properties>
-				<property>
-					<name>Title</name>
-					<value><![CDATA[plugin.min]]></value>
-				</property>
-			</properties>
-			<relations />
-			<accesscontrol />
-		</file>
-		<file>
-			<destination>system/workplace/resources/editors/tinymce/jscripts/tinymce/plugins/fullscreen
-			</destination>
-			<type>folder</type>
-			<uuidstructure>e809114e-279b-11e4-a042-9723befcacf3</uuidstructure>
-			<datelastmodified>Tue, 19 Aug 2014 12:25:29 GMT</datelastmodified>
-			<userlastmodified>Admin</userlastmodified>
-			<datecreated>Tue, 19 Aug 2014 12:25:29 GMT</datecreated>
-			<usercreated>Admin</usercreated>
-			<flags>0</flags>
-			<properties />
-			<relations />
-			<accesscontrol />
-		</file>
-		<file>
-			<source>system/workplace/resources/editors/tinymce/jscripts/tinymce/plugins/fullscreen/plugin.min.js
-			</source>
-			<destination>system/workplace/resources/editors/tinymce/jscripts/tinymce/plugins/fullscreen/plugin.min.js
-			</destination>
-			<type>plain</type>
-			<uuidstructure>e80b0d20-279b-11e4-a042-9723befcacf3</uuidstructure>
-			<uuidresource>e80b0d21-279b-11e4-a042-9723befcacf3</uuidresource>
-			<datelastmodified>Tue, 19 Aug 2014 12:25:29 GMT</datelastmodified>
-			<userlastmodified>Admin</userlastmodified>
-			<datecreated>Tue, 19 Aug 2014 12:25:29 GMT</datecreated>
-			<usercreated>Admin</usercreated>
-			<flags>0</flags>
-			<properties>
-				<property>
-					<name>Title</name>
-					<value><![CDATA[plugin.min]]></value>
-				</property>
-			</properties>
-			<relations />
-			<accesscontrol />
-		</file>
-		<file>
-			<destination>system/workplace/resources/editors/tinymce/jscripts/tinymce/plugins/hr
-			</destination>
-			<type>folder</type>
-			<uuidstructure>e80540b9-279b-11e4-a042-9723befcacf3</uuidstructure>
-			<datelastmodified>Tue, 19 Aug 2014 12:25:29 GMT</datelastmodified>
-			<userlastmodified>Admin</userlastmodified>
-			<datecreated>Tue, 19 Aug 2014 12:25:29 GMT</datecreated>
-			<usercreated>Admin</usercreated>
-			<flags>0</flags>
-			<properties />
-			<relations />
-			<accesscontrol />
-		</file>
-		<file>
-			<source>system/workplace/resources/editors/tinymce/jscripts/tinymce/plugins/hr/plugin.min.js
-			</source>
-			<destination>system/workplace/resources/editors/tinymce/jscripts/tinymce/plugins/hr/plugin.min.js
-			</destination>
-			<type>plain</type>
-			<uuidstructure>e807157b-279b-11e4-a042-9723befcacf3</uuidstructure>
-			<uuidresource>e807157c-279b-11e4-a042-9723befcacf3</uuidresource>
-			<datelastmodified>Tue, 19 Aug 2014 12:25:29 GMT</datelastmodified>
-			<userlastmodified>Admin</userlastmodified>
-			<datecreated>Tue, 19 Aug 2014 12:25:29 GMT</datecreated>
-			<usercreated>Admin</usercreated>
-			<flags>0</flags>
-			<properties>
-				<property>
-					<name>Title</name>
-					<value><![CDATA[plugin.min]]></value>
-				</property>
-			</properties>
-			<relations />
-			<accesscontrol />
-		</file>
-		<file>
-			<destination>system/workplace/resources/editors/tinymce/jscripts/tinymce/plugins/image
-			</destination>
-			<type>folder</type>
-			<uuidstructure>e8017024-279b-11e4-a042-9723befcacf3</uuidstructure>
-			<datelastmodified>Tue, 19 Aug 2014 12:25:29 GMT</datelastmodified>
-			<userlastmodified>Admin</userlastmodified>
-			<datecreated>Tue, 19 Aug 2014 12:25:29 GMT</datecreated>
-			<usercreated>Admin</usercreated>
-			<flags>0</flags>
-			<properties />
-			<relations />
-			<accesscontrol />
-		</file>
-		<file>
-			<source>system/workplace/resources/editors/tinymce/jscripts/tinymce/plugins/image/plugin.min.js
-			</source>
-			<destination>system/workplace/resources/editors/tinymce/jscripts/tinymce/plugins/image/plugin.min.js
-			</destination>
-			<type>plain</type>
-			<uuidstructure>e8036bf6-279b-11e4-a042-9723befcacf3</uuidstructure>
-			<uuidresource>e8036bf7-279b-11e4-a042-9723befcacf3</uuidresource>
-			<datelastmodified>Tue, 19 Aug 2014 12:25:29 GMT</datelastmodified>
-			<userlastmodified>Admin</userlastmodified>
-			<datecreated>Tue, 19 Aug 2014 12:25:29 GMT</datecreated>
-			<usercreated>Admin</usercreated>
-			<flags>0</flags>
-			<properties>
-				<property>
-					<name>Title</name>
-					<value><![CDATA[plugin.min]]></value>
-				</property>
-			</properties>
-			<relations />
-			<accesscontrol />
-		</file>
-		<file>
-			<destination>system/workplace/resources/editors/tinymce/jscripts/tinymce/plugins/importcss
-			</destination>
-			<type>folder</type>
-			<uuidstructure>e7fdc79f-279b-11e4-a042-9723befcacf3</uuidstructure>
-			<datelastmodified>Tue, 19 Aug 2014 12:25:29 GMT</datelastmodified>
-			<userlastmodified>Admin</userlastmodified>
-			<datecreated>Tue, 19 Aug 2014 12:25:29 GMT</datecreated>
-			<usercreated>Admin</usercreated>
-			<flags>0</flags>
-			<properties />
-			<relations />
-			<accesscontrol />
-		</file>
-		<file>
-			<source>system/workplace/resources/editors/tinymce/jscripts/tinymce/plugins/importcss/plugin.min.js
-			</source>
-			<destination>system/workplace/resources/editors/tinymce/jscripts/tinymce/plugins/importcss/plugin.min.js
-			</destination>
-			<type>plain</type>
-			<uuidstructure>e7ff9b61-279b-11e4-a042-9723befcacf3</uuidstructure>
-			<uuidresource>e7ff9b62-279b-11e4-a042-9723befcacf3</uuidresource>
-			<datelastmodified>Tue, 19 Aug 2014 12:25:29 GMT</datelastmodified>
-			<userlastmodified>Admin</userlastmodified>
-			<datecreated>Tue, 19 Aug 2014 12:25:29 GMT</datecreated>
-			<usercreated>Admin</usercreated>
-			<flags>0</flags>
-			<properties>
-				<property>
-					<name>Title</name>
-					<value><![CDATA[plugin.min]]></value>
-				</property>
-			</properties>
-			<relations />
-			<accesscontrol />
-		</file>
-		<file>
-			<destination>system/workplace/resources/editors/tinymce/jscripts/tinymce/plugins/insertdatetime
-			</destination>
-			<type>folder</type>
-			<uuidstructure>e7f9f70a-279b-11e4-a042-9723befcacf3</uuidstructure>
-			<datelastmodified>Tue, 19 Aug 2014 12:25:29 GMT</datelastmodified>
-			<userlastmodified>Admin</userlastmodified>
-			<datecreated>Tue, 19 Aug 2014 12:25:29 GMT</datecreated>
-			<usercreated>Admin</usercreated>
-			<flags>0</flags>
-			<properties />
-			<relations />
-			<accesscontrol />
-		</file>
-		<file>
-			<source>system/workplace/resources/editors/tinymce/jscripts/tinymce/plugins/insertdatetime/plugin.min.js
-			</source>
-			<destination>system/workplace/resources/editors/tinymce/jscripts/tinymce/plugins/insertdatetime/plugin.min.js
-			</destination>
-			<type>plain</type>
-			<uuidstructure>e7fbcbcc-279b-11e4-a042-9723befcacf3</uuidstructure>
-			<uuidresource>e7fbcbcd-279b-11e4-a042-9723befcacf3</uuidresource>
-			<datelastmodified>Tue, 19 Aug 2014 12:25:29 GMT</datelastmodified>
-			<userlastmodified>Admin</userlastmodified>
-			<datecreated>Tue, 19 Aug 2014 12:25:29 GMT</datecreated>
-			<usercreated>Admin</usercreated>
-			<flags>0</flags>
-			<properties>
-				<property>
-					<name>Title</name>
-					<value><![CDATA[plugin.min]]></value>
-				</property>
-			</properties>
-			<relations />
-			<accesscontrol />
-		</file>
-		<file>
-			<destination>system/workplace/resources/editors/tinymce/jscripts/tinymce/plugins/layer
-			</destination>
-			<type>folder</type>
-			<uuidstructure>e7f62675-279b-11e4-a042-9723befcacf3</uuidstructure>
-			<datelastmodified>Tue, 19 Aug 2014 12:25:29 GMT</datelastmodified>
-			<userlastmodified>Admin</userlastmodified>
-			<datecreated>Tue, 19 Aug 2014 12:25:29 GMT</datecreated>
-			<usercreated>Admin</usercreated>
-			<flags>0</flags>
-			<properties />
-			<relations />
-			<accesscontrol />
-		</file>
-		<file>
-			<source>system/workplace/resources/editors/tinymce/jscripts/tinymce/plugins/layer/plugin.min.js
-			</source>
-			<destination>system/workplace/resources/editors/tinymce/jscripts/tinymce/plugins/layer/plugin.min.js
-			</destination>
-			<type>plain</type>
-			<uuidstructure>e7f7fb37-279b-11e4-a042-9723befcacf3</uuidstructure>
-			<uuidresource>e7f7fb38-279b-11e4-a042-9723befcacf3</uuidresource>
-			<datelastmodified>Tue, 19 Aug 2014 12:25:29 GMT</datelastmodified>
-			<userlastmodified>Admin</userlastmodified>
-			<datecreated>Tue, 19 Aug 2014 12:25:29 GMT</datecreated>
-			<usercreated>Admin</usercreated>
-			<flags>0</flags>
-			<properties>
-				<property>
-					<name>Title</name>
-					<value><![CDATA[plugin.min]]></value>
-				</property>
-			</properties>
-			<relations />
-			<accesscontrol />
-		</file>
-		<file>
-			<destination>system/workplace/resources/editors/tinymce/jscripts/tinymce/plugins/legacyoutput
-			</destination>
-			<type>folder</type>
-			<uuidstructure>e7f255e0-279b-11e4-a042-9723befcacf3</uuidstructure>
-			<datelastmodified>Tue, 19 Aug 2014 12:25:29 GMT</datelastmodified>
-			<userlastmodified>Admin</userlastmodified>
-			<datecreated>Tue, 19 Aug 2014 12:25:29 GMT</datecreated>
-			<usercreated>Admin</usercreated>
-			<flags>0</flags>
-			<properties />
-			<relations />
-			<accesscontrol />
-		</file>
-		<file>
-			<source>system/workplace/resources/editors/tinymce/jscripts/tinymce/plugins/legacyoutput/plugin.min.js
-			</source>
-			<destination>system/workplace/resources/editors/tinymce/jscripts/tinymce/plugins/legacyoutput/plugin.min.js
-			</destination>
-			<type>plain</type>
-			<uuidstructure>e7f451b2-279b-11e4-a042-9723befcacf3</uuidstructure>
-			<uuidresource>e7f451b3-279b-11e4-a042-9723befcacf3</uuidresource>
-			<datelastmodified>Tue, 19 Aug 2014 12:25:29 GMT</datelastmodified>
-			<userlastmodified>Admin</userlastmodified>
-			<datecreated>Tue, 19 Aug 2014 12:25:29 GMT</datecreated>
-			<usercreated>Admin</usercreated>
-			<flags>0</flags>
-			<properties>
-				<property>
-					<name>Title</name>
-					<value><![CDATA[plugin.min]]></value>
-				</property>
-			</properties>
-			<relations />
-			<accesscontrol />
-		</file>
-		<file>
-			<destination>system/workplace/resources/editors/tinymce/jscripts/tinymce/plugins/link
-			</destination>
-			<type>folder</type>
-			<uuidstructure>e7eeac5b-279b-11e4-a042-9723befcacf3</uuidstructure>
-			<datelastmodified>Tue, 19 Aug 2014 12:25:29 GMT</datelastmodified>
-			<userlastmodified>Admin</userlastmodified>
-			<datecreated>Tue, 19 Aug 2014 12:25:29 GMT</datecreated>
-			<usercreated>Admin</usercreated>
-			<flags>0</flags>
-			<properties />
-			<relations />
-			<accesscontrol />
-		</file>
-		<file>
-			<source>system/workplace/resources/editors/tinymce/jscripts/tinymce/plugins/link/plugin.min.js
-			</source>
-			<destination>system/workplace/resources/editors/tinymce/jscripts/tinymce/plugins/link/plugin.min.js
-			</destination>
-			<type>plain</type>
-			<uuidstructure>e7f0811d-279b-11e4-a042-9723befcacf3</uuidstructure>
-			<uuidresource>e7f0811e-279b-11e4-a042-9723befcacf3</uuidresource>
-			<datelastmodified>Tue, 19 Aug 2014 12:25:29 GMT</datelastmodified>
-			<userlastmodified>Admin</userlastmodified>
-			<datecreated>Tue, 19 Aug 2014 12:25:29 GMT</datecreated>
-			<usercreated>Admin</usercreated>
-			<flags>0</flags>
-			<properties>
-				<property>
-					<name>Title</name>
-					<value><![CDATA[plugin.min]]></value>
-				</property>
-			</properties>
-			<relations />
-			<accesscontrol />
-		</file>
-		<file>
-			<destination>system/workplace/resources/editors/tinymce/jscripts/tinymce/plugins/lists
-			</destination>
-			<type>folder</type>
-			<uuidstructure>e7eab4b6-279b-11e4-a042-9723befcacf3</uuidstructure>
-			<datelastmodified>Tue, 19 Aug 2014 12:25:29 GMT</datelastmodified>
-			<userlastmodified>Admin</userlastmodified>
-			<datecreated>Tue, 19 Aug 2014 12:25:29 GMT</datecreated>
-			<usercreated>Admin</usercreated>
-			<flags>0</flags>
-			<properties />
-			<relations />
-			<accesscontrol />
-		</file>
-		<file>
-			<source>system/workplace/resources/editors/tinymce/jscripts/tinymce/plugins/lists/plugin.min.js
-			</source>
-			<destination>system/workplace/resources/editors/tinymce/jscripts/tinymce/plugins/lists/plugin.min.js
-			</destination>
-			<type>plain</type>
-			<uuidstructure>e7ecb088-279b-11e4-a042-9723befcacf3</uuidstructure>
-			<uuidresource>e7ecb089-279b-11e4-a042-9723befcacf3</uuidresource>
-			<datelastmodified>Tue, 19 Aug 2014 12:25:29 GMT</datelastmodified>
-			<userlastmodified>Admin</userlastmodified>
-			<datecreated>Tue, 19 Aug 2014 12:25:29 GMT</datecreated>
-			<usercreated>Admin</usercreated>
-			<flags>0</flags>
-			<properties>
-				<property>
-					<name>Title</name>
-					<value><![CDATA[plugin.min]]></value>
-				</property>
-			</properties>
-			<relations />
-			<accesscontrol />
-		</file>
-		<file>
-			<destination>system/workplace/resources/editors/tinymce/jscripts/tinymce/plugins/media
-			</destination>
-			<type>folder</type>
-			<uuidstructure>e7e49a2e-279b-11e4-a042-9723befcacf3</uuidstructure>
-			<datelastmodified>Tue, 19 Aug 2014 12:25:29 GMT</datelastmodified>
-			<userlastmodified>Admin</userlastmodified>
-			<datecreated>Tue, 19 Aug 2014 12:25:29 GMT</datecreated>
-			<usercreated>Admin</usercreated>
-			<flags>0</flags>
-			<properties />
-			<relations />
-			<accesscontrol />
-		</file>
-		<file>
-			<source>system/workplace/resources/editors/tinymce/jscripts/tinymce/plugins/media/moxieplayer.swf
-			</source>
-			<destination>system/workplace/resources/editors/tinymce/jscripts/tinymce/plugins/media/moxieplayer.swf
-			</destination>
-			<type>binary</type>
-			<uuidstructure>e7e8b8e3-279b-11e4-a042-9723befcacf3</uuidstructure>
-			<uuidresource>e7e8b8e4-279b-11e4-a042-9723befcacf3</uuidresource>
-			<datelastmodified>Tue, 19 Aug 2014 12:25:29 GMT</datelastmodified>
-			<userlastmodified>Admin</userlastmodified>
-			<datecreated>Tue, 19 Aug 2014 12:25:29 GMT</datecreated>
-			<usercreated>Admin</usercreated>
-			<flags>0</flags>
-			<properties>
-				<property>
-					<name>Title</name>
-					<value><![CDATA[moxieplayer]]></value>
-				</property>
-			</properties>
-			<relations />
-			<accesscontrol />
-		</file>
-		<file>
-			<source>system/workplace/resources/editors/tinymce/jscripts/tinymce/plugins/media/plugin.min.js
-			</source>
-			<destination>system/workplace/resources/editors/tinymce/jscripts/tinymce/plugins/media/plugin.min.js
-			</destination>
-			<type>plain</type>
-			<uuidstructure>e7e69600-279b-11e4-a042-9723befcacf3</uuidstructure>
-			<uuidresource>e7e69601-279b-11e4-a042-9723befcacf3</uuidresource>
-			<datelastmodified>Tue, 19 Aug 2014 12:25:29 GMT</datelastmodified>
-			<userlastmodified>Admin</userlastmodified>
-			<datecreated>Tue, 19 Aug 2014 12:25:29 GMT</datecreated>
-			<usercreated>Admin</usercreated>
-			<flags>0</flags>
-			<properties>
-				<property>
-					<name>Title</name>
-					<value><![CDATA[plugin.min]]></value>
-				</property>
-			</properties>
-			<relations />
-			<accesscontrol />
-		</file>
-		<file>
-			<destination>system/workplace/resources/editors/tinymce/jscripts/tinymce/plugins/nonbreaking
-			</destination>
-			<type>folder</type>
-			<uuidstructure>e7e0c999-279b-11e4-a042-9723befcacf3</uuidstructure>
-			<datelastmodified>Tue, 19 Aug 2014 12:25:29 GMT</datelastmodified>
-			<userlastmodified>Admin</userlastmodified>
-			<datecreated>Tue, 19 Aug 2014 12:25:29 GMT</datecreated>
-			<usercreated>Admin</usercreated>
-			<flags>0</flags>
-			<properties />
-			<relations />
-			<accesscontrol />
-		</file>
-		<file>
-			<source>system/workplace/resources/editors/tinymce/jscripts/tinymce/plugins/nonbreaking/plugin.min.js
-			</source>
-			<destination>system/workplace/resources/editors/tinymce/jscripts/tinymce/plugins/nonbreaking/plugin.min.js
-			</destination>
-			<type>plain</type>
-			<uuidstructure>e7e2c56b-279b-11e4-a042-9723befcacf3</uuidstructure>
-			<uuidresource>e7e2c56c-279b-11e4-a042-9723befcacf3</uuidresource>
-			<datelastmodified>Tue, 19 Aug 2014 12:25:29 GMT</datelastmodified>
-			<userlastmodified>Admin</userlastmodified>
-			<datecreated>Tue, 19 Aug 2014 12:25:29 GMT</datecreated>
-			<usercreated>Admin</usercreated>
-			<flags>0</flags>
-			<properties>
-				<property>
-					<name>Title</name>
-					<value><![CDATA[plugin.min]]></value>
-				</property>
-			</properties>
-			<relations />
-			<accesscontrol />
-		</file>
-		<file>
-			<destination>system/workplace/resources/editors/tinymce/jscripts/tinymce/plugins/noneditable
-			</destination>
-			<type>folder</type>
-			<uuidstructure>e7dcf904-279b-11e4-a042-9723befcacf3</uuidstructure>
-			<datelastmodified>Tue, 19 Aug 2014 12:25:29 GMT</datelastmodified>
-			<userlastmodified>Admin</userlastmodified>
-			<datecreated>Tue, 19 Aug 2014 12:25:29 GMT</datecreated>
-			<usercreated>Admin</usercreated>
-			<flags>0</flags>
-			<properties />
-			<relations />
-			<accesscontrol />
-		</file>
-		<file>
-			<source>system/workplace/resources/editors/tinymce/jscripts/tinymce/plugins/noneditable/plugin.min.js
-			</source>
-			<destination>system/workplace/resources/editors/tinymce/jscripts/tinymce/plugins/noneditable/plugin.min.js
-			</destination>
-			<type>plain</type>
-			<uuidstructure>e7decdc6-279b-11e4-a042-9723befcacf3</uuidstructure>
-			<uuidresource>e7decdc7-279b-11e4-a042-9723befcacf3</uuidresource>
-			<datelastmodified>Tue, 19 Aug 2014 12:25:29 GMT</datelastmodified>
-			<userlastmodified>Admin</userlastmodified>
-			<datecreated>Tue, 19 Aug 2014 12:25:29 GMT</datecreated>
-			<usercreated>Admin</usercreated>
-			<flags>0</flags>
-			<properties>
-				<property>
-					<name>Title</name>
-					<value><![CDATA[plugin.min]]></value>
-				</property>
-			</properties>
-			<relations />
-			<accesscontrol />
-		</file>
-		<file>
-			<destination>system/workplace/resources/editors/tinymce/jscripts/tinymce/plugins/pagebreak
-			</destination>
-			<type>folder</type>
-			<uuidstructure>e7d9286f-279b-11e4-a042-9723befcacf3</uuidstructure>
-			<datelastmodified>Tue, 19 Aug 2014 12:25:29 GMT</datelastmodified>
-			<userlastmodified>Admin</userlastmodified>
-			<datecreated>Tue, 19 Aug 2014 12:25:29 GMT</datecreated>
-			<usercreated>Admin</usercreated>
-			<flags>0</flags>
-			<properties />
-			<relations />
-			<accesscontrol />
-		</file>
-		<file>
-			<source>system/workplace/resources/editors/tinymce/jscripts/tinymce/plugins/pagebreak/plugin.min.js
-			</source>
-			<destination>system/workplace/resources/editors/tinymce/jscripts/tinymce/plugins/pagebreak/plugin.min.js
-			</destination>
-			<type>plain</type>
-			<uuidstructure>e7db2441-279b-11e4-a042-9723befcacf3</uuidstructure>
-			<uuidresource>e7db2442-279b-11e4-a042-9723befcacf3</uuidresource>
-			<datelastmodified>Tue, 19 Aug 2014 12:25:29 GMT</datelastmodified>
-			<userlastmodified>Admin</userlastmodified>
-			<datecreated>Tue, 19 Aug 2014 12:25:29 GMT</datecreated>
-			<usercreated>Admin</usercreated>
-			<flags>0</flags>
-			<properties>
-				<property>
-					<name>Title</name>
-					<value><![CDATA[plugin.min]]></value>
-				</property>
-			</properties>
-			<relations />
-			<accesscontrol />
-		</file>
-		<file>
-			<destination>system/workplace/resources/editors/tinymce/jscripts/tinymce/plugins/paste
-			</destination>
-			<type>folder</type>
-			<uuidstructure>e7d557da-279b-11e4-a042-9723befcacf3</uuidstructure>
-			<datelastmodified>Tue, 19 Aug 2014 12:25:29 GMT</datelastmodified>
-			<userlastmodified>Admin</userlastmodified>
-			<datecreated>Tue, 19 Aug 2014 12:25:29 GMT</datecreated>
-			<usercreated>Admin</usercreated>
-			<flags>0</flags>
-			<properties />
-			<relations />
-			<accesscontrol />
-		</file>
-		<file>
-			<source>system/workplace/resources/editors/tinymce/jscripts/tinymce/plugins/paste/plugin.min.js
-			</source>
-			<destination>system/workplace/resources/editors/tinymce/jscripts/tinymce/plugins/paste/plugin.min.js
-			</destination>
-			<type>plain</type>
-			<uuidstructure>e7d72c9c-279b-11e4-a042-9723befcacf3</uuidstructure>
-			<uuidresource>e7d72c9d-279b-11e4-a042-9723befcacf3</uuidresource>
-			<datelastmodified>Tue, 19 Aug 2014 12:25:29 GMT</datelastmodified>
-			<userlastmodified>Admin</userlastmodified>
-			<datecreated>Tue, 19 Aug 2014 12:25:29 GMT</datecreated>
-			<usercreated>Admin</usercreated>
-			<flags>0</flags>
-			<properties>
-				<property>
-					<name>Title</name>
-					<value><![CDATA[plugin.min]]></value>
-				</property>
-			</properties>
-			<relations />
-			<accesscontrol />
-		</file>
-		<file>
-			<destination>system/workplace/resources/editors/tinymce/jscripts/tinymce/plugins/preview
-			</destination>
-			<type>folder</type>
-			<uuidstructure>e7d18745-279b-11e4-a042-9723befcacf3</uuidstructure>
-			<datelastmodified>Tue, 19 Aug 2014 12:25:29 GMT</datelastmodified>
-			<userlastmodified>Admin</userlastmodified>
-			<datecreated>Tue, 19 Aug 2014 12:25:29 GMT</datecreated>
-			<usercreated>Admin</usercreated>
-			<flags>0</flags>
-			<properties />
-			<relations />
-			<accesscontrol />
-		</file>
-		<file>
-			<source>system/workplace/resources/editors/tinymce/jscripts/tinymce/plugins/preview/plugin.min.js
-			</source>
-			<destination>system/workplace/resources/editors/tinymce/jscripts/tinymce/plugins/preview/plugin.min.js
-			</destination>
-			<type>plain</type>
-			<uuidstructure>e7d35c07-279b-11e4-a042-9723befcacf3</uuidstructure>
-			<uuidresource>e7d35c08-279b-11e4-a042-9723befcacf3</uuidresource>
-			<datelastmodified>Tue, 19 Aug 2014 12:25:29 GMT</datelastmodified>
-			<userlastmodified>Admin</userlastmodified>
-			<datecreated>Tue, 19 Aug 2014 12:25:29 GMT</datecreated>
-			<usercreated>Admin</usercreated>
-			<flags>0</flags>
-			<properties>
-				<property>
-					<name>Title</name>
-					<value><![CDATA[plugin.min]]></value>
-				</property>
-			</properties>
-			<relations />
-			<accesscontrol />
-		</file>
-		<file>
-			<destination>system/workplace/resources/editors/tinymce/jscripts/tinymce/plugins/print
-			</destination>
-			<type>folder</type>
-			<uuidstructure>e7cdb6b0-279b-11e4-a042-9723befcacf3</uuidstructure>
-			<datelastmodified>Tue, 19 Aug 2014 12:25:29 GMT</datelastmodified>
-			<userlastmodified>Admin</userlastmodified>
-			<datecreated>Tue, 19 Aug 2014 12:25:29 GMT</datecreated>
-			<usercreated>Admin</usercreated>
-			<flags>0</flags>
-			<properties />
-			<relations />
-			<accesscontrol />
-		</file>
-		<file>
-			<source>system/workplace/resources/editors/tinymce/jscripts/tinymce/plugins/print/plugin.min.js
-			</source>
-			<destination>system/workplace/resources/editors/tinymce/jscripts/tinymce/plugins/print/plugin.min.js
-			</destination>
-			<type>plain</type>
-			<uuidstructure>e7cf8b72-279b-11e4-a042-9723befcacf3</uuidstructure>
-			<uuidresource>e7cf8b73-279b-11e4-a042-9723befcacf3</uuidresource>
-			<datelastmodified>Tue, 19 Aug 2014 12:25:29 GMT</datelastmodified>
-			<userlastmodified>Admin</userlastmodified>
-			<datecreated>Tue, 19 Aug 2014 12:25:29 GMT</datecreated>
-			<usercreated>Admin</usercreated>
-			<flags>0</flags>
-			<properties>
-				<property>
-					<name>Title</name>
-					<value><![CDATA[plugin.min]]></value>
-				</property>
-			</properties>
-			<relations />
-			<accesscontrol />
-		</file>
-		<file>
-			<destination>system/workplace/resources/editors/tinymce/jscripts/tinymce/plugins/save
-			</destination>
-			<type>folder</type>
-			<uuidstructure>e7c9e61b-279b-11e4-a042-9723befcacf3</uuidstructure>
-			<datelastmodified>Tue, 19 Aug 2014 12:25:29 GMT</datelastmodified>
-			<userlastmodified>Admin</userlastmodified>
-			<datecreated>Tue, 19 Aug 2014 12:25:29 GMT</datecreated>
-			<usercreated>Admin</usercreated>
-			<flags>0</flags>
-			<properties />
-			<relations />
-			<accesscontrol />
-		</file>
-		<file>
-			<source>system/workplace/resources/editors/tinymce/jscripts/tinymce/plugins/save/plugin.min.js
-			</source>
-			<destination>system/workplace/resources/editors/tinymce/jscripts/tinymce/plugins/save/plugin.min.js
-			</destination>
-			<type>plain</type>
-			<uuidstructure>e7cbbadd-279b-11e4-a042-9723befcacf3</uuidstructure>
-			<uuidresource>e7cbbade-279b-11e4-a042-9723befcacf3</uuidresource>
-			<datelastmodified>Tue, 19 Aug 2014 12:25:29 GMT</datelastmodified>
-			<userlastmodified>Admin</userlastmodified>
-			<datecreated>Tue, 19 Aug 2014 12:25:29 GMT</datecreated>
-			<usercreated>Admin</usercreated>
-			<flags>0</flags>
-			<properties>
-				<property>
-					<name>Title</name>
-					<value><![CDATA[plugin.min]]></value>
-				</property>
-			</properties>
-			<relations />
-			<accesscontrol />
-		</file>
-		<file>
-			<destination>system/workplace/resources/editors/tinymce/jscripts/tinymce/plugins/searchreplace
-			</destination>
-			<type>folder</type>
-			<uuidstructure>e7c63c96-279b-11e4-a042-9723befcacf3</uuidstructure>
-			<datelastmodified>Tue, 19 Aug 2014 12:25:28 GMT</datelastmodified>
-			<userlastmodified>Admin</userlastmodified>
-			<datecreated>Tue, 19 Aug 2014 12:25:28 GMT</datecreated>
-			<usercreated>Admin</usercreated>
-			<flags>0</flags>
-			<properties />
-			<relations />
-			<accesscontrol />
-		</file>
-		<file>
-			<source>system/workplace/resources/editors/tinymce/jscripts/tinymce/plugins/searchreplace/plugin.min.js
-			</source>
-			<destination>system/workplace/resources/editors/tinymce/jscripts/tinymce/plugins/searchreplace/plugin.min.js
-			</destination>
-			<type>plain</type>
-			<uuidstructure>e7c81158-279b-11e4-a042-9723befcacf3</uuidstructure>
-			<uuidresource>e7c81159-279b-11e4-a042-9723befcacf3</uuidresource>
-			<datelastmodified>Tue, 19 Aug 2014 12:25:29 GMT</datelastmodified>
-			<userlastmodified>Admin</userlastmodified>
-			<datecreated>Tue, 19 Aug 2014 12:25:29 GMT</datecreated>
-			<usercreated>Admin</usercreated>
-			<flags>0</flags>
-			<properties>
-				<property>
-					<name>Title</name>
-					<value><![CDATA[plugin.min]]></value>
-				</property>
-			</properties>
-			<relations />
-			<accesscontrol />
-		</file>
-		<file>
-			<destination>system/workplace/resources/editors/tinymce/jscripts/tinymce/plugins/spellchecker
-			</destination>
-			<type>folder</type>
-			<uuidstructure>e7c26c01-279b-11e4-a042-9723befcacf3</uuidstructure>
-			<datelastmodified>Tue, 19 Aug 2014 12:25:28 GMT</datelastmodified>
-			<userlastmodified>Admin</userlastmodified>
-			<datecreated>Tue, 19 Aug 2014 12:25:28 GMT</datecreated>
-			<usercreated>Admin</usercreated>
-			<flags>0</flags>
-			<properties />
-			<relations />
-			<accesscontrol />
-		</file>
-		<file>
-			<source>system/workplace/resources/editors/tinymce/jscripts/tinymce/plugins/spellchecker/plugin.min.js
-			</source>
-			<destination>system/workplace/resources/editors/tinymce/jscripts/tinymce/plugins/spellchecker/plugin.min.js
-			</destination>
-			<type>plain</type>
-			<uuidstructure>e7c440c3-279b-11e4-a042-9723befcacf3</uuidstructure>
-			<uuidresource>e7c440c4-279b-11e4-a042-9723befcacf3</uuidresource>
-			<datelastmodified>Tue, 19 Aug 2014 12:25:28 GMT</datelastmodified>
-			<userlastmodified>Admin</userlastmodified>
-			<datecreated>Tue, 19 Aug 2014 12:25:28 GMT</datecreated>
-			<usercreated>Admin</usercreated>
-			<flags>0</flags>
-			<properties>
-				<property>
-					<name>Title</name>
-					<value><![CDATA[plugin.min]]></value>
-				</property>
-			</properties>
-			<relations />
-			<accesscontrol />
-		</file>
-		<file>
-			<destination>system/workplace/resources/editors/tinymce/jscripts/tinymce/plugins/tabfocus
-			</destination>
-			<type>folder</type>
-			<uuidstructure>e7bec27c-279b-11e4-a042-9723befcacf3</uuidstructure>
-			<datelastmodified>Tue, 19 Aug 2014 12:25:28 GMT</datelastmodified>
-			<userlastmodified>Admin</userlastmodified>
-			<datecreated>Tue, 19 Aug 2014 12:25:28 GMT</datecreated>
-			<usercreated>Admin</usercreated>
-			<flags>0</flags>
-			<properties />
-			<relations />
-			<accesscontrol />
-		</file>
-		<file>
-			<source>system/workplace/resources/editors/tinymce/jscripts/tinymce/plugins/tabfocus/plugin.min.js
-			</source>
-			<destination>system/workplace/resources/editors/tinymce/jscripts/tinymce/plugins/tabfocus/plugin.min.js
-			</destination>
-			<type>plain</type>
-			<uuidstructure>e7c0973e-279b-11e4-a042-9723befcacf3</uuidstructure>
-			<uuidresource>e7c0973f-279b-11e4-a042-9723befcacf3</uuidresource>
-			<datelastmodified>Tue, 19 Aug 2014 12:25:28 GMT</datelastmodified>
-			<userlastmodified>Admin</userlastmodified>
-			<datecreated>Tue, 19 Aug 2014 12:25:28 GMT</datecreated>
-			<usercreated>Admin</usercreated>
-			<flags>0</flags>
-			<properties>
-				<property>
-					<name>Title</name>
-					<value><![CDATA[plugin.min]]></value>
-				</property>
-			</properties>
-			<relations />
-			<accesscontrol />
-		</file>
-		<file>
-			<destination>system/workplace/resources/editors/tinymce/jscripts/tinymce/plugins/table
-			</destination>
-			<type>folder</type>
-			<uuidstructure>e7bacad7-279b-11e4-a042-9723befcacf3</uuidstructure>
-			<datelastmodified>Tue, 19 Aug 2014 12:25:28 GMT</datelastmodified>
-			<userlastmodified>Admin</userlastmodified>
-			<datecreated>Tue, 19 Aug 2014 12:25:28 GMT</datecreated>
-			<usercreated>Admin</usercreated>
-			<flags>0</flags>
-			<properties />
-			<relations />
-			<accesscontrol />
-		</file>
-		<file>
-			<source>system/workplace/resources/editors/tinymce/jscripts/tinymce/plugins/table/plugin.min.js
-			</source>
-			<destination>system/workplace/resources/editors/tinymce/jscripts/tinymce/plugins/table/plugin.min.js
-			</destination>
-			<type>plain</type>
-			<uuidstructure>e7bcc6a9-279b-11e4-a042-9723befcacf3</uuidstructure>
-			<uuidresource>e7bcc6aa-279b-11e4-a042-9723befcacf3</uuidresource>
-			<datelastmodified>Tue, 19 Aug 2014 12:25:28 GMT</datelastmodified>
-			<userlastmodified>Admin</userlastmodified>
-			<datecreated>Tue, 19 Aug 2014 12:25:28 GMT</datecreated>
-			<usercreated>Admin</usercreated>
-			<flags>0</flags>
-			<properties>
-				<property>
-					<name>Title</name>
-					<value><![CDATA[plugin.min]]></value>
-				</property>
-			</properties>
-			<relations />
-			<accesscontrol />
-		</file>
-		<file>
-			<destination>system/workplace/resources/editors/tinymce/jscripts/tinymce/plugins/template
-			</destination>
-			<type>folder</type>
-			<uuidstructure>e7b72152-279b-11e4-a042-9723befcacf3</uuidstructure>
-			<datelastmodified>Tue, 19 Aug 2014 12:25:28 GMT</datelastmodified>
-			<userlastmodified>Admin</userlastmodified>
-			<datecreated>Tue, 19 Aug 2014 12:25:28 GMT</datecreated>
-			<usercreated>Admin</usercreated>
-			<flags>0</flags>
-			<properties />
-			<relations />
-			<accesscontrol />
-		</file>
-		<file>
-			<source>system/workplace/resources/editors/tinymce/jscripts/tinymce/plugins/template/plugin.min.js
-			</source>
-			<destination>system/workplace/resources/editors/tinymce/jscripts/tinymce/plugins/template/plugin.min.js
-			</destination>
-			<type>plain</type>
-			<uuidstructure>e7b8f614-279b-11e4-a042-9723befcacf3</uuidstructure>
-			<uuidresource>e7b8f615-279b-11e4-a042-9723befcacf3</uuidresource>
-			<datelastmodified>Tue, 19 Aug 2014 12:25:28 GMT</datelastmodified>
-			<userlastmodified>Admin</userlastmodified>
-			<datecreated>Tue, 19 Aug 2014 12:25:28 GMT</datecreated>
-			<usercreated>Admin</usercreated>
-			<flags>0</flags>
-			<properties>
-				<property>
-					<name>Title</name>
-					<value><![CDATA[plugin.min]]></value>
-				</property>
-			</properties>
-			<relations />
-			<accesscontrol />
-		</file>
-		<file>
-			<destination>system/workplace/resources/editors/tinymce/jscripts/tinymce/plugins/textcolor
-			</destination>
-			<type>folder</type>
-			<uuidstructure>e7b329ad-279b-11e4-a042-9723befcacf3</uuidstructure>
-			<datelastmodified>Tue, 19 Aug 2014 12:25:28 GMT</datelastmodified>
-			<userlastmodified>Admin</userlastmodified>
-			<datecreated>Tue, 19 Aug 2014 12:25:28 GMT</datecreated>
-			<usercreated>Admin</usercreated>
-			<flags>0</flags>
-			<properties />
-			<relations />
-			<accesscontrol />
-		</file>
-		<file>
-			<source>system/workplace/resources/editors/tinymce/jscripts/tinymce/plugins/textcolor/plugin.min.js
-			</source>
-			<destination>system/workplace/resources/editors/tinymce/jscripts/tinymce/plugins/textcolor/plugin.min.js
-			</destination>
-			<type>plain</type>
-			<uuidstructure>e7b5257f-279b-11e4-a042-9723befcacf3</uuidstructure>
-			<uuidresource>e7b52580-279b-11e4-a042-9723befcacf3</uuidresource>
-			<datelastmodified>Tue, 19 Aug 2014 12:25:28 GMT</datelastmodified>
-			<userlastmodified>Admin</userlastmodified>
-			<datecreated>Tue, 19 Aug 2014 12:25:28 GMT</datecreated>
-			<usercreated>Admin</usercreated>
-			<flags>0</flags>
-			<properties>
-				<property>
-					<name>Title</name>
-					<value><![CDATA[plugin.min]]></value>
-				</property>
-			</properties>
-			<relations />
-			<accesscontrol />
-		</file>
-		<file>
-			<destination>system/workplace/resources/editors/tinymce/jscripts/tinymce/plugins/textpattern
-			</destination>
-			<type>folder</type>
-			<uuidstructure>e7af5918-279b-11e4-a042-9723befcacf3</uuidstructure>
-			<datelastmodified>Tue, 19 Aug 2014 12:25:28 GMT</datelastmodified>
-			<userlastmodified>Admin</userlastmodified>
-			<datecreated>Tue, 19 Aug 2014 12:25:28 GMT</datecreated>
-			<usercreated>Admin</usercreated>
-			<flags>0</flags>
-			<properties />
-			<relations />
-			<accesscontrol />
-		</file>
-		<file>
-			<source>system/workplace/resources/editors/tinymce/jscripts/tinymce/plugins/textpattern/plugin.min.js
-			</source>
-			<destination>system/workplace/resources/editors/tinymce/jscripts/tinymce/plugins/textpattern/plugin.min.js
-			</destination>
-			<type>plain</type>
-			<uuidstructure>e7b12dda-279b-11e4-a042-9723befcacf3</uuidstructure>
-			<uuidresource>e7b12ddb-279b-11e4-a042-9723befcacf3</uuidresource>
-			<datelastmodified>Tue, 19 Aug 2014 12:25:28 GMT</datelastmodified>
-			<userlastmodified>Admin</userlastmodified>
-			<datecreated>Tue, 19 Aug 2014 12:25:28 GMT</datecreated>
-			<usercreated>Admin</usercreated>
-			<flags>0</flags>
-			<properties>
-				<property>
-					<name>Title</name>
-					<value><![CDATA[plugin.min]]></value>
-				</property>
-			</properties>
-			<relations />
-			<accesscontrol />
-		</file>
-		<file>
-			<destination>system/workplace/resources/editors/tinymce/jscripts/tinymce/plugins/visualblocks
-			</destination>
-			<type>folder</type>
-			<uuidstructure>e7ab8883-279b-11e4-a042-9723befcacf3</uuidstructure>
-			<datelastmodified>Tue, 19 Aug 2014 12:25:28 GMT</datelastmodified>
-			<userlastmodified>Admin</userlastmodified>
-			<datecreated>Tue, 19 Aug 2014 12:25:28 GMT</datecreated>
-			<usercreated>Admin</usercreated>
-			<flags>0</flags>
-			<properties />
-			<relations />
-			<accesscontrol />
-		</file>
-		<file>
-			<source>system/workplace/resources/editors/tinymce/jscripts/tinymce/plugins/visualblocks/plugin.min.js
-			</source>
-			<destination>system/workplace/resources/editors/tinymce/jscripts/tinymce/plugins/visualblocks/plugin.min.js
-			</destination>
-			<type>plain</type>
-			<uuidstructure>e7ad5d45-279b-11e4-a042-9723befcacf3</uuidstructure>
-			<uuidresource>e7ad5d46-279b-11e4-a042-9723befcacf3</uuidresource>
-			<datelastmodified>Tue, 19 Aug 2014 12:25:28 GMT</datelastmodified>
-			<userlastmodified>Admin</userlastmodified>
-			<datecreated>Tue, 19 Aug 2014 12:25:28 GMT</datecreated>
-			<usercreated>Admin</usercreated>
-			<flags>0</flags>
-			<properties>
-				<property>
-					<name>Title</name>
-					<value><![CDATA[plugin.min]]></value>
-				</property>
-			</properties>
-			<relations />
-			<accesscontrol />
-		</file>
-		<file>
-			<destination>system/workplace/resources/editors/tinymce/jscripts/tinymce/plugins/visualblocks/css
-			</destination>
-			<type>folder</type>
-			<uuidstructure>e8754126-279b-11e4-a042-9723befcacf3</uuidstructure>
-			<datelastmodified>Tue, 19 Aug 2014 12:25:30 GMT</datelastmodified>
-			<userlastmodified>Admin</userlastmodified>
-			<datecreated>Tue, 19 Aug 2014 12:25:30 GMT</datecreated>
-			<usercreated>Admin</usercreated>
-			<flags>0</flags>
-			<properties />
-			<relations />
-			<accesscontrol />
-		</file>
-		<file>
-			<source>system/workplace/resources/editors/tinymce/jscripts/tinymce/plugins/visualblocks/css/visualblocks.css
-			</source>
-			<destination>system/workplace/resources/editors/tinymce/jscripts/tinymce/plugins/visualblocks/css/visualblocks.css
-			</destination>
-			<type>plain</type>
-			<uuidstructure>e8773cf8-279b-11e4-a042-9723befcacf3</uuidstructure>
-			<uuidresource>e8773cf9-279b-11e4-a042-9723befcacf3</uuidresource>
-			<datelastmodified>Tue, 19 Aug 2014 12:25:30 GMT</datelastmodified>
-			<userlastmodified>Admin</userlastmodified>
-			<datecreated>Tue, 19 Aug 2014 12:25:30 GMT</datecreated>
-			<usercreated>Admin</usercreated>
-			<flags>0</flags>
-			<properties>
-				<property>
-					<name>Title</name>
-					<value><![CDATA[visualblocks]]></value>
-				</property>
-			</properties>
-			<relations />
-			<accesscontrol />
-		</file>
-		<file>
-			<destination>system/workplace/resources/editors/tinymce/jscripts/tinymce/plugins/visualchars
-			</destination>
-			<type>folder</type>
-			<uuidstructure>e7a7b7ee-279b-11e4-a042-9723befcacf3</uuidstructure>
-			<datelastmodified>Tue, 19 Aug 2014 12:25:28 GMT</datelastmodified>
-			<userlastmodified>Admin</userlastmodified>
-			<datecreated>Tue, 19 Aug 2014 12:25:28 GMT</datecreated>
-			<usercreated>Admin</usercreated>
-			<flags>0</flags>
-			<properties />
-			<relations />
-			<accesscontrol />
-		</file>
-		<file>
-			<source>system/workplace/resources/editors/tinymce/jscripts/tinymce/plugins/visualchars/plugin.min.js
-			</source>
-			<destination>system/workplace/resources/editors/tinymce/jscripts/tinymce/plugins/visualchars/plugin.min.js
-			</destination>
-			<type>plain</type>
-			<uuidstructure>e7a98cb0-279b-11e4-a042-9723befcacf3</uuidstructure>
-			<uuidresource>e7a98cb1-279b-11e4-a042-9723befcacf3</uuidresource>
-			<datelastmodified>Tue, 19 Aug 2014 12:25:28 GMT</datelastmodified>
-			<userlastmodified>Admin</userlastmodified>
-			<datecreated>Tue, 19 Aug 2014 12:25:28 GMT</datecreated>
-			<usercreated>Admin</usercreated>
-			<flags>0</flags>
-			<properties>
-				<property>
-					<name>Title</name>
-					<value><![CDATA[plugin.min]]></value>
-				</property>
-			</properties>
-			<relations />
-			<accesscontrol />
-		</file>
-		<file>
-			<destination>system/workplace/resources/editors/tinymce/jscripts/tinymce/plugins/wordcount
-			</destination>
-			<type>folder</type>
-			<uuidstructure>e7a3e759-279b-11e4-a042-9723befcacf3</uuidstructure>
-			<datelastmodified>Tue, 19 Aug 2014 12:25:28 GMT</datelastmodified>
-			<userlastmodified>Admin</userlastmodified>
-			<datecreated>Tue, 19 Aug 2014 12:25:28 GMT</datecreated>
-			<usercreated>Admin</usercreated>
-			<flags>0</flags>
-			<properties />
-			<relations />
-			<accesscontrol />
-		</file>
-		<file>
-			<source>system/workplace/resources/editors/tinymce/jscripts/tinymce/plugins/wordcount/plugin.min.js
-			</source>
-			<destination>system/workplace/resources/editors/tinymce/jscripts/tinymce/plugins/wordcount/plugin.min.js
-			</destination>
-			<type>plain</type>
-			<uuidstructure>e7a5bc1b-279b-11e4-a042-9723befcacf3</uuidstructure>
-			<uuidresource>e7a5bc1c-279b-11e4-a042-9723befcacf3</uuidresource>
-			<datelastmodified>Tue, 19 Aug 2014 12:25:28 GMT</datelastmodified>
-			<userlastmodified>Admin</userlastmodified>
-			<datecreated>Tue, 19 Aug 2014 12:25:28 GMT</datecreated>
-			<usercreated>Admin</usercreated>
-			<flags>0</flags>
-			<properties>
-				<property>
-					<name>Title</name>
-					<value><![CDATA[plugin.min]]></value>
-				</property>
-			</properties>
-			<relations />
-			<accesscontrol />
-		</file>
-		<file>
-			<destination>system/workplace/resources/editors/tinymce/jscripts/tinymce/skins
-			</destination>
-			<type>folder</type>
-			<uuidstructure>e78cdcd2-279b-11e4-a042-9723befcacf3</uuidstructure>
-			<datelastmodified>Tue, 19 Aug 2014 12:25:28 GMT</datelastmodified>
-			<userlastmodified>Admin</userlastmodified>
-			<datecreated>Tue, 19 Aug 2014 12:25:28 GMT</datecreated>
-			<usercreated>Admin</usercreated>
-			<flags>0</flags>
-			<properties />
-			<relations />
-			<accesscontrol />
-		</file>
-		<file>
-			<destination>system/workplace/resources/editors/tinymce/jscripts/tinymce/skins/lightgray
-			</destination>
-			<type>folder</type>
-			<uuidstructure>e797642b-279b-11e4-a042-9723befcacf3</uuidstructure>
-			<datelastmodified>Tue, 19 Aug 2014 12:25:28 GMT</datelastmodified>
-			<userlastmodified>Admin</userlastmodified>
-			<datecreated>Tue, 19 Aug 2014 12:25:28 GMT</datecreated>
-			<usercreated>Admin</usercreated>
-			<flags>0</flags>
-			<properties />
-			<relations />
-			<accesscontrol />
-		</file>
-		<file>
-			<source>system/workplace/resources/editors/tinymce/jscripts/tinymce/skins/lightgray/content.inline.min.css
-			</source>
-			<destination>system/workplace/resources/editors/tinymce/jscripts/tinymce/skins/lightgray/content.inline.min.css
-			</destination>
-			<type>plain</type>
-			<uuidstructure>e7a1c476-279b-11e4-a042-9723befcacf3</uuidstructure>
-			<uuidresource>e7a1c477-279b-11e4-a042-9723befcacf3</uuidresource>
-			<datelastmodified>Tue, 19 Aug 2014 12:25:28 GMT</datelastmodified>
-			<userlastmodified>Admin</userlastmodified>
-			<datecreated>Tue, 19 Aug 2014 12:25:28 GMT</datecreated>
-			<usercreated>Admin</usercreated>
-			<flags>0</flags>
-			<properties>
-				<property>
-					<name>Title</name>
-					<value><![CDATA[content.inline.min]]></value>
-				</property>
-			</properties>
-			<relations />
-			<accesscontrol />
-		</file>
-		<file>
-			<source>system/workplace/resources/editors/tinymce/jscripts/tinymce/skins/lightgray/content.min.css
-			</source>
-			<destination>system/workplace/resources/editors/tinymce/jscripts/tinymce/skins/lightgray/content.min.css
-			</destination>
-			<type>plain</type>
-			<uuidstructure>e79f5373-279b-11e4-a042-9723befcacf3</uuidstructure>
-			<uuidresource>e79f5374-279b-11e4-a042-9723befcacf3</uuidresource>
-			<datelastmodified>Tue, 19 Aug 2014 12:25:28 GMT</datelastmodified>
-			<userlastmodified>Admin</userlastmodified>
-			<datecreated>Tue, 19 Aug 2014 12:25:28 GMT</datecreated>
-			<usercreated>Admin</usercreated>
-			<flags>0</flags>
-			<properties>
-				<property>
-					<name>Title</name>
-					<value><![CDATA[content.min]]></value>
-				</property>
-			</properties>
-			<relations />
-			<accesscontrol />
-		</file>
-		<file>
-			<source>system/workplace/resources/editors/tinymce/jscripts/tinymce/skins/lightgray/skin.ie7.min.css
-			</source>
-			<destination>system/workplace/resources/editors/tinymce/jscripts/tinymce/skins/lightgray/skin.ie7.min.css
-			</destination>
-			<type>plain</type>
-			<uuidstructure>e79c9450-279b-11e4-a042-9723befcacf3</uuidstructure>
-			<uuidresource>e79c9451-279b-11e4-a042-9723befcacf3</uuidresource>
-			<datelastmodified>Tue, 19 Aug 2014 12:25:28 GMT</datelastmodified>
-			<userlastmodified>Admin</userlastmodified>
-			<datecreated>Tue, 19 Aug 2014 12:25:28 GMT</datecreated>
-			<usercreated>Admin</usercreated>
-			<flags>0</flags>
-			<properties>
-				<property>
-					<name>Title</name>
-					<value><![CDATA[skin.ie7.min]]></value>
-				</property>
-			</properties>
-			<relations />
-			<accesscontrol />
-		</file>
-		<file>
-			<source>system/workplace/resources/editors/tinymce/jscripts/tinymce/skins/lightgray/skin.min.css
-			</source>
-			<destination>system/workplace/resources/editors/tinymce/jscripts/tinymce/skins/lightgray/skin.min.css
-			</destination>
-			<type>plain</type>
-			<uuidstructure>e799ae1d-279b-11e4-a042-9723befcacf3</uuidstructure>
-			<uuidresource>e799ae1e-279b-11e4-a042-9723befcacf3</uuidresource>
-			<datelastmodified>Tue, 19 Aug 2014 12:25:28 GMT</datelastmodified>
-			<userlastmodified>Admin</userlastmodified>
-			<datecreated>Tue, 19 Aug 2014 12:25:28 GMT</datecreated>
-			<usercreated>Admin</usercreated>
-			<flags>0</flags>
-			<properties>
-				<property>
-					<name>Title</name>
-					<value><![CDATA[skin.min]]></value>
-				</property>
-			</properties>
-			<relations />
-			<accesscontrol />
-		</file>
-		<file>
-			<destination>system/workplace/resources/editors/tinymce/jscripts/tinymce/skins/lightgray/fonts
-			</destination>
-			<type>folder</type>
-			<uuidstructure>e857a6e3-279b-11e4-a042-9723befcacf3</uuidstructure>
-			<datelastmodified>Tue, 19 Aug 2014 12:25:29 GMT</datelastmodified>
-			<userlastmodified>Admin</userlastmodified>
-			<datecreated>Tue, 19 Aug 2014 12:25:29 GMT</datecreated>
-			<usercreated>Admin</usercreated>
-			<flags>0</flags>
-			<properties />
-			<relations />
-			<accesscontrol />
-		</file>
-		<file>
-			<source>system/workplace/resources/editors/tinymce/jscripts/tinymce/skins/lightgray/fonts/readme.md
-			</source>
-			<destination>system/workplace/resources/editors/tinymce/jscripts/tinymce/skins/lightgray/fonts/readme.md
-			</destination>
-			<type>plain</type>
-			<uuidstructure>e8731e43-279b-11e4-a042-9723befcacf3</uuidstructure>
-			<uuidresource>e8731e44-279b-11e4-a042-9723befcacf3</uuidresource>
-			<datelastmodified>Tue, 19 Aug 2014 12:25:30 GMT</datelastmodified>
-			<userlastmodified>Admin</userlastmodified>
-			<datecreated>Tue, 19 Aug 2014 12:25:30 GMT</datecreated>
-			<usercreated>Admin</usercreated>
-			<flags>0</flags>
-			<properties>
-				<property>
-					<name>Title</name>
-					<value><![CDATA[readme]]></value>
-				</property>
-			</properties>
-			<relations />
-			<accesscontrol />
-		</file>
-		<file>
-			<source>system/workplace/resources/editors/tinymce/jscripts/tinymce/skins/lightgray/fonts/tinymce-small.dev.svg
-			</source>
-			<destination>system/workplace/resources/editors/tinymce/jscripts/tinymce/skins/lightgray/fonts/tinymce-small.dev.svg
-			</destination>
-			<type>plain</type>
-			<uuidstructure>e8705f20-279b-11e4-a042-9723befcacf3</uuidstructure>
-			<uuidresource>e8705f21-279b-11e4-a042-9723befcacf3</uuidresource>
-			<datelastmodified>Tue, 19 Aug 2014 12:25:30 GMT</datelastmodified>
-			<userlastmodified>Admin</userlastmodified>
-			<datecreated>Tue, 19 Aug 2014 12:25:30 GMT</datecreated>
-			<usercreated>Admin</usercreated>
-			<flags>0</flags>
-			<properties>
-				<property>
-					<name>Title</name>
-					<value><![CDATA[tinymce-small.dev]]></value>
-				</property>
-			</properties>
-			<relations />
-			<accesscontrol />
-		</file>
-		<file>
-			<source>system/workplace/resources/editors/tinymce/jscripts/tinymce/skins/lightgray/fonts/tinymce-small.eot
-			</source>
-			<destination>system/workplace/resources/editors/tinymce/jscripts/tinymce/skins/lightgray/fonts/tinymce-small.eot
-			</destination>
-			<type>plain</type>
-			<uuidstructure>e86dee1d-279b-11e4-a042-9723befcacf3</uuidstructure>
-			<uuidresource>e86dee1e-279b-11e4-a042-9723befcacf3</uuidresource>
-			<datelastmodified>Tue, 19 Aug 2014 12:25:30 GMT</datelastmodified>
-			<userlastmodified>Admin</userlastmodified>
-			<datecreated>Tue, 19 Aug 2014 12:25:30 GMT</datecreated>
-			<usercreated>Admin</usercreated>
-			<flags>0</flags>
-			<properties>
-				<property>
-					<name>Title</name>
-					<value><![CDATA[tinymce-small]]></value>
-				</property>
-			</properties>
-			<relations />
-			<accesscontrol />
-		</file>
-		<file>
-			<source>system/workplace/resources/editors/tinymce/jscripts/tinymce/skins/lightgray/fonts/tinymce-small.svg
-			</source>
-			<destination>system/workplace/resources/editors/tinymce/jscripts/tinymce/skins/lightgray/fonts/tinymce-small.svg
-			</destination>
-			<type>plain</type>
-			<uuidstructure>e86b560a-279b-11e4-a042-9723befcacf3</uuidstructure>
-			<uuidresource>e86b560b-279b-11e4-a042-9723befcacf3</uuidresource>
-			<datelastmodified>Tue, 19 Aug 2014 12:25:30 GMT</datelastmodified>
-			<userlastmodified>Admin</userlastmodified>
-			<datecreated>Tue, 19 Aug 2014 12:25:30 GMT</datecreated>
-			<usercreated>Admin</usercreated>
-			<flags>0</flags>
-			<properties>
-				<property>
-					<name>Title</name>
-					<value><![CDATA[tinymce-small]]></value>
-				</property>
-			</properties>
-			<relations />
-			<accesscontrol />
-		</file>
-		<file>
-			<source>system/workplace/resources/editors/tinymce/jscripts/tinymce/skins/lightgray/fonts/tinymce-small.ttf
-			</source>
-			<destination>system/workplace/resources/editors/tinymce/jscripts/tinymce/skins/lightgray/fonts/tinymce-small.ttf
-			</destination>
-			<type>plain</type>
-			<uuidstructure>e86896e7-279b-11e4-a042-9723befcacf3</uuidstructure>
-			<uuidresource>e86896e8-279b-11e4-a042-9723befcacf3</uuidresource>
-			<datelastmodified>Tue, 19 Aug 2014 12:25:30 GMT</datelastmodified>
-			<userlastmodified>Admin</userlastmodified>
-			<datecreated>Tue, 19 Aug 2014 12:25:30 GMT</datecreated>
-			<usercreated>Admin</usercreated>
-			<flags>0</flags>
-			<properties>
-				<property>
-					<name>Title</name>
-					<value><![CDATA[tinymce-small]]></value>
-				</property>
-			</properties>
-			<relations />
-			<accesscontrol />
-		</file>
-		<file>
-			<source>system/workplace/resources/editors/tinymce/jscripts/tinymce/skins/lightgray/fonts/tinymce-small.woff
-			</source>
-			<destination>system/workplace/resources/editors/tinymce/jscripts/tinymce/skins/lightgray/fonts/tinymce-small.woff
-			</destination>
-			<type>plain</type>
-			<uuidstructure>e86625e4-279b-11e4-a042-9723befcacf3</uuidstructure>
-			<uuidresource>e86625e5-279b-11e4-a042-9723befcacf3</uuidresource>
-			<datelastmodified>Tue, 19 Aug 2014 12:25:30 GMT</datelastmodified>
-			<userlastmodified>Admin</userlastmodified>
-			<datecreated>Tue, 19 Aug 2014 12:25:30 GMT</datecreated>
-			<usercreated>Admin</usercreated>
-			<flags>0</flags>
-			<properties>
-				<property>
-					<name>Title</name>
-					<value><![CDATA[tinymce-small]]></value>
-				</property>
-			</properties>
-			<relations />
-			<accesscontrol />
-		</file>
-		<file>
-			<source>system/workplace/resources/editors/tinymce/jscripts/tinymce/skins/lightgray/fonts/tinymce.dev.svg
-			</source>
-			<destination>system/workplace/resources/editors/tinymce/jscripts/tinymce/skins/lightgray/fonts/tinymce.dev.svg
-			</destination>
-			<type>plain</type>
-			<uuidstructure>e86366c1-279b-11e4-a042-9723befcacf3</uuidstructure>
-			<uuidresource>e86366c2-279b-11e4-a042-9723befcacf3</uuidresource>
-			<datelastmodified>Tue, 19 Aug 2014 12:25:30 GMT</datelastmodified>
-			<userlastmodified>Admin</userlastmodified>
-			<datecreated>Tue, 19 Aug 2014 12:25:30 GMT</datecreated>
-			<usercreated>Admin</usercreated>
-			<flags>0</flags>
-			<properties>
-				<property>
-					<name>Title</name>
-					<value><![CDATA[tinymce.dev]]></value>
-				</property>
-			</properties>
-			<relations />
-			<accesscontrol />
-		</file>
-		<file>
-			<source>system/workplace/resources/editors/tinymce/jscripts/tinymce/skins/lightgray/fonts/tinymce.eot
-			</source>
-			<destination>system/workplace/resources/editors/tinymce/jscripts/tinymce/skins/lightgray/fonts/tinymce.eot
-			</destination>
-			<type>plain</type>
-			<uuidstructure>e860f5be-279b-11e4-a042-9723befcacf3</uuidstructure>
-			<uuidresource>e860f5bf-279b-11e4-a042-9723befcacf3</uuidresource>
-			<datelastmodified>Tue, 19 Aug 2014 12:25:30 GMT</datelastmodified>
-			<userlastmodified>Admin</userlastmodified>
-			<datecreated>Tue, 19 Aug 2014 12:25:30 GMT</datecreated>
-			<usercreated>Admin</usercreated>
-			<flags>0</flags>
-			<properties>
-				<property>
-					<name>Title</name>
-					<value><![CDATA[tinymce]]></value>
-				</property>
-			</properties>
-			<relations />
-			<accesscontrol />
-		</file>
-		<file>
-			<source>system/workplace/resources/editors/tinymce/jscripts/tinymce/skins/lightgray/fonts/tinymce.svg
-			</source>
-			<destination>system/workplace/resources/editors/tinymce/jscripts/tinymce/skins/lightgray/fonts/tinymce.svg
-			</destination>
-			<type>plain</type>
-			<uuidstructure>e85e84bb-279b-11e4-a042-9723befcacf3</uuidstructure>
-			<uuidresource>e85e84bc-279b-11e4-a042-9723befcacf3</uuidresource>
-			<datelastmodified>Tue, 19 Aug 2014 12:25:29 GMT</datelastmodified>
-			<userlastmodified>Admin</userlastmodified>
-			<datecreated>Tue, 19 Aug 2014 12:25:29 GMT</datecreated>
-			<usercreated>Admin</usercreated>
-			<flags>0</flags>
-			<properties>
-				<property>
-					<name>Title</name>
-					<value><![CDATA[tinymce]]></value>
-				</property>
-			</properties>
-			<relations />
-			<accesscontrol />
-		</file>
-		<file>
-			<source>system/workplace/resources/editors/tinymce/jscripts/tinymce/skins/lightgray/fonts/tinymce.ttf
-			</source>
-			<destination>system/workplace/resources/editors/tinymce/jscripts/tinymce/skins/lightgray/fonts/tinymce.ttf
-			</destination>
-			<type>plain</type>
-			<uuidstructure>e85c13b8-279b-11e4-a042-9723befcacf3</uuidstructure>
-			<uuidresource>e85c13b9-279b-11e4-a042-9723befcacf3</uuidresource>
-			<datelastmodified>Tue, 19 Aug 2014 12:25:29 GMT</datelastmodified>
-			<userlastmodified>Admin</userlastmodified>
-			<datecreated>Tue, 19 Aug 2014 12:25:29 GMT</datecreated>
-			<usercreated>Admin</usercreated>
-			<flags>0</flags>
-			<properties>
-				<property>
-					<name>Title</name>
-					<value><![CDATA[tinymce]]></value>
-				</property>
-			</properties>
-			<relations />
-			<accesscontrol />
-		</file>
-		<file>
-			<source>system/workplace/resources/editors/tinymce/jscripts/tinymce/skins/lightgray/fonts/tinymce.woff
-			</source>
-			<destination>system/workplace/resources/editors/tinymce/jscripts/tinymce/skins/lightgray/fonts/tinymce.woff
-			</destination>
-			<type>plain</type>
-			<uuidstructure>e859a2b5-279b-11e4-a042-9723befcacf3</uuidstructure>
-			<uuidresource>e859a2b6-279b-11e4-a042-9723befcacf3</uuidresource>
-			<datelastmodified>Tue, 19 Aug 2014 12:25:29 GMT</datelastmodified>
-			<userlastmodified>Admin</userlastmodified>
-			<datecreated>Tue, 19 Aug 2014 12:25:29 GMT</datecreated>
-			<usercreated>Admin</usercreated>
-			<flags>0</flags>
-			<properties>
-				<property>
-					<name>Title</name>
-					<value><![CDATA[tinymce]]></value>
-				</property>
-			</properties>
-			<relations />
-			<accesscontrol />
-		</file>
-		<file>
-			<destination>system/workplace/resources/editors/tinymce/jscripts/tinymce/skins/lightgray/img
-			</destination>
-			<type>folder</type>
-			<uuidstructure>e8488ba1-279b-11e4-a042-9723befcacf3</uuidstructure>
-			<datelastmodified>Tue, 19 Aug 2014 12:25:29 GMT</datelastmodified>
-			<userlastmodified>Admin</userlastmodified>
-			<datecreated>Tue, 19 Aug 2014 12:25:29 GMT</datecreated>
-			<usercreated>Admin</usercreated>
-			<flags>0</flags>
-			<properties />
-			<relations />
-			<accesscontrol />
-		</file>
-		<file>
-			<source>system/workplace/resources/editors/tinymce/jscripts/tinymce/skins/lightgray/img/anchor.gif
-			</source>
-			<destination>system/workplace/resources/editors/tinymce/jscripts/tinymce/skins/lightgray/img/anchor.gif
-			</destination>
-			<type>image</type>
-			<uuidstructure>e85535df-279b-11e4-a042-9723befcacf3</uuidstructure>
-			<uuidresource>e85535e0-279b-11e4-a042-9723befcacf3</uuidresource>
-			<datelastmodified>Tue, 19 Aug 2014 12:25:29 GMT</datelastmodified>
-			<userlastmodified>Admin</userlastmodified>
-			<datecreated>Tue, 19 Aug 2014 12:25:29 GMT</datecreated>
-			<usercreated>Admin</usercreated>
-			<flags>0</flags>
-			<properties>
-				<property>
-					<name>Title</name>
-					<value><![CDATA[anchor]]></value>
-				</property>
-				<property type="shared">
-					<name>image.size</name>
-					<value><![CDATA[w:7,h:7]]></value>
-				</property>
-			</properties>
-			<relations />
-			<accesscontrol />
-		</file>
-		<file>
-			<source>system/workplace/resources/editors/tinymce/jscripts/tinymce/skins/lightgray/img/loader.gif
-			</source>
-			<destination>system/workplace/resources/editors/tinymce/jscripts/tinymce/skins/lightgray/img/loader.gif
-			</destination>
-			<type>image</type>
-			<uuidstructure>e85276bb-279b-11e4-a042-9723befcacf3</uuidstructure>
-			<uuidresource>e85276bc-279b-11e4-a042-9723befcacf3</uuidresource>
-			<datelastmodified>Tue, 19 Aug 2014 12:25:29 GMT</datelastmodified>
-			<userlastmodified>Admin</userlastmodified>
-			<datecreated>Tue, 19 Aug 2014 12:25:29 GMT</datecreated>
-			<usercreated>Admin</usercreated>
-			<flags>0</flags>
-			<properties>
-				<property>
-					<name>Title</name>
-					<value><![CDATA[loader]]></value>
-				</property>
-				<property type="shared">
-					<name>image.size</name>
-					<value><![CDATA[w:31,h:31]]></value>
-				</property>
-			</properties>
-			<relations />
-			<accesscontrol />
-		</file>
-		<file>
-			<source>system/workplace/resources/editors/tinymce/jscripts/tinymce/skins/lightgray/img/object.gif
-			</source>
-			<destination>system/workplace/resources/editors/tinymce/jscripts/tinymce/skins/lightgray/img/object.gif
-			</destination>
-			<type>image</type>
-			<uuidstructure>e84fb797-279b-11e4-a042-9723befcacf3</uuidstructure>
-			<uuidresource>e84fb798-279b-11e4-a042-9723befcacf3</uuidresource>
-			<datelastmodified>Tue, 19 Aug 2014 12:25:29 GMT</datelastmodified>
-			<userlastmodified>Admin</userlastmodified>
-			<datecreated>Tue, 19 Aug 2014 12:25:29 GMT</datecreated>
-			<usercreated>Admin</usercreated>
-			<flags>0</flags>
-			<properties>
-				<property>
-					<name>Title</name>
-					<value><![CDATA[object]]></value>
-				</property>
-				<property type="shared">
-					<name>image.size</name>
-					<value><![CDATA[w:17,h:13]]></value>
-				</property>
-			</properties>
-			<relations />
-			<accesscontrol />
-		</file>
-		<file>
-			<source>system/workplace/resources/editors/tinymce/jscripts/tinymce/skins/lightgray/img/trans.gif
-			</source>
-			<destination>system/workplace/resources/editors/tinymce/jscripts/tinymce/skins/lightgray/img/trans.gif
-			</destination>
-			<type>image</type>
-			<uuidstructure>e84cd163-279b-11e4-a042-9723befcacf3</uuidstructure>
-			<uuidresource>e84cd164-279b-11e4-a042-9723befcacf3</uuidresource>
-			<datelastmodified>Tue, 19 Aug 2014 12:25:29 GMT</datelastmodified>
-			<userlastmodified>Admin</userlastmodified>
-			<datecreated>Tue, 19 Aug 2014 12:25:29 GMT</datecreated>
-			<usercreated>Admin</usercreated>
-			<flags>0</flags>
-			<properties>
-				<property>
-					<name>Title</name>
-					<value><![CDATA[trans]]></value>
-				</property>
-				<property type="shared">
-					<name>image.size</name>
-					<value><![CDATA[w:1,h:1]]></value>
-				</property>
-			</properties>
-			<relations />
-			<accesscontrol />
-		</file>
-		<file>
-			<destination>system/workplace/resources/editors/tinymce/jscripts/tinymce/themes
-			</destination>
-			<type>folder</type>
-			<uuidstructure>e78ae100-279b-11e4-a042-9723befcacf3</uuidstructure>
-			<datelastmodified>Tue, 19 Aug 2014 12:25:28 GMT</datelastmodified>
-			<userlastmodified>Admin</userlastmodified>
-			<datecreated>Tue, 19 Aug 2014 12:25:28 GMT</datecreated>
-			<usercreated>Admin</usercreated>
-			<flags>0</flags>
-			<properties />
-			<relations />
-			<accesscontrol />
-		</file>
-		<file>
-			<destination>system/workplace/resources/editors/tinymce/jscripts/tinymce/themes/modern
-			</destination>
-			<type>folder</type>
-			<uuidstructure>e790fb86-279b-11e4-a042-9723befcacf3</uuidstructure>
-			<datelastmodified>Tue, 19 Aug 2014 12:25:28 GMT</datelastmodified>
-			<userlastmodified>Admin</userlastmodified>
-			<datecreated>Tue, 19 Aug 2014 12:25:28 GMT</datecreated>
-			<usercreated>Admin</usercreated>
-			<flags>0</flags>
-			<properties />
-			<relations />
-			<accesscontrol />
-		</file>
-		<file>
-			<source>system/workplace/resources/editors/tinymce/jscripts/tinymce/themes/modern/theme.min.js
-			</source>
-			<destination>system/workplace/resources/editors/tinymce/jscripts/tinymce/themes/modern/theme.min.js
-			</destination>
-			<type>plain</type>
-			<uuidstructure>e7951a38-279b-11e4-a042-9723befcacf3</uuidstructure>
-			<uuidresource>e7951a39-279b-11e4-a042-9723befcacf3</uuidresource>
-			<datelastmodified>Tue, 19 Aug 2014 12:25:28 GMT</datelastmodified>
-			<userlastmodified>Admin</userlastmodified>
-			<datecreated>Tue, 19 Aug 2014 12:25:28 GMT</datecreated>
-			<usercreated>Admin</usercreated>
-			<flags>0</flags>
-			<properties>
-				<property>
-					<name>Title</name>
-					<value><![CDATA[theme.min]]></value>
-				</property>
-			</properties>
-			<relations />
-			<accesscontrol />
-		</file>
-		<file>
-			<destination>system/workplace/resources/editors/tinymce/toolbar
-			</destination>
-			<type>folder</type>
-			<uuidstructure>eb474af2-4043-11e1-a3be-974a2cad26ef</uuidstructure>
-			<datelastmodified>Mon, 16 Jan 2012 13:13:45 GMT</datelastmodified>
-			<userlastmodified>Admin</userlastmodified>
-			<datecreated>Mon, 16 Jan 2012 13:13:45 GMT</datecreated>
-			<usercreated>Admin</usercreated>
-			<flags>0</flags>
-			<properties />
-			<relations />
-			<accesscontrol />
-		</file>
-		<file>
-			<source>system/workplace/resources/editors/tinymce/toolbar/dialogBackground.png
-			</source>
-			<destination>system/workplace/resources/editors/tinymce/toolbar/dialogBackground.png
-			</destination>
-			<type>image</type>
-			<uuidstructure>d2a82560-f860-11e2-b124-000c298a1fde</uuidstructure>
-			<uuidresource>d2a82561-f860-11e2-b124-000c298a1fde</uuidresource>
-			<datelastmodified>Mon, 29 Jul 2013 15:09:10 GMT</datelastmodified>
-			<userlastmodified>Admin</userlastmodified>
-			<datecreated>Mon, 29 Jul 2013 15:09:10 GMT</datecreated>
-			<usercreated>Admin</usercreated>
-			<flags>0</flags>
-			<properties>
-				<property>
-					<name>Title</name>
-					<value><![CDATA[dialogBackground]]></value>
-				</property>
-				<property type="shared">
-					<name>image.size</name>
-					<value><![CDATA[w:20,h:300]]></value>
-				</property>
-			</properties>
-			<relations />
-			<accesscontrol />
-		</file>
-		<file>
-			<source>system/workplace/resources/editors/tinymce/toolbar/dialogCloseImage.png
-			</source>
-			<destination>system/workplace/resources/editors/tinymce/toolbar/dialogCloseImage.png
-			</destination>
-			<type>image</type>
-			<uuidstructure>d2af5154-f860-11e2-b124-000c298a1fde</uuidstructure>
-			<uuidresource>d2af5155-f860-11e2-b124-000c298a1fde</uuidresource>
-			<datelastmodified>Mon, 29 Jul 2013 15:09:10 GMT</datelastmodified>
-			<userlastmodified>Admin</userlastmodified>
-			<datecreated>Mon, 29 Jul 2013 15:09:10 GMT</datecreated>
-			<usercreated>Admin</usercreated>
-			<flags>0</flags>
-			<properties>
-				<property>
-					<name>Title</name>
-					<value><![CDATA[dialogCloseImage]]></value>
-				</property>
-				<property type="shared">
-					<name>image.size</name>
-					<value><![CDATA[w:23,h:23]]></value>
-				</property>
-			</properties>
-			<relations />
-			<accesscontrol />
-		</file>
-		<file>
-			<source>system/workplace/resources/editors/tinymce/toolbar/oc-downloadgallery.png
-			</source>
-			<destination>system/workplace/resources/editors/tinymce/toolbar/oc-downloadgallery.png
-			</destination>
-			<type>image</type>
-			<uuidstructure>b315edc4-640b-40a3-95e5-09911e963c57</uuidstructure>
-			<uuidresource>3ecb47b3-9d02-4521-9f0e-601bbea6009d</uuidresource>
-			<datelastmodified>Tue, 17 Jan 2012 13:21:18 GMT</datelastmodified>
-			<userlastmodified>Admin</userlastmodified>
-			<datecreated>Mon, 16 Jan 2012 13:14:38 GMT</datecreated>
-			<usercreated>Admin</usercreated>
-			<flags>0</flags>
-			<properties>
-				<property type="shared">
-					<name>image.size</name>
-					<value><![CDATA[w:16,h:16]]></value>
-				</property>
-			</properties>
-			<relations />
-			<accesscontrol />
-		</file>
-		<file>
-			<source>system/workplace/resources/editors/tinymce/toolbar/oc-exit.gif
-			</source>
-			<destination>system/workplace/resources/editors/tinymce/toolbar/oc-exit.gif
-			</destination>
-			<type>image</type>
-			<uuidstructure>0aeddcc5-4044-11e1-a3be-974a2cad26ef</uuidstructure>
-			<uuidresource>0aeddcc6-4044-11e1-a3be-974a2cad26ef</uuidresource>
-			<datelastmodified>Tue, 17 Jan 2012 13:21:17 GMT</datelastmodified>
-			<userlastmodified>Admin</userlastmodified>
-			<datecreated>Mon, 16 Jan 2012 13:14:38 GMT</datecreated>
-			<usercreated>Admin</usercreated>
-			<flags>0</flags>
-			<properties>
-				<property>
-					<name>Title</name>
-					<value><![CDATA[oc-exit]]></value>
-				</property>
-				<property type="shared">
-					<name>image.size</name>
-					<value><![CDATA[w:20,h:20]]></value>
-				</property>
-			</properties>
-			<relations />
-			<accesscontrol />
-		</file>
-		<file>
-			<source>system/workplace/resources/editors/tinymce/toolbar/oc-htmlgallery.gif
-			</source>
-			<destination>system/workplace/resources/editors/tinymce/toolbar/oc-htmlgallery.gif
-			</destination>
-			<type>image</type>
-			<uuidstructure>5de1b9cb-c911-4e5f-b9c2-dc1dc66695fb</uuidstructure>
-			<uuidresource>5de1b9cc-c911-4e5f-b9c2-dc1dc66695fb</uuidresource>
-			<datelastmodified>Tue, 17 Jan 2012 13:21:18 GMT</datelastmodified>
-			<userlastmodified>Admin</userlastmodified>
-			<datecreated>Mon, 16 Jan 2012 13:14:38 GMT</datecreated>
-			<usercreated>Admin</usercreated>
-			<flags>0</flags>
-			<properties>
-				<property type="shared">
-					<name>image.size</name>
-					<value><![CDATA[w:20,h:20]]></value>
-				</property>
-			</properties>
-			<relations />
-			<accesscontrol />
-		</file>
-		<file>
-			<source>system/workplace/resources/editors/tinymce/toolbar/oc-imagegallery.png
-			</source>
-			<destination>system/workplace/resources/editors/tinymce/toolbar/oc-imagegallery.png
-			</destination>
-			<type>image</type>
-			<uuidstructure>f00e03d0-36a5-4590-a70e-2a211c9e7611</uuidstructure>
-			<uuidresource>52df918b-faea-4764-9c01-efb297f7182a</uuidresource>
-			<datelastmodified>Tue, 17 Jan 2012 13:21:18 GMT</datelastmodified>
-			<userlastmodified>Admin</userlastmodified>
-			<datecreated>Mon, 16 Jan 2012 13:14:38 GMT</datecreated>
-			<usercreated>Admin</usercreated>
-			<flags>0</flags>
-			<properties>
-				<property type="shared">
-					<name>image.size</name>
-					<value><![CDATA[w:16,h:16]]></value>
-				</property>
-			</properties>
-			<relations />
-			<accesscontrol />
-		</file>
-		<file>
-			<source>system/workplace/resources/editors/tinymce/toolbar/oc-link.gif
-			</source>
-			<destination>system/workplace/resources/editors/tinymce/toolbar/oc-link.gif
-			</destination>
-			<type>image</type>
-			<uuidstructure>1471a523-16c9-42b3-8036-f142753c10ef</uuidstructure>
-			<uuidresource>1471a524-16c9-42b3-8036-f142753c10ef</uuidresource>
-			<datelastmodified>Tue, 17 Jan 2012 13:21:18 GMT</datelastmodified>
-			<userlastmodified>Admin</userlastmodified>
-			<datecreated>Mon, 16 Jan 2012 13:14:38 GMT</datecreated>
-			<usercreated>Admin</usercreated>
-			<flags>0</flags>
-			<properties>
-				<property type="shared">
-					<name>image.size</name>
-					<value><![CDATA[w:20,h:20]]></value>
-				</property>
-			</properties>
-			<relations />
-			<accesscontrol />
-		</file>
-		<file>
-			<source>system/workplace/resources/editors/tinymce/toolbar/oc-linkgallery.gif
-			</source>
-			<destination>system/workplace/resources/editors/tinymce/toolbar/oc-linkgallery.gif
-			</destination>
-			<type>image</type>
-			<uuidstructure>066dc610-7222-476a-adc3-352bb4e81035</uuidstructure>
-			<uuidresource>066dc611-7222-476a-adc3-352bb4e81035</uuidresource>
-			<datelastmodified>Tue, 17 Jan 2012 13:21:18 GMT</datelastmodified>
-			<userlastmodified>Admin</userlastmodified>
-			<datecreated>Mon, 16 Jan 2012 13:14:38 GMT</datecreated>
-			<usercreated>Admin</usercreated>
-			<flags>0</flags>
-			<properties>
-				<property type="shared">
-					<name>image.size</name>
-					<value><![CDATA[w:20,h:20]]></value>
-				</property>
-			</properties>
-			<relations />
-			<accesscontrol />
-		</file>
-		<file>
-			<source>system/workplace/resources/editors/tinymce/toolbar/oc-publish.gif
-			</source>
-			<destination>system/workplace/resources/editors/tinymce/toolbar/oc-publish.gif
-			</destination>
-			<type>image</type>
-			<uuidstructure>0af8b239-4044-11e1-a3be-974a2cad26ef</uuidstructure>
-			<uuidresource>0af8b23a-4044-11e1-a3be-974a2cad26ef</uuidresource>
-			<datelastmodified>Tue, 17 Jan 2012 13:21:17 GMT</datelastmodified>
-			<userlastmodified>Admin</userlastmodified>
-			<datecreated>Mon, 16 Jan 2012 13:14:38 GMT</datecreated>
-			<usercreated>Admin</usercreated>
-			<flags>0</flags>
-			<properties>
-				<property>
-					<name>Title</name>
-					<value><![CDATA[oc-publish]]></value>
-				</property>
-				<property type="shared">
-					<name>image.size</name>
-					<value><![CDATA[w:20,h:20]]></value>
-				</property>
-			</properties>
-			<relations />
-			<accesscontrol />
-		</file>
-		<file>
-			<source>system/workplace/resources/editors/tinymce/toolbar/oc-save-exit.gif
-			</source>
-			<destination>system/workplace/resources/editors/tinymce/toolbar/oc-save-exit.gif
-			</destination>
-			<type>image</type>
-			<uuidstructure>0afc34ad-4044-11e1-a3be-974a2cad26ef</uuidstructure>
-			<uuidresource>0afc34ae-4044-11e1-a3be-974a2cad26ef</uuidresource>
-			<datelastmodified>Tue, 17 Jan 2012 13:21:18 GMT</datelastmodified>
-			<userlastmodified>Admin</userlastmodified>
-			<datecreated>Mon, 16 Jan 2012 13:14:38 GMT</datecreated>
-			<usercreated>Admin</usercreated>
-			<flags>0</flags>
-			<properties>
-				<property>
-					<name>Title</name>
-					<value><![CDATA[oc-save-exit]]></value>
-				</property>
-				<property type="shared">
-					<name>image.size</name>
-					<value><![CDATA[w:20,h:20]]></value>
-				</property>
-			</properties>
-			<relations />
-			<accesscontrol />
-		</file>
-		<file>
-			<source>system/workplace/resources/editors/tinymce/toolbar/oc-save.gif
-			</source>
-			<destination>system/workplace/resources/editors/tinymce/toolbar/oc-save.gif
-			</destination>
-			<type>image</type>
-			<uuidstructure>0aff41f1-4044-11e1-a3be-974a2cad26ef</uuidstructure>
-			<uuidresource>0aff41f2-4044-11e1-a3be-974a2cad26ef</uuidresource>
-			<datelastmodified>Tue, 17 Jan 2012 13:21:18 GMT</datelastmodified>
-			<userlastmodified>Admin</userlastmodified>
-			<datecreated>Mon, 16 Jan 2012 13:14:38 GMT</datecreated>
-			<usercreated>Admin</usercreated>
-			<flags>0</flags>
-			<properties>
-				<property>
-					<name>Title</name>
-					<value><![CDATA[oc-save]]></value>
-				</property>
-				<property type="shared">
-					<name>image.size</name>
-					<value><![CDATA[w:20,h:20]]></value>
-				</property>
-			</properties>
-			<relations />
-			<accesscontrol />
-		</file>
-		<file>
-			<destination>system/workplace/resources/components</destination>
-			<type>folder</type>
-			<uuidstructure>833afc9a-11b7-11db-91cd-fdbae480bac9</uuidstructure>
-			<datelastmodified>Mon, 27 Mar 2006 12:00:00 GMT</datelastmodified>
-			<userlastmodified>Admin</userlastmodified>
-			<datecreated>Mon, 27 Jun 2005 08:00:00 GMT</datecreated>
-			<usercreated>Admin</usercreated>
-			<flags>0</flags>
-			<properties />
-			<relations />
-			<accesscontrol />
-		</file>
-		<file>
-			<destination>system/workplace/resources/components/widgets
-			</destination>
-			<type>folder</type>
-			<uuidstructure>83afdee9-11b7-11db-91cd-fdbae480bac9</uuidstructure>
-			<datelastmodified>Mon, 27 Mar 2006 12:00:00 GMT</datelastmodified>
-			<userlastmodified>Admin</userlastmodified>
-			<datecreated>Mon, 27 Jun 2005 08:00:00 GMT</datecreated>
-			<usercreated>Admin</usercreated>
-			<flags>0</flags>
-			<properties />
-			<relations />
-			<accesscontrol />
-		</file>
-		<file>
-			<source>system/workplace/resources/components/widgets/tinymce.css
-			</source>
-			<destination>system/workplace/resources/components/widgets/tinymce.css
-			</destination>
-			<type>plain</type>
-			<uuidstructure>72ce1d7d-0d71-4946-86c6-2db4afdb5058</uuidstructure>
-			<uuidresource>c1f1d97a-0c7e-4f18-b477-676341c77a76</uuidresource>
-			<datelastmodified>Mon, 11 Jun 2012 13:52:20 GMT</datelastmodified>
-			<userlastmodified>Admin</userlastmodified>
-			<datecreated>Thu, 02 Feb 2012 15:02:03 GMT</datecreated>
-			<usercreated>Admin</usercreated>
-			<flags>0</flags>
-			<properties>
-				<property>
-					<name>Title</name>
-					<value><![CDATA[tinymce]]></value>
-				</property>
-			</properties>
-			<relations />
-			<accesscontrol />
-		</file>
-		<file>
-			<source>system/workplace/resources/components/widgets/tinymce.js
-			</source>
-			<destination>system/workplace/resources/components/widgets/tinymce.js
-			</destination>
-			<type>plain</type>
-			<uuidstructure>dd4ee939-4dae-11e1-b98c-974a2cad26ef</uuidstructure>
-			<uuidresource>dd4ee93a-4dae-11e1-b98c-974a2cad26ef</uuidresource>
-			<datelastmodified>Thu, 02 Feb 2012 15:02:03 GMT</datelastmodified>
-			<userlastmodified>Admin</userlastmodified>
-			<datecreated>Thu, 02 Feb 2012 15:02:03 GMT</datecreated>
-			<usercreated>Admin</usercreated>
-			<flags>0</flags>
-			<properties>
-				<property>
-					<name>Title</name>
-					<value><![CDATA[tinymce]]></value>
-				</property>
-			</properties>
-			<relations />
-			<accesscontrol />
-		</file>
->>>>>>> 602ea4d9
-	</files>
-</export>
+<?xml version="1.0" encoding="UTF-8"?>
+
+<export>
+	<info>
+		<creator>Admin</creator>
+		<opencms_version>10.0.0</opencms_version>
+		<createdate>Wed, 10 Jul 2013 13:08:33 GMT</createdate>
+		<infoproject>Offline</infoproject>
+		<export_version>7</export_version>
+	</info>
+	<module>
+		<name>org.opencms.editors.tinymce</name>
+		<nicename><![CDATA[OpenCms TinyMCE WYSIWYG editor plugin]]></nicename>
+		<group>OpenCms Editors</group>
+		<class />
+		<description><![CDATA[<p>This module contains TinyMCE editor for HTML pages and XML content.</p>
+                              <p>The version of TinyMCE is 4.3.2</p>]]></description>
+		<version>10.0.0</version>
+		<authorname><![CDATA[OpenCms community]]></authorname>
+		<authoremail><![CDATA[opencms-dev@opencms.org]]></authoremail>
+		<datecreated />
+		<userinstalled />
+		<dateinstalled />
+		<dependencies />
+		<exportpoints />
+		<resources>
+			<resource uri="/system/workplace/editors/tinymce/" />
+		</resources>
+		<parameters />
+	</module>
+	<files>
+		<file>
+			<destination>system</destination>
+			<type>folder</type>
+			<uuidstructure>394350d6-26e0-11e4-a5f1-9723befcacf3</uuidstructure>
+			<datelastmodified>Mon, 18 Aug 2014 14:02:00 GMT</datelastmodified>
+			<userlastmodified>Admin</userlastmodified>
+			<datecreated>Mon, 18 Aug 2014 14:02:00 GMT</datecreated>
+			<usercreated>Admin</usercreated>
+			<flags>0</flags>
+			<properties />
+			<relations />
+			<accesscontrol>
+				<accessentry>
+					<uuidprincipal>ROLE.WORKPLACE_USER</uuidprincipal>
+					<flags>514</flags>
+					<permissionset>
+						<allowed>1</allowed>
+						<denied>0</denied>
+					</permissionset>
+				</accessentry>
+			</accesscontrol>
+		</file>
+		<file>
+			<destination>system/workplace</destination>
+			<type>folder</type>
+			<uuidstructure>825afce2-11b7-11db-91cd-fdbae480bac9</uuidstructure>
+			<datelastmodified>Mon, 27 Mar 2006 12:00:00 GMT</datelastmodified>
+			<userlastmodified>Admin</userlastmodified>
+			<datecreated>Mon, 27 Jun 2005 08:00:00 GMT</datecreated>
+			<usercreated>Admin</usercreated>
+			<flags>0</flags>
+			<properties>
+				<property>
+					<name>content-encoding</name>
+					<value><![CDATA[UTF-8]]></value>
+				</property>
+				<property>
+					<name>export</name>
+					<value><![CDATA[false]]></value>
+				</property>
+				<property>
+					<name>login-form</name>
+					<value><![CDATA[/system/login/index.html]]></value>
+				</property>
+			</properties>
+			<relations />
+			<accesscontrol>
+				<accessentry>
+					<uuidprincipal>ALL_OTHERS</uuidprincipal>
+					<flags>134</flags>
+					<permissionset>
+						<allowed>0</allowed>
+						<denied>0</denied>
+					</permissionset>
+				</accessentry>
+				<accessentry>
+					<uuidprincipal>ROLE.WORKPLACE_USER</uuidprincipal>
+					<flags>518</flags>
+					<permissionset>
+						<allowed>5</allowed>
+						<denied>0</denied>
+					</permissionset>
+				</accessentry>
+			</accesscontrol>
+		</file>
+		<file>
+			<destination>system/workplace/editors</destination>
+			<type>folder</type>
+			<uuidstructure>896ef88a-11b7-11db-91cd-fdbae480bac9</uuidstructure>
+			<datelastmodified>Mon, 27 Mar 2006 12:00:00 GMT</datelastmodified>
+			<userlastmodified>Admin</userlastmodified>
+			<datecreated>Mon, 27 Jun 2005 08:00:00 GMT</datecreated>
+			<usercreated>Admin</usercreated>
+			<flags>0</flags>
+			<properties>
+				<property>
+					<name>cache</name>
+					<value><![CDATA[false]]></value>
+				</property>
+			</properties>
+			<relations />
+			<accesscontrol>
+				<accessentry>
+					<uuidprincipal>ALL_OTHERS</uuidprincipal>
+					<flags>134</flags>
+					<permissionset>
+						<allowed>0</allowed>
+						<denied>0</denied>
+					</permissionset>
+				</accessentry>
+				<accessentry>
+					<uuidprincipal>ROLE.ELEMENT_AUTHOR</uuidprincipal>
+					<flags>518</flags>
+					<permissionset>
+						<allowed>5</allowed>
+						<denied>0</denied>
+					</permissionset>
+				</accessentry>
+			</accesscontrol>
+		</file>
+		<file>
+			<destination>system/workplace/editors/tinymce</destination>
+			<type>folder</type>
+			<uuidstructure>ba2d31d2-3c5b-11e1-9604-974a2cad26ef</uuidstructure>
+			<datelastmodified>Wed, 11 Jan 2012 13:54:35 GMT</datelastmodified>
+			<userlastmodified>Admin</userlastmodified>
+			<datecreated>Wed, 11 Jan 2012 13:54:06 GMT</datecreated>
+			<usercreated>Admin</usercreated>
+			<flags>0</flags>
+			<properties>
+				<property>
+					<name>Title</name>
+					<value><![CDATA[TinyMCE]]></value>
+				</property>
+			</properties>
+			<relations />
+			<accesscontrol />
+		</file>
+		<file>
+			<source>system/workplace/editors/tinymce/base_content.css</source>
+			<destination>system/workplace/editors/tinymce/base_content.css
+			</destination>
+			<type>plain</type>
+			<uuidstructure>126b832a-b3d4-11e1-9f11-43f8f38677e0</uuidstructure>
+			<uuidresource>126b832b-b3d4-11e1-9f11-43f8f38677e0</uuidresource>
+			<datelastmodified>Mon, 11 Jun 2012 14:54:49 GMT</datelastmodified>
+			<userlastmodified>Admin</userlastmodified>
+			<datecreated>Mon, 11 Jun 2012 14:45:22 GMT</datecreated>
+			<usercreated>Admin</usercreated>
+			<flags>0</flags>
+			<properties />
+			<relations />
+			<accesscontrol />
+		</file>
+		<file>
+			<source>system/workplace/editors/tinymce/editor.jsp</source>
+			<destination>system/workplace/editors/tinymce/editor.jsp
+			</destination>
+			<type>jsp</type>
+			<uuidstructure>f09ff22e-3c5b-11e1-9604-974a2cad26ef</uuidstructure>
+			<uuidresource>f09ff22f-3c5b-11e1-9604-974a2cad26ef</uuidresource>
+			<datelastmodified>Wed, 15 Feb 2012 18:35:51 GMT</datelastmodified>
+			<userlastmodified>Admin</userlastmodified>
+			<datecreated>Wed, 11 Jan 2012 13:55:37 GMT</datecreated>
+			<usercreated>Admin</usercreated>
+			<flags>0</flags>
+			<properties>
+				<property>
+					<name>Title</name>
+					<value><![CDATA[TinyMCE WYSIWYG editor]]></value>
+				</property>
+				<property type="shared">
+					<name>export</name>
+					<value><![CDATA[false]]></value>
+				</property>
+			</properties>
+			<relations />
+			<accesscontrol />
+		</file>
+		<file>
+			<source>system/workplace/editors/tinymce/editor_configuration.xml
+			</source>
+			<destination>system/workplace/editors/tinymce/editor_configuration.xml
+			</destination>
+			<type>plain</type>
+			<uuidstructure>e1ab35eb-3c5b-11e1-9604-974a2cad26ef</uuidstructure>
+			<uuidresource>e1ab35ec-3c5b-11e1-9604-974a2cad26ef</uuidresource>
+			<datelastmodified>Thu, 16 Feb 2012 16:55:25 GMT</datelastmodified>
+			<userlastmodified>Admin</userlastmodified>
+			<datecreated>Wed, 11 Jan 2012 13:55:12 GMT</datecreated>
+			<usercreated>Admin</usercreated>
+			<flags>0</flags>
+			<properties>
+				<property>
+					<name>Title</name>
+					<value><![CDATA[Editor configuration file]]></value>
+				</property>
+			</properties>
+			<relations />
+			<accesscontrol />
+		</file>
+		<file>
+			<source>system/workplace/editors/tinymce/filebrowser_gallery_integrator.js
+			</source>
+			<destination>system/workplace/editors/tinymce/filebrowser_gallery_integrator.js
+			</destination>
+			<type>jsp</type>
+			<uuidstructure>f8d526bb-f078-4470-9ad0-9e58205807d5</uuidstructure>
+			<uuidresource>f8d526bc-f078-4470-9ad0-9e58205807d5</uuidresource>
+			<datelastmodified>Tue, 17 Jan 2012 15:19:48 GMT</datelastmodified>
+			<userlastmodified>Admin</userlastmodified>
+			<datecreated>Wed, 11 Jan 2012 13:55:37 GMT</datecreated>
+			<usercreated>Admin</usercreated>
+			<flags>0</flags>
+			<properties>
+				<property type="shared">
+					<name>export</name>
+					<value><![CDATA[false]]></value>
+				</property>
+			</properties>
+			<relations />
+			<accesscontrol />
+		</file>
+		<file>
+			<source>system/workplace/editors/tinymce/filebrowser_integrator.js
+			</source>
+			<destination>system/workplace/editors/tinymce/filebrowser_integrator.js
+			</destination>
+			<type>jsp</type>
+			<uuidstructure>a66c86e0-d1d1-46c4-9e6c-691898eb79e1</uuidstructure>
+			<uuidresource>a66c86e1-d1d1-46c4-9e6c-691898eb79e1</uuidresource>
+			<datelastmodified>Tue, 17 Jan 2012 15:19:48 GMT</datelastmodified>
+			<userlastmodified>Admin</userlastmodified>
+			<datecreated>Wed, 11 Jan 2012 13:55:37 GMT</datecreated>
+			<usercreated>Admin</usercreated>
+			<flags>0</flags>
+			<properties>
+				<property type="shared">
+					<name>export</name>
+					<value><![CDATA[false]]></value>
+				</property>
+			</properties>
+			<relations />
+			<accesscontrol />
+		</file>
+		<file>
+			<source>system/workplace/editors/tinymce/htmlgallery_integrator.js
+			</source>
+			<destination>system/workplace/editors/tinymce/htmlgallery_integrator.js
+			</destination>
+			<type>jsp</type>
+			<uuidstructure>45b5acf2-f3ee-4246-bc81-b0f659721e7f</uuidstructure>
+			<uuidresource>45b5acf3-f3ee-4246-bc81-b0f659721e7f</uuidresource>
+			<datelastmodified>Tue, 17 Jan 2012 15:19:48 GMT</datelastmodified>
+			<userlastmodified>Admin</userlastmodified>
+			<datecreated>Wed, 11 Jan 2012 13:55:37 GMT</datecreated>
+			<usercreated>Admin</usercreated>
+			<flags>0</flags>
+			<properties>
+				<property type="shared">
+					<name>export</name>
+					<value><![CDATA[false]]></value>
+				</property>
+			</properties>
+			<relations />
+			<accesscontrol />
+		</file>
+		<file>
+			<source>system/workplace/editors/tinymce/image_popup.html</source>
+			<destination>system/workplace/editors/tinymce/image_popup.html
+			</destination>
+			<type>jsp</type>
+			<uuidstructure>becf6d4c-f860-11e2-b124-000c298a1fde</uuidstructure>
+			<uuidresource>becf6d4d-f860-11e2-b124-000c298a1fde</uuidresource>
+			<datelastmodified>Mon, 29 Jul 2013 15:10:18 GMT</datelastmodified>
+			<userlastmodified>Admin</userlastmodified>
+			<datecreated>Mon, 29 Jul 2013 15:08:37 GMT</datecreated>
+			<usercreated>Admin</usercreated>
+			<flags>0</flags>
+			<properties>
+				<property>
+					<name>Title</name>
+					<value><![CDATA[image popup]]></value>
+				</property>
+			</properties>
+			<relations />
+			<accesscontrol />
+		</file>
+		<file>
+			<source>system/workplace/editors/tinymce/integrator.js</source>
+			<destination>system/workplace/editors/tinymce/integrator.js
+			</destination>
+			<type>jsp</type>
+			<uuidstructure>1cb323ac-99b2-4cb5-8957-bd49ae31ed03</uuidstructure>
+			<uuidresource>1cb323ad-99b2-4cb5-8957-bd49ae31ed03</uuidresource>
+			<datelastmodified>Tue, 17 Jan 2012 15:19:48 GMT</datelastmodified>
+			<userlastmodified>Admin</userlastmodified>
+			<datecreated>Wed, 11 Jan 2012 13:55:37 GMT</datecreated>
+			<usercreated>Admin</usercreated>
+			<flags>0</flags>
+			<properties>
+				<property type="shared">
+					<name>export</name>
+					<value><![CDATA[true]]></value>
+				</property>
+			</properties>
+			<relations />
+			<accesscontrol />
+		</file>
+		<file>
+			<source>system/workplace/editors/tinymce/linkgallery_integrator.js
+			</source>
+			<destination>system/workplace/editors/tinymce/linkgallery_integrator.js
+			</destination>
+			<type>jsp</type>
+			<uuidstructure>4800fbde-7710-4d59-a878-8aad4be219a1</uuidstructure>
+			<uuidresource>4800fbdf-7710-4d59-a878-8aad4be219a1</uuidresource>
+			<datelastmodified>Tue, 17 Jan 2012 15:19:48 GMT</datelastmodified>
+			<userlastmodified>Admin</userlastmodified>
+			<datecreated>Wed, 11 Jan 2012 13:55:37 GMT</datecreated>
+			<usercreated>Admin</usercreated>
+			<flags>0</flags>
+			<properties>
+				<property type="shared">
+					<name>export</name>
+					<value><![CDATA[false]]></value>
+				</property>
+			</properties>
+			<relations />
+			<accesscontrol />
+		</file>
+		<file>
+			<source>system/workplace/editors/tinymce/opencms_plugin.css</source>
+			<destination>system/workplace/editors/tinymce/opencms_plugin.css
+			</destination>
+			<type>jsp</type>
+			<uuidstructure>d0273749-407c-11e3-bd65-13c7f20aeb68</uuidstructure>
+			<uuidresource>d027374a-407c-11e3-bd65-13c7f20aeb68</uuidresource>
+			<datelastmodified>Tue, 29 Oct 2013 09:43:08 GMT</datelastmodified>
+			<userlastmodified>Admin</userlastmodified>
+			<datecreated>Tue, 29 Oct 2013 09:30:56 GMT</datecreated>
+			<usercreated>Admin</usercreated>
+			<flags>0</flags>
+			<properties>
+				<property type="shared">
+					<name>export</name>
+					<value><![CDATA[false]]></value>
+				</property>
+			</properties>
+			<relations />
+			<accesscontrol />
+		</file>
+		<file>
+			<source>system/workplace/editors/tinymce/opencms_plugin.js</source>
+			<destination>system/workplace/editors/tinymce/opencms_plugin.js
+			</destination>
+			<type>jsp</type>
+			<uuidstructure>5300593b-150f-48c0-9d1e-cc7884613ba6</uuidstructure>
+			<uuidresource>5300593c-150f-48c0-9d1e-cc7884613ba6</uuidresource>
+			<datelastmodified>Tue, 29 Oct 2013 09:34:46 GMT</datelastmodified>
+			<userlastmodified>Admin</userlastmodified>
+			<datecreated>Wed, 11 Jan 2012 13:55:37 GMT</datecreated>
+			<usercreated>Admin</usercreated>
+			<flags>0</flags>
+			<properties>
+				<property type="shared">
+					<name>export</name>
+					<value><![CDATA[false]]></value>
+				</property>
+			</properties>
+			<relations />
+			<accesscontrol />
+		</file>
+		<file>
+			<source>system/workplace/editors/tinymce/tinymce_xmlpage.css</source>
+			<destination>system/workplace/editors/tinymce/tinymce_xmlpage.css
+			</destination>
+			<type>plain</type>
+			<uuidstructure>5de1afbd-57ee-11e1-a102-eb442326482c</uuidstructure>
+			<uuidresource>5de1afbe-57ee-11e1-a102-eb442326482c</uuidresource>
+			<datelastmodified>Tue, 29 Oct 2013 09:41:27 GMT</datelastmodified>
+			<userlastmodified>Admin</userlastmodified>
+			<datecreated>Wed, 15 Feb 2012 16:01:48 GMT</datecreated>
+			<usercreated>Admin</usercreated>
+			<flags>0</flags>
+			<properties />
+			<relations />
+			<accesscontrol />
+		</file>
+	</files>
+</export>