--- conflicted
+++ resolved
@@ -15,13 +15,8 @@
 		<class/>
 		<description><![CDATA[<p>This module contains the German language localization files for the OpenCms workplace.</p>
 <p>Install this module if you want to use the german version of the OpenCms Workplace.</p>
-<<<<<<< HEAD
-<p><i>(c) 2013 by Alkacon Software GmbH (http://www.alkacon.com).</i></p>]]></description>
+<p><i>&copy; 2014 by Alkacon Software GmbH (http://www.alkacon.com).</i></p>]]></description>
 		<version>9.4.0</version>
-=======
-<p><i>&copy; 2014 by Alkacon Software GmbH (http://www.alkacon.com).</i></p>]]></description>
-		<version>9.0.1</version>
->>>>>>> c4e95c33
 		<authorname><![CDATA[Alkacon Software GmbH]]></authorname>
 		<authoremail><![CDATA[info@alkacon.com]]></authoremail>
 		<datecreated>Mon, 27 Jun 2005 08:00:00 GMT</datecreated>
@@ -201,8 +196,8 @@
 			<properties/>
 			<relations/>
 			<accesscontrol/>
-		</file>		
-		
+		</file>
+
 		<file>
 			<destination>system/workplace/locales/de/messages/org/opencms/ade/config</destination>
 			<type>folder</type>
@@ -216,7 +211,7 @@
 			<relations/>
 			<accesscontrol/>
 		</file>
-		
+
 		<file>
 			<source>system/workplace/locales/de/messages/org/opencms/ade/config/workplace_de.properties</source>
 			<destination>system/workplace/locales/de/messages/org/opencms/ade/config/workplace_de.properties</destination>
@@ -237,19 +232,19 @@
 			<relations/>
 			<accesscontrol/>
 		</file>
-		
-		
-		
-		
-		
-		
-		
-		
-		
-		
-		
-		
-		
+
+
+
+
+
+
+
+
+
+
+
+
+
 		<file>
 			<source>system/workplace/locales/de/messages/org/opencms/ade/containerpage/clientmessages_de.properties</source>
 			<destination>system/workplace/locales/de/messages/org/opencms/ade/containerpage/clientmessages_de.properties</destination>
@@ -478,7 +473,7 @@
 			<relations/>
 			<accesscontrol/>
 		</file>
-		
+
 		<file>
 			<destination>system/workplace/locales/de/messages/org/opencms/ade/postupload</destination>
 			<type>folder</type>
@@ -507,7 +502,7 @@
 			<relations/>
 			<accesscontrol/>
 		</file>
-		
+
 		<file>
 			<source>system/workplace/locales/de/messages/org/opencms/ade/upload/messages_de.properties</source>
 			<destination>system/workplace/locales/de/messages/org/opencms/ade/upload/messages_de.properties</destination>
@@ -1012,11 +1007,11 @@
 			<relations/>
 			<accesscontrol/>
 		</file>
-		
-		
-		
-		
-		
+
+
+
+
+
 		<file>
 			<destination>system/workplace/locales/de/messages/org/opencms/gwt/seo</destination>
 			<type>folder</type>
@@ -1030,7 +1025,7 @@
 			<relations/>
 			<accesscontrol/>
 		</file>
-		
+
 		<file>
 			<source>system/workplace/locales/de/messages/org/opencms/gwt/seo/clientmessages_de.properties</source>
 			<destination>system/workplace/locales/de/messages/org/opencms/gwt/seo/clientmessages_de.properties</destination>
@@ -1046,13 +1041,13 @@
 			<relations/>
 			<accesscontrol/>
 		</file>
-		
-		
-		
-		
-		
-		
-		
+
+
+
+
+
+
+
 		<file>
 			<destination>system/workplace/locales/de/messages/org/opencms/i18n</destination>
 			<type>folder</type>
@@ -3318,8 +3313,8 @@
 			<relations/>
 			<accesscontrol/>
 		</file>
-		
-		
+
+
 		<file>
 			<source>system/workplace/locales/de/messages/org/opencms/xml/containerpage/messages_de.properties</source>
 			<destination>system/workplace/locales/de/messages/org/opencms/xml/containerpage/messages_de.properties</destination>
@@ -3376,7 +3371,7 @@
 			<relations/>
 			<accesscontrol/>
 		</file>
-		
+
 		<file>
 			<source>system/workplace/locales/de/messages/org/opencms/workflow/messages_de.properties</source>
 			<destination>system/workplace/locales/de/messages/org/opencms/workflow/messages_de.properties</destination>
@@ -3392,7 +3387,7 @@
 			<relations/>
 			<accesscontrol/>
 		</file>
-		
+
 		<file>
 			<destination>system/workplace/locales/de/messages/org/opencms/xml/content</destination>
 			<type>folder</type>
