/*
 * This library is part of OpenCms -
 * the Open Source Content Management System
 *
 * Copyright (c) Alkacon Software GmbH (http://www.alkacon.com)
 *
 * This library is free software; you can redistribute it and/or
 * modify it under the terms of the GNU Lesser General Public
 * License as published by the Free Software Foundation; either
 * version 2.1 of the License, or (at your option) any later version.
 *
 * This library is distributed in the hope that it will be useful,
 * but WITHOUT ANY WARRANTY; without even the implied warranty of
 * MERCHANTABILITY or FITNESS FOR A PARTICULAR PURPOSE. See the GNU
 * Lesser General Public License for more details.
 *
 * For further information about Alkacon Software, please see the
 * company website: http://www.alkacon.com
 *
 * For further information about OpenCms, please see the
 * project website: http://www.opencms.org
 *
 * You should have received a copy of the GNU Lesser General Public
 * License along with this library; if not, write to the Free Software
 * Foundation, Inc., 59 Temple Place, Suite 330, Boston, MA  02111-1307  USA
 */

package org.opencms.gwt.client.ui.input.category;

import org.opencms.gwt.client.Messages;
import org.opencms.gwt.client.ui.CmsList;
import org.opencms.gwt.client.ui.CmsPushButton;
import org.opencms.gwt.client.ui.CmsScrollPanel;
import org.opencms.gwt.client.ui.CmsSimpleListItem;
import org.opencms.gwt.client.ui.I_CmsButton.ButtonStyle;
import org.opencms.gwt.client.ui.I_CmsListItem;
import org.opencms.gwt.client.ui.I_CmsTruncable;
import org.opencms.gwt.client.ui.css.I_CmsImageBundle;
import org.opencms.gwt.client.ui.css.I_CmsInputLayoutBundle;
import org.opencms.gwt.client.ui.css.I_CmsLayoutBundle;
import org.opencms.gwt.client.ui.css.I_CmsLayoutBundle.I_CmsCategoryDialogCss;
import org.opencms.gwt.client.ui.input.CmsCheckBox;
import org.opencms.gwt.client.ui.input.CmsSelectBox;
import org.opencms.gwt.client.ui.input.CmsTextBox;
import org.opencms.gwt.client.ui.tree.CmsTreeItem;
import org.opencms.gwt.shared.CmsCategoryTreeEntry;
import org.opencms.util.CmsStringUtil;

import java.util.ArrayList;
import java.util.Collections;
import java.util.HashMap;
import java.util.Iterator;
import java.util.LinkedHashMap;
import java.util.List;
import java.util.Map;

import com.google.gwt.core.client.GWT;
import com.google.gwt.core.client.Scheduler;
import com.google.gwt.core.client.Scheduler.ScheduledCommand;
import com.google.gwt.dom.client.Style;
import com.google.gwt.dom.client.Style.Float;
import com.google.gwt.dom.client.Style.Unit;
import com.google.gwt.event.dom.client.ClickEvent;
import com.google.gwt.event.dom.client.ClickHandler;
import com.google.gwt.event.logical.shared.HasValueChangeHandlers;
import com.google.gwt.event.logical.shared.ValueChangeEvent;
import com.google.gwt.event.logical.shared.ValueChangeHandler;
import com.google.gwt.event.shared.HandlerRegistration;
import com.google.gwt.uibinder.client.UiBinder;
import com.google.gwt.uibinder.client.UiField;
import com.google.gwt.user.client.Timer;
import com.google.gwt.user.client.rpc.IsSerializable;
import com.google.gwt.user.client.ui.Composite;
import com.google.gwt.user.client.ui.FlowPanel;
import com.google.gwt.user.client.ui.HasText;
import com.google.gwt.user.client.ui.Label;
import com.google.gwt.user.client.ui.Widget;

/**
 * Builds the category tree.<p>
 * */
public class CmsCategoryTree extends Composite implements I_CmsTruncable, HasValueChangeHandlers<List<String>> {

    /** Sorting parameters. */
    public enum SortParams implements IsSerializable {

        /** Date last modified ascending. */
        dateLastModified_asc,

        /** Date last modified descending. */
        dateLastModified_desc,

        /** Resource path ascending sorting. */
        path_asc,

        /** Resource path descending sorting.*/
        path_desc,

        /** Title ascending sorting. */
        title_asc,

        /** Title descending sorting. */
        title_desc,

        /** Tree.*/
        tree,

        /** Resource type ascending sorting. */
        type_asc,

        /** Resource type descending sorting. */
        type_desc;
    }

    /**
     * @see com.google.gwt.uibinder.client.UiBinder
     */
    interface I_CmsCategoryTreeUiBinder extends UiBinder<Widget, CmsCategoryTree> {
        // GWT interface, nothing to do here
    }

    /**
     * Inner class for select box handler.<p>
     */
    private class CategoryValueChangeHandler implements ValueChangeHandler<String> {

        /**
         * Default Constructor.<p>
         */
        public CategoryValueChangeHandler() {

            // nothing to do
        }

        /**
         * Will be triggered if the value in the select box changes.<p>
         *
         * @see com.google.gwt.event.logical.shared.ValueChangeHandler#onValueChange(com.google.gwt.event.logical.shared.ValueChangeEvent)
         */
        public void onValueChange(ValueChangeEvent<String> event) {

            cancelQuickFilterTimer();
            if (event.getSource() == m_sortSelectBox) {

                List<CmsTreeItem> categories = new ArrayList<CmsTreeItem>();
                Iterator<CmsTreeItem> it = m_categories.values().iterator();
                while (it.hasNext()) {
                    categories.add(it.next());
                }
                SortParams sort = SortParams.valueOf(event.getValue());
                sort(categories, sort);
            }
            if ((event.getSource() == m_quickSearch)) {
                if (!m_listView) {
                    m_listView = true;
                    m_sortSelectBox.setFormValueAsString(SortParams.title_asc.name());
                }
                if (hasQuickFilter()) {

                    if ((CmsStringUtil.isEmptyOrWhitespaceOnly(event.getValue()) || (event.getValue().length() >= 2))) {
                        // only act if filter length is at least 3 characters or empty
                        scheduleQuickFilterTimer();
                    }
                } else {
                    checkQuickSearchStatus();
                }
            }
        }

    }

    /**
     * Inner class for check box handler.<p>
     */
    private class CheckBoxValueChangeHandler implements ValueChangeHandler<Boolean> {

        /** Path of the TreeItem. */
        private CmsTreeItem m_item;

        /**
         * Default constructor.<p>
         * @param item The CmsTreeItem of this check box
         */
        public CheckBoxValueChangeHandler(CmsTreeItem item) {

            m_item = item;

        }

        /**
         * Is triggered if an check box is selected or deselected.<p>
         *
         * @param event The event that is triggered
         */
        public void onValueChange(ValueChangeEvent<Boolean> event) {

            boolean select = event.getValue().booleanValue();
            if (select) {
                if (m_isSingleSelection) {
                    deselectAll(m_item.getId());
                    m_singleResult = m_item.getId();
                } else {
                    Iterator<Widget> it = m_scrollList.iterator();
                    while (it.hasNext()) {
                        selectAllParents((CmsTreeItem)it.next(), m_item.getId());

                    }
                }
            } else {
                if (m_isSingleSelection) {
                    deselectAll("");
                } else {
                    deselect(m_item, "");
                    deselectParent(m_item);
                }
            }
            fireValueChange();
        }

    }

    /**
     * Inner class for check box handler.<p>
     */
    private class DataValueClickHander implements ClickHandler {

        /** The TreeItem. */
        private CmsTreeItem m_item;

        /** Constructor to set the right CmsTreeItem for this handler.<p>
         *
         * @param item the CmsTreeItem of this Handler
         */
        public DataValueClickHander(CmsTreeItem item) {

            m_item = item;
        }

        /**
         * Is triggered if the DataValue widget is clicked.<p>
         * If its check box was selected the click will deselect this box otherwise it will select it.
         *
         * @param event The event that is triggered
         * */
        public void onClick(ClickEvent event) {

            if (isEnabled()) {
                if (!m_item.getCheckBox().isChecked()) {
                    if (m_isSingleSelection) {
                        deselectAll(m_item.getId());
                        m_singleResult = m_item.getId();
                    } else {
                        Iterator<Widget> it = m_scrollList.iterator();
                        while (it.hasNext()) {
                            selectAllParents((CmsTreeItem)it.next(), m_item.getId());

                        }
                    }
                } else {
                    if (m_isSingleSelection) {
                        deselectAll("");
                    } else {
                        deselect(m_item, "");
                        deselectParent(m_item);
                    }
                }
                m_item.getCheckBox().setChecked(!m_item.getCheckBox().isChecked());
                fireValueChange();
            }
        }

    }

    /** The css bundle used for this widget. */
    protected static final I_CmsCategoryDialogCss DIALOG_CSS = I_CmsLayoutBundle.INSTANCE.categoryDialogCss();

    /** The filtering delay. */
    private static final int FILTER_DELAY = 100;

    /** Text metrics key. */
    private static final String TM_GALLERY_SORT = "gallerySort";

    /** The ui-binder instance for this class. */
    private static I_CmsCategoryTreeUiBinder uiBinder = GWT.create(I_CmsCategoryTreeUiBinder.class);

    /** Map of categories. */
    protected Map<String, CmsTreeItem> m_categories;

    /** A label for displaying additional information about the tab. */
    protected HasText m_infoLabel;

    /** Vale to store the widget mode. True means the single selection. */
    protected boolean m_isSingleSelection;

    /** Vale to store the view mode. True means the list view. */
    protected boolean m_listView;

    /** The option panel. */
    @UiField
    protected FlowPanel m_options;

    /** The quick search box. */
    protected CmsTextBox m_quickSearch;

    /** List of categories selected from the server. */
    protected List<CmsCategoryTreeEntry> m_resultList;

    /** List of categories. */
    protected CmsList<CmsTreeItem> m_scrollList;

    /** The quick search button. */
    protected CmsPushButton m_searchButton;

    /** List of all selected categories. */
    protected List<String> m_selectedCategories;

    /** Result string for single selection. */
    protected String m_singleResult = "";

    /** The select box to change the sort order. */
    protected CmsSelectBox m_sortSelectBox;

    /** The scroll panel. */
    @UiField
    CmsScrollPanel m_list;

    /** The main panel. */
    @UiField
    FlowPanel m_tab;

    /** The disable reason, will be displayed as check box title. */
    private String m_disabledReason;

    /** The quick filter timer. */
    private Timer m_filterTimer;

    /** The category selection enabled flag. */
    private boolean m_isEnalbled;

    /**
     * Default Constructor.<p>
     */
    public CmsCategoryTree() {

        uiBinder.createAndBindUi(this);
        initWidget(uiBinder.createAndBindUi(this));
        m_isEnalbled = true;
    }

    /**
     * Constructor to collect all categories and build a view tree.<p>
     *
     * @param selectedCategories A list of all selected categories
     * @param height The height of this widget
     * @param isSingleValue Sets the modes of this widget
<<<<<<< HEAD
     * @param categories the categories
=======
     * @param resultList the result list
>>>>>>> 602ea4d9
     * */
    public CmsCategoryTree(
        List<String> selectedCategories,
        int height,
        boolean isSingleValue,
        List<CmsCategoryTreeEntry> categories) {

        this();
        m_isSingleSelection = isSingleValue;
        addStyleName(I_CmsInputLayoutBundle.INSTANCE.inputCss().categoryItem());
        m_list.addStyleName(I_CmsInputLayoutBundle.INSTANCE.inputCss().categoryScrollPanel());
        m_selectedCategories = selectedCategories;
        Iterator<String> it = selectedCategories.iterator();
        while (it.hasNext()) {
            m_singleResult = it.next();
        }
        m_scrollList = createScrollList();
        m_list.setHeight(height + "px");
        m_resultList = categories;
        m_list.add(m_scrollList);
        updateContentTree(categories, m_selectedCategories);
        init();
    }

    /**
     * Adds children item to the category tree and select the categories.<p>
     *
     * @param parent the parent item
     * @param children the list of children
     * @param selectedCategories the list of categories to select
     */
    public void addChildren(CmsTreeItem parent, List<CmsCategoryTreeEntry> children, List<String> selectedCategories) {

        if (children != null) {
            for (CmsCategoryTreeEntry child : children) {
                // set the category tree item and add to parent tree item
                CmsTreeItem treeItem = buildTreeItem(child, selectedCategories);

                if ((selectedCategories != null) && selectedCategories.contains(child.getPath())) {
                    parent.setOpen(true);
                    openParents(parent);

                }
                if (m_isSingleSelection) {
                    if (treeItem.getCheckBox().isChecked()) {
                        parent.getCheckBox().setChecked(false);
                    }
                }
                parent.addChild(treeItem);
                addChildren(treeItem, child.getChildren(), selectedCategories);
            }
        }
    }

    /**
     * @see com.google.gwt.event.logical.shared.HasValueChangeHandlers#addValueChangeHandler(com.google.gwt.event.logical.shared.ValueChangeHandler)
     */
    public HandlerRegistration addValueChangeHandler(ValueChangeHandler<List<String>> handler) {

        return addHandler(handler, ValueChangeEvent.getType());
    }

    /**
     * Disabled the category selection.<p>
     *
     * @param disabledReason the disable reason, will be displayed as check box title
     */
    public void disable(String disabledReason) {

        if (m_isEnalbled
            || (CmsStringUtil.isNotEmptyOrWhitespaceOnly(disabledReason) && !disabledReason.equals(m_disabledReason))) {
            m_isEnalbled = false;
            m_disabledReason = disabledReason;
            m_scrollList.addStyleName(I_CmsInputLayoutBundle.INSTANCE.inputCss().disabled());
            setListEnabled(m_scrollList, false, disabledReason);
        }
    }

    /**
     * Enables the category selection.<p>
     */
    public void enable() {

        if (!m_isEnalbled) {
            m_isEnalbled = true;
            m_disabledReason = null;
            m_scrollList.removeStyleName(I_CmsInputLayoutBundle.INSTANCE.inputCss().disabled());
            setListEnabled(m_scrollList, true, null);
        }
    }

    /**
     * Represents a value change event.<p>
     */
    public void fireValueChange() {

        ValueChangeEvent.fire(this, getAllSelected());
    }

    /**
     * Returns a list of all selected values.<p>
     *
     * @return a list of selected values
     */
    public List<String> getAllSelected() {

        List<String> result = new ArrayList<String>();
        Iterator<Widget> it = m_scrollList.iterator();
        while (it.hasNext()) {
            CmsTreeItem test = (CmsTreeItem)it.next();
            if (test.getCheckBox().isChecked()) {
                result.add(test.getId());
                selectedChildren(result, test);
            }
        }
        return result;
    }

    /**
     * Returns a list of all selected values as Sidepath.<p>
     *
     * @return a list of selected values
     */
    public List<String> getAllSelectedSitePath() {

        List<String> result = new ArrayList<String>();
        Iterator<Widget> it = m_scrollList.iterator();
        while (it.hasNext()) {
            CmsTreeItem test = (CmsTreeItem)it.next();
            if (test.getCheckBox().isChecked()) {
                result.add(((CmsDataValue)test.getMainWidget()).getParameter(2));
                selectedChildrenSitePath(result, test);
            }
        }
        return result;
    }

    /**
     * Returns the scrollpanel of this widget.<p>
     *
     * @return CmsScrollPanel the scrollpanel of this widget
     * */
    public CmsScrollPanel getScrollPanel() {

        return m_list;
    }

    /**
     * Returns the last selected value.<p>
     *
     * @return the last selected value
     */
    public List<String> getSelected() {

        List<String> result = new ArrayList<String>();
        result.add(m_singleResult);
        return result;
    }

    /**
     * Returns if the category selection is enabled.<p>
     *
     * @return <code>true</code> if the category selection is enabled
     */
    public boolean isEnabled() {

        return m_isEnalbled;
    }

    /**
     * Goes up the tree and opens the parents of the item.<p>
     *
     * @param item the child item to start from
     */
    public void openParents(CmsTreeItem item) {

        if (item != null) {
            item.setOpen(true);
            openParents(item.getParentItem());
        }
    }

    /**
     * Shows the tab list is empty label.<p>
     */
    public void showIsEmptyLabel() {

        CmsSimpleListItem item = new CmsSimpleListItem();
        Label isEmptyLabel = new Label(Messages.get().key(Messages.GUI_CATEGORIES_IS_EMPTY_0));
        item.add(isEmptyLabel);
        m_scrollList.add(item);
    }

    /**
     * @see org.opencms.gwt.client.ui.I_CmsTruncable#truncate(java.lang.String, int)
     */
    public void truncate(String textMetricsKey, int clientWidth) {

        m_scrollList.truncate(textMetricsKey, clientWidth);
    }

    /**
     * Updates the content of the categories list.<p>
     *
     * @param categoriesBeans the updates list of categories tree item beans
     * @param selectedCategories the categories to select in the list by update
     */
    public void updateContentList(List<CmsTreeItem> categoriesBeans, List<String> selectedCategories) {

        m_scrollList.clearList();
        // clearList();
        if (m_categories == null) {
            m_categories = new HashMap<String, CmsTreeItem>();
        }
        if ((categoriesBeans != null) && !categoriesBeans.isEmpty()) {
            for (CmsTreeItem dataValue : categoriesBeans) {
                dataValue.removeOpener();
                m_categories.put(((CmsDataValue)dataValue.getMainWidget()).getParameter(1), dataValue);
                m_scrollList.add(dataValue);
                CmsScrollPanel scrollparent = (CmsScrollPanel)m_scrollList.getParent();
                scrollparent.onResizeDescendant();
            }
        } else {
            showIsEmptyLabel();
        }
        scheduleResize();
    }

    /**
     * Updates the content of the categories tree.<p>
     *
     * @param treeEntries the root category entry
     * @param selectedCategories the categories to select after update
     */
    public void updateContentTree(List<CmsCategoryTreeEntry> treeEntries, List<String> selectedCategories) {

        m_scrollList.clearList();
        if (m_categories == null) {
            m_categories = new HashMap<String, CmsTreeItem>();
        }
        if ((treeEntries != null) && !treeEntries.isEmpty()) {
            // add the first level and children
            for (CmsCategoryTreeEntry category : treeEntries) {
                // set the category tree item and add to list
                CmsTreeItem treeItem = buildTreeItem(category, selectedCategories);
                m_scrollList.add(treeItem);
                addChildren(treeItem, category.getChildren(), selectedCategories);
                treeItem.setOpen(true);
            }
        } else {
            showIsEmptyLabel();
        }
        scheduleResize();
    }

    /**
     * Cancels the quick filter timer.<p>
     */
    protected void cancelQuickFilterTimer() {

        if (m_filterTimer != null) {
            m_filterTimer.cancel();
        }
    }

    /**
     * Checks the quick search input and enables/disables the search button accordingly.<p>
     */
    protected void checkQuickSearchStatus() {

        if ((m_quickSearch != null) && (m_searchButton != null)) {
            if (CmsStringUtil.isNotEmptyOrWhitespaceOnly(m_quickSearch.getFormValueAsString())) {
                m_searchButton.enable();
            } else {
                m_searchButton.disable("Enter a search query");
            }
        }
    }

    /**
     * Creates the quick search/finder box.<p>
     */
    protected void createQuickBox() {

        m_quickSearch = new CmsTextBox();
        // m_quickFilter.setVisible(hasQuickFilter());
        m_quickSearch.getElement().getStyle().setFloat(Float.RIGHT);
        m_quickSearch.setTriggerChangeOnKeyPress(true);
        m_quickSearch.setGhostValue(Messages.get().key(Messages.GUI_QUICK_FINDER_SEARCH_0), true);
        m_quickSearch.setGhostModeClear(true);
        m_options.insert(m_quickSearch, 0);
        m_searchButton = new CmsPushButton();
        m_searchButton.setImageClass(I_CmsImageBundle.INSTANCE.style().searchIcon());
        m_searchButton.setButtonStyle(ButtonStyle.TRANSPARENT, null);
        m_searchButton.getElement().getStyle().setFloat(Style.Float.RIGHT);
        m_searchButton.getElement().getStyle().setMarginTop(4, Unit.PX);
        m_searchButton.getElement().getStyle().setMarginLeft(4, Unit.PX);
        m_options.insert(m_searchButton, 0);
        m_quickSearch.addValueChangeHandler(new CategoryValueChangeHandler());

        m_filterTimer = new Timer() {

            @Override
            public void run() {

                quickSearch();

            }
        };
        m_searchButton.setTitle(Messages.get().key(Messages.GUI_QUICK_FINDER_SEARCH_0));

        m_searchButton.addClickHandler(new ClickHandler() {

            public void onClick(ClickEvent arg0) {

                quickSearch();
            }
        });
    }

    /**
     * Creates the list which should contain the list items of the tab.<p>
     *
     * @return the newly created list widget
     */
    protected CmsList<CmsTreeItem> createScrollList() {

        return new CmsList<CmsTreeItem>();
    }

    /**
     * Helper class to deselect all values.<p>
     * @param item The CmsTreeItem that should be deselected
     * @param ignorItem The Item that should not be deselected
     */
    protected void deselect(CmsTreeItem item, String ignorItem) {

        if (ignorItem.equals("")) {
            item.getCheckBox().setChecked(false);
            m_selectedCategories.remove(item.getId());
        } else {
            if (!item.getId().equals(ignorItem)) {
                item.getCheckBox().setChecked(false);
                m_selectedCategories.remove(item.getId());
            }
        }
        Iterator<Widget> it = item.getChildren().iterator();
        while (it.hasNext()) {
            deselect((CmsTreeItem)it.next(), ignorItem);
        }
    }

    /**
     * Deselect all Values.<p>
     *
     * @param ignorItem The Item that should not be deselected
     */
    protected void deselectAll(String ignorItem) {

        // clear list of all selected categories
        m_selectedCategories.clear();
        // if there is a value to ignore
        if (!ignorItem.equals("")) {
            if (!m_selectedCategories.contains(ignorItem)) {
                m_selectedCategories.add(ignorItem);
            }
        }
        // iterate about all values in scrolling list
        Iterator<Widget> it = m_scrollList.iterator();
        while (it.hasNext()) {
            CmsTreeItem item = (CmsTreeItem)it.next();
            deselect(item, ignorItem);
        }
    }

    /**
     * Deselect the parent if there are no other values selected.
     *
     * @param item The item that should be deselected
     */
    protected void deselectParent(CmsTreeItem item) {

        // get parent item from given item
        CmsTreeItem parent = item.getParentItem();
        if (parent != null) {
            boolean deselect = false;
            // check if there are other children selected
            Iterator<Widget> it = parent.getChildren().iterator();
            while (it.hasNext()) {
                deselect = hasSelectedChildren((CmsTreeItem)it.next());
                if (deselect) {
                    return;
                }
            }
            // no children are selected so deselect this parent item
            parent.getCheckBox().setChecked(false);
            // check it with its parent parent
            deselectParent(parent);
        }
    }

    /**
     * Gets the filtered list of categories.<p>
     *
     * @param filter the search string to use for filtering
     *
     * @return the filtered category beans
     */
    protected List<CmsTreeItem> getFilteredCategories(String filter) {

        List<CmsTreeItem> result = new ArrayList<CmsTreeItem>();
        if (CmsStringUtil.isNotEmptyOrWhitespaceOnly(filter)) {
            result = new ArrayList<CmsTreeItem>();
            for (CmsTreeItem category : m_categories.values()) {
                if (((CmsDataValue)category.getMainWidget()).matchesFilter(filter, 0, 1)) {
                    result.add(category);
                }
            }
        } else {
            Iterator<CmsTreeItem> it = m_categories.values().iterator();
            while (it.hasNext()) {
                result.add(it.next());
            }

        }
        return result;
    }

    /**
     * List of all sort parameters.<p>
     *
     * @return List of all sort parameters
     */
    protected LinkedHashMap<String, String> getSortList() {

        LinkedHashMap<String, String> list = new LinkedHashMap<String, String>();
        list.put(SortParams.tree.name(), Messages.get().key(Messages.GUI_SORT_LABEL_HIERARCHIC_0));
        list.put(SortParams.title_asc.name(), Messages.get().key(Messages.GUI_SORT_LABEL_TITLE_ASC_0));
        list.put(SortParams.title_desc.name(), Messages.get().key(Messages.GUI_SORT_LABEL_TITLE_DECS_0));
        list.put(SortParams.path_asc.name(), Messages.get().key(Messages.GUI_SORT_LABEL_PATH_ASC_0));
        list.put(SortParams.path_desc.name(), Messages.get().key(Messages.GUI_SORT_LABEL_PATH_DESC_0));

        return list;
    }

    /**
     * Returns true if this widget hat an QuickFilter.<p>
     *
     * @return true if this widget hat an QuickFilter
     */
    protected boolean hasQuickFilter() {

        // allow filter if not in tree mode
        return SortParams.tree != SortParams.valueOf(m_sortSelectBox.getFormValueAsString());
    }

    /**
     * Call after all handlers have been set.<p>
     */
    protected void init() {

        LinkedHashMap<String, String> sortList = getSortList();
        if (sortList != null) {
            // generate the sort select box
            m_sortSelectBox = new CmsSelectBox(sortList);
            // add the right handler
            m_sortSelectBox.addValueChangeHandler(new CategoryValueChangeHandler());
            // style the select box
            m_sortSelectBox.getElement().getStyle().setWidth(200, Unit.PX);
            m_sortSelectBox.truncate(TM_GALLERY_SORT, 200);
            // add it to the right panel
            m_options.add(m_sortSelectBox);
            // create the box label
            Label infoLabel = new Label();
            infoLabel.setStyleName(DIALOG_CSS.infoLabel());
            m_infoLabel = infoLabel;
            // add it to the right panel
            m_options.insert(infoLabel, 0);
            // create quick search box
            createQuickBox();
        }

    }

    /**
     * Sets the search query an selects the result tab.<p>
     */
    protected void quickSearch() {

        List<CmsTreeItem> categories = new ArrayList<CmsTreeItem>();
        if ((m_quickSearch != null)) {
            categories = getFilteredCategories(hasQuickFilter() ? m_quickSearch.getFormValueAsString() : null);
            sort(categories, SortParams.valueOf(m_sortSelectBox.getFormValueAsString()));
        }
    }

    /**
     * Removes the quick search/finder box.<p>
     */
    protected void removeQuickBox() {

        if (m_quickSearch != null) {
            m_quickSearch.removeFromParent();
            m_quickSearch = null;
        }
        if (m_searchButton != null) {
            m_searchButton.removeFromParent();
            m_searchButton = null;
        }
    }

    /**
     * Schedules the quick filter action.<p>
     */
    protected void scheduleQuickFilterTimer() {

        m_filterTimer.schedule(FILTER_DELAY);
    }

    /**
<<<<<<< HEAD
     * Select a single value and all parents.<p>
     *
     * @param item the tree item
=======
     * Select a singel value and all parents.<p>
     *
     * @param item the item
>>>>>>> 602ea4d9
     * @param path The path of the Item that should be selected
     *
     * @return true if this CmsTreeItem is selected or one of its children
     */
    protected boolean selectAllParents(CmsTreeItem item, String path) {

        // if this is a list view
        if (m_listView) {
            // check if the path contains the item path
            if (path.contains(item.getId())) {
                // if it do check it
                item.getCheckBox().setChecked(true);
                // add it to the list of selected categories
                if (!m_selectedCategories.contains(item.getId())) {
                    m_selectedCategories.add(item.getId());
                }
                return true;
            }

        }
        // if this is a tree view
        else {
            // check if the pach contains the item path
            if (item.getId().equals(path)) {
                // if it do check it
                item.getCheckBox().setChecked(true);
                // add it to the list of selected categories
                if (!m_selectedCategories.contains(item.getId())) {
                    m_selectedCategories.add(item.getId());
                }
                return true;
            } else {
                // iterate about all children of this item
                Iterator<Widget> it = item.getChildren().iterator();
                while (it.hasNext()) {
                    if (selectAllParents((CmsTreeItem)it.next(), path)) {
                        item.getCheckBox().setChecked(true);
                        if (!m_selectedCategories.contains(item.getId())) {
                            m_selectedCategories.add(item.getId());
                        }
                        return true;
                    }
                }
            }
        }

        return false;
    }

    /**
<<<<<<< HEAD
     * Select a single value and all parents.<p>
     *
     * @param item the tree item
     * @param path The path of the Item that should be selected
     * @param result the resulting categories
=======
     * Select a singel value and all parents.<p>
     *
     * @param item the item
     * @param path The path of the Item that should be selected
     * @param result the result list
     *
>>>>>>> 602ea4d9
     * @return true if this CmsTreeItem is selected or one of its children
     */
    protected boolean selectAllParents(CmsTreeItem item, String path, List<String> result) {

        // if this is a list view
        if (m_listView) {
            // check if the path contains the item path
            if (path.contains(item.getId())) {
                // add it to the list of selected categories
                if (!result.contains(item.getId())) {
                    result.add(item.getId());
                }
                return true;
            }

        }
        // if this is a tree view
        else {
            // check if the pach contains the item path
            if (item.getId().equals(path)) {
                // add it to the list of selected categories
                if (!result.contains(item.getId())) {
                    result.add(item.getId());
                }
                return true;
            } else {
                // iterate about all children of this item
                Iterator<Widget> it = item.getChildren().iterator();
                while (it.hasNext()) {
                    if (selectAllParents((CmsTreeItem)it.next(), path, result)) {
                        if (!result.contains(item.getId())) {
                            result.add(item.getId());
                        }
                        return true;
                    }
                }
            }
        }

        return false;
    }

    /**
     * Sorts a list of tree items according to the sort parameter.<p>
     *
     * @param items the items to sort
     * @param sort the sort parameter
     */
    protected void sort(List<CmsTreeItem> items, SortParams sort) {

        int sortParam = -1;
        boolean ascending = true;
        switch (sort) {
            case tree:
                m_listView = false;
                m_quickSearch.setFormValueAsString("");
                updateContentTree(m_resultList, m_selectedCategories);
                break;
            case title_asc:
                sortParam = 0;
                break;
            case title_desc:
                sortParam = 0;
                ascending = false;
                break;
            case path_asc:
                sortParam = 1;
                break;
            case path_desc:
                sortParam = 1;
                ascending = false;
                break;
            default:
                break;
        }
        if (sortParam != -1) {
            m_listView = true;
            items = getFilteredCategories(hasQuickFilter() ? m_quickSearch.getFormValueAsString() : null);
            Collections.sort(items, new CmsListItemDataComparator(sortParam, ascending));
            updateContentList(items, m_selectedCategories);
        }
    }

    /**
     * Builds a tree item for the given category.<p>
     *
     * @param category the category
     * @param selectedCategories the selected categories
     *
     * @return the tree item widget
     */
    private CmsTreeItem buildTreeItem(CmsCategoryTreeEntry category, List<String> selectedCategories) {

        // generate the widget that should be shown in the list
        CmsDataValue dataValue = new CmsDataValue(
            600,
            3,
            null,
            category.getTitle(),
            category.getPath(),
            "hide:" + category.getSitePath());

        // create the check box for this item
        CmsCheckBox checkBox = new CmsCheckBox();
        // if it has to be selected, select it
        boolean isPartofPath = false;
        Iterator<String> it = selectedCategories.iterator();
        while (it.hasNext()) {
            String path = it.next();
            if (path.contains(category.getPath())) {
                isPartofPath = true;
            }
        }
        if (isPartofPath) {
            checkBox.setChecked(true);
        }
        if (!isEnabled()) {
            checkBox.disable(m_disabledReason);
        }
        // bild the CmsTreeItem out of the widget and the check box
        CmsTreeItem treeItem = new CmsTreeItem(true, checkBox, dataValue);
        // abb the handler to the check box
        dataValue.addDomHandler(new DataValueClickHander(treeItem), ClickEvent.getType());

        checkBox.addValueChangeHandler(new CheckBoxValueChangeHandler(treeItem));
        // set the right style for the small view
        treeItem.setSmallView(true);
        treeItem.setId(category.getPath());
        // add it to the list of all categories
        m_categories.put(category.getPath(), treeItem);
        return treeItem;
    }

    /**
     * Return true if the given CmsTreeItem or its children is selected.<p>
     * @param item The CmsTreeItem to start the check
     * @return true if the given CmsTreeItem or its children is selected
     */
    private boolean hasSelectedChildren(CmsTreeItem item) {

        boolean test = false;
        // if this item is selected stop searching and return true
        if (item.getCheckBox().isChecked()) {
            return true;
        } else {
            //iterate about all children of this item
            Iterator<Widget> it = item.getChildren().iterator();
            while (it.hasNext()) {
                // test if one children is selected
                if (hasSelectedChildren((CmsTreeItem)it.next())) {
                    // save this value if a children is selected
                    test = true;
                }

            }
        }

        return test;
    }

    /**
     * Schedules the execution of onResize deferred.<p>
     */
    private void scheduleResize() {

        Scheduler.get().scheduleDeferred(new ScheduledCommand() {

            public void execute() {

                m_list.onResizeDescendant();
            }
        });
    }

    /**
     * Helper function to selected all selected values.<p>
     * @param result list of all selected values
     * @param item the parent where the children have to be checked
     * */
    private void selectedChildren(List<String> result, CmsTreeItem item) {

        Iterator<Widget> it = item.getChildren().iterator();
        while (it.hasNext()) {
            CmsTreeItem test = (CmsTreeItem)it.next();
            if (test.getCheckBox().isChecked()) {
                result.add(test.getId());
                selectedChildren(result, test);
            }
        }

    }

    /**
     * Helper function to selected all selected values site path.<p>
     * @param result list of all selected values
     * @param item the parent where the children have to be checked
     * */
    private void selectedChildrenSitePath(List<String> result, CmsTreeItem item) {

        Iterator<Widget> it = item.getChildren().iterator();
        while (it.hasNext()) {
            CmsTreeItem test = (CmsTreeItem)it.next();
            if (test.getCheckBox().isChecked()) {
                result.add(((CmsDataValue)test.getMainWidget()).getParameter(2));
                selectedChildrenSitePath(result, test);
            }
        }

    }

    /**
     * Sets the given tree list enabled/disabled.<p>
     *
     * @param list the list of tree items
     * @param enabled <code>true</code> to enable
     * @param disabledReason the disable reason, will be displayed as check box title
     */
    private void setListEnabled(CmsList<? extends I_CmsListItem> list, boolean enabled, String disabledReason) {

        for (Widget child : list) {
            CmsTreeItem treeItem = (CmsTreeItem)child;
            if (enabled) {
                treeItem.getCheckBox().enable();
            } else {
                treeItem.getCheckBox().disable(disabledReason);
            }
            setListEnabled(treeItem.getChildren(), enabled, disabledReason);
        }
    }

}
<|MERGE_RESOLUTION|>--- conflicted
+++ resolved
@@ -1,1184 +1,1166 @@
-/*
- * This library is part of OpenCms -
- * the Open Source Content Management System
- *
- * Copyright (c) Alkacon Software GmbH (http://www.alkacon.com)
- *
- * This library is free software; you can redistribute it and/or
- * modify it under the terms of the GNU Lesser General Public
- * License as published by the Free Software Foundation; either
- * version 2.1 of the License, or (at your option) any later version.
- *
- * This library is distributed in the hope that it will be useful,
- * but WITHOUT ANY WARRANTY; without even the implied warranty of
- * MERCHANTABILITY or FITNESS FOR A PARTICULAR PURPOSE. See the GNU
- * Lesser General Public License for more details.
- *
- * For further information about Alkacon Software, please see the
- * company website: http://www.alkacon.com
- *
- * For further information about OpenCms, please see the
- * project website: http://www.opencms.org
- *
- * You should have received a copy of the GNU Lesser General Public
- * License along with this library; if not, write to the Free Software
- * Foundation, Inc., 59 Temple Place, Suite 330, Boston, MA  02111-1307  USA
- */
-
-package org.opencms.gwt.client.ui.input.category;
-
-import org.opencms.gwt.client.Messages;
-import org.opencms.gwt.client.ui.CmsList;
-import org.opencms.gwt.client.ui.CmsPushButton;
-import org.opencms.gwt.client.ui.CmsScrollPanel;
-import org.opencms.gwt.client.ui.CmsSimpleListItem;
-import org.opencms.gwt.client.ui.I_CmsButton.ButtonStyle;
-import org.opencms.gwt.client.ui.I_CmsListItem;
-import org.opencms.gwt.client.ui.I_CmsTruncable;
-import org.opencms.gwt.client.ui.css.I_CmsImageBundle;
-import org.opencms.gwt.client.ui.css.I_CmsInputLayoutBundle;
-import org.opencms.gwt.client.ui.css.I_CmsLayoutBundle;
-import org.opencms.gwt.client.ui.css.I_CmsLayoutBundle.I_CmsCategoryDialogCss;
-import org.opencms.gwt.client.ui.input.CmsCheckBox;
-import org.opencms.gwt.client.ui.input.CmsSelectBox;
-import org.opencms.gwt.client.ui.input.CmsTextBox;
-import org.opencms.gwt.client.ui.tree.CmsTreeItem;
-import org.opencms.gwt.shared.CmsCategoryTreeEntry;
-import org.opencms.util.CmsStringUtil;
-
-import java.util.ArrayList;
-import java.util.Collections;
-import java.util.HashMap;
-import java.util.Iterator;
-import java.util.LinkedHashMap;
-import java.util.List;
-import java.util.Map;
-
-import com.google.gwt.core.client.GWT;
-import com.google.gwt.core.client.Scheduler;
-import com.google.gwt.core.client.Scheduler.ScheduledCommand;
-import com.google.gwt.dom.client.Style;
-import com.google.gwt.dom.client.Style.Float;
-import com.google.gwt.dom.client.Style.Unit;
-import com.google.gwt.event.dom.client.ClickEvent;
-import com.google.gwt.event.dom.client.ClickHandler;
-import com.google.gwt.event.logical.shared.HasValueChangeHandlers;
-import com.google.gwt.event.logical.shared.ValueChangeEvent;
-import com.google.gwt.event.logical.shared.ValueChangeHandler;
-import com.google.gwt.event.shared.HandlerRegistration;
-import com.google.gwt.uibinder.client.UiBinder;
-import com.google.gwt.uibinder.client.UiField;
-import com.google.gwt.user.client.Timer;
-import com.google.gwt.user.client.rpc.IsSerializable;
-import com.google.gwt.user.client.ui.Composite;
-import com.google.gwt.user.client.ui.FlowPanel;
-import com.google.gwt.user.client.ui.HasText;
-import com.google.gwt.user.client.ui.Label;
-import com.google.gwt.user.client.ui.Widget;
-
-/**
- * Builds the category tree.<p>
- * */
-public class CmsCategoryTree extends Composite implements I_CmsTruncable, HasValueChangeHandlers<List<String>> {
-
-    /** Sorting parameters. */
-    public enum SortParams implements IsSerializable {
-
-        /** Date last modified ascending. */
-        dateLastModified_asc,
-
-        /** Date last modified descending. */
-        dateLastModified_desc,
-
-        /** Resource path ascending sorting. */
-        path_asc,
-
-        /** Resource path descending sorting.*/
-        path_desc,
-
-        /** Title ascending sorting. */
-        title_asc,
-
-        /** Title descending sorting. */
-        title_desc,
-
-        /** Tree.*/
-        tree,
-
-        /** Resource type ascending sorting. */
-        type_asc,
-
-        /** Resource type descending sorting. */
-        type_desc;
-    }
-
-    /**
-     * @see com.google.gwt.uibinder.client.UiBinder
-     */
-    interface I_CmsCategoryTreeUiBinder extends UiBinder<Widget, CmsCategoryTree> {
-        // GWT interface, nothing to do here
-    }
-
-    /**
-     * Inner class for select box handler.<p>
-     */
-    private class CategoryValueChangeHandler implements ValueChangeHandler<String> {
-
-        /**
-         * Default Constructor.<p>
-         */
-        public CategoryValueChangeHandler() {
-
-            // nothing to do
-        }
-
-        /**
-         * Will be triggered if the value in the select box changes.<p>
-         *
-         * @see com.google.gwt.event.logical.shared.ValueChangeHandler#onValueChange(com.google.gwt.event.logical.shared.ValueChangeEvent)
-         */
-        public void onValueChange(ValueChangeEvent<String> event) {
-
-            cancelQuickFilterTimer();
-            if (event.getSource() == m_sortSelectBox) {
-
-                List<CmsTreeItem> categories = new ArrayList<CmsTreeItem>();
-                Iterator<CmsTreeItem> it = m_categories.values().iterator();
-                while (it.hasNext()) {
-                    categories.add(it.next());
-                }
-                SortParams sort = SortParams.valueOf(event.getValue());
-                sort(categories, sort);
-            }
-            if ((event.getSource() == m_quickSearch)) {
-                if (!m_listView) {
-                    m_listView = true;
-                    m_sortSelectBox.setFormValueAsString(SortParams.title_asc.name());
-                }
-                if (hasQuickFilter()) {
-
-                    if ((CmsStringUtil.isEmptyOrWhitespaceOnly(event.getValue()) || (event.getValue().length() >= 2))) {
-                        // only act if filter length is at least 3 characters or empty
-                        scheduleQuickFilterTimer();
-                    }
-                } else {
-                    checkQuickSearchStatus();
-                }
-            }
-        }
-
-    }
-
-    /**
-     * Inner class for check box handler.<p>
-     */
-    private class CheckBoxValueChangeHandler implements ValueChangeHandler<Boolean> {
-
-        /** Path of the TreeItem. */
-        private CmsTreeItem m_item;
-
-        /**
-         * Default constructor.<p>
-         * @param item The CmsTreeItem of this check box
-         */
-        public CheckBoxValueChangeHandler(CmsTreeItem item) {
-
-            m_item = item;
-
-        }
-
-        /**
-         * Is triggered if an check box is selected or deselected.<p>
-         *
-         * @param event The event that is triggered
-         */
-        public void onValueChange(ValueChangeEvent<Boolean> event) {
-
-            boolean select = event.getValue().booleanValue();
-            if (select) {
-                if (m_isSingleSelection) {
-                    deselectAll(m_item.getId());
-                    m_singleResult = m_item.getId();
-                } else {
-                    Iterator<Widget> it = m_scrollList.iterator();
-                    while (it.hasNext()) {
-                        selectAllParents((CmsTreeItem)it.next(), m_item.getId());
-
-                    }
-                }
-            } else {
-                if (m_isSingleSelection) {
-                    deselectAll("");
-                } else {
-                    deselect(m_item, "");
-                    deselectParent(m_item);
-                }
-            }
-            fireValueChange();
-        }
-
-    }
-
-    /**
-     * Inner class for check box handler.<p>
-     */
-    private class DataValueClickHander implements ClickHandler {
-
-        /** The TreeItem. */
-        private CmsTreeItem m_item;
-
-        /** Constructor to set the right CmsTreeItem for this handler.<p>
-         *
-         * @param item the CmsTreeItem of this Handler
-         */
-        public DataValueClickHander(CmsTreeItem item) {
-
-            m_item = item;
-        }
-
-        /**
-         * Is triggered if the DataValue widget is clicked.<p>
-         * If its check box was selected the click will deselect this box otherwise it will select it.
-         *
-         * @param event The event that is triggered
-         * */
-        public void onClick(ClickEvent event) {
-
-            if (isEnabled()) {
-                if (!m_item.getCheckBox().isChecked()) {
-                    if (m_isSingleSelection) {
-                        deselectAll(m_item.getId());
-                        m_singleResult = m_item.getId();
-                    } else {
-                        Iterator<Widget> it = m_scrollList.iterator();
-                        while (it.hasNext()) {
-                            selectAllParents((CmsTreeItem)it.next(), m_item.getId());
-
-                        }
-                    }
-                } else {
-                    if (m_isSingleSelection) {
-                        deselectAll("");
-                    } else {
-                        deselect(m_item, "");
-                        deselectParent(m_item);
-                    }
-                }
-                m_item.getCheckBox().setChecked(!m_item.getCheckBox().isChecked());
-                fireValueChange();
-            }
-        }
-
-    }
-
-    /** The css bundle used for this widget. */
-    protected static final I_CmsCategoryDialogCss DIALOG_CSS = I_CmsLayoutBundle.INSTANCE.categoryDialogCss();
-
-    /** The filtering delay. */
-    private static final int FILTER_DELAY = 100;
-
-    /** Text metrics key. */
-    private static final String TM_GALLERY_SORT = "gallerySort";
-
-    /** The ui-binder instance for this class. */
-    private static I_CmsCategoryTreeUiBinder uiBinder = GWT.create(I_CmsCategoryTreeUiBinder.class);
-
-    /** Map of categories. */
-    protected Map<String, CmsTreeItem> m_categories;
-
-    /** A label for displaying additional information about the tab. */
-    protected HasText m_infoLabel;
-
-    /** Vale to store the widget mode. True means the single selection. */
-    protected boolean m_isSingleSelection;
-
-    /** Vale to store the view mode. True means the list view. */
-    protected boolean m_listView;
-
-    /** The option panel. */
-    @UiField
-    protected FlowPanel m_options;
-
-    /** The quick search box. */
-    protected CmsTextBox m_quickSearch;
-
-    /** List of categories selected from the server. */
-    protected List<CmsCategoryTreeEntry> m_resultList;
-
-    /** List of categories. */
-    protected CmsList<CmsTreeItem> m_scrollList;
-
-    /** The quick search button. */
-    protected CmsPushButton m_searchButton;
-
-    /** List of all selected categories. */
-    protected List<String> m_selectedCategories;
-
-    /** Result string for single selection. */
-    protected String m_singleResult = "";
-
-    /** The select box to change the sort order. */
-    protected CmsSelectBox m_sortSelectBox;
-
-    /** The scroll panel. */
-    @UiField
-    CmsScrollPanel m_list;
-
-    /** The main panel. */
-    @UiField
-    FlowPanel m_tab;
-
-    /** The disable reason, will be displayed as check box title. */
-    private String m_disabledReason;
-
-    /** The quick filter timer. */
-    private Timer m_filterTimer;
-
-    /** The category selection enabled flag. */
-    private boolean m_isEnalbled;
-
-    /**
-     * Default Constructor.<p>
-     */
-    public CmsCategoryTree() {
-
-        uiBinder.createAndBindUi(this);
-        initWidget(uiBinder.createAndBindUi(this));
-        m_isEnalbled = true;
-    }
-
-    /**
-     * Constructor to collect all categories and build a view tree.<p>
-     *
-     * @param selectedCategories A list of all selected categories
-     * @param height The height of this widget
-     * @param isSingleValue Sets the modes of this widget
-<<<<<<< HEAD
-     * @param categories the categories
-=======
-     * @param resultList the result list
->>>>>>> 602ea4d9
-     * */
-    public CmsCategoryTree(
-        List<String> selectedCategories,
-        int height,
-        boolean isSingleValue,
-        List<CmsCategoryTreeEntry> categories) {
-
-        this();
-        m_isSingleSelection = isSingleValue;
-        addStyleName(I_CmsInputLayoutBundle.INSTANCE.inputCss().categoryItem());
-        m_list.addStyleName(I_CmsInputLayoutBundle.INSTANCE.inputCss().categoryScrollPanel());
-        m_selectedCategories = selectedCategories;
-        Iterator<String> it = selectedCategories.iterator();
-        while (it.hasNext()) {
-            m_singleResult = it.next();
-        }
-        m_scrollList = createScrollList();
-        m_list.setHeight(height + "px");
-        m_resultList = categories;
-        m_list.add(m_scrollList);
-        updateContentTree(categories, m_selectedCategories);
-        init();
-    }
-
-    /**
-     * Adds children item to the category tree and select the categories.<p>
-     *
-     * @param parent the parent item
-     * @param children the list of children
-     * @param selectedCategories the list of categories to select
-     */
-    public void addChildren(CmsTreeItem parent, List<CmsCategoryTreeEntry> children, List<String> selectedCategories) {
-
-        if (children != null) {
-            for (CmsCategoryTreeEntry child : children) {
-                // set the category tree item and add to parent tree item
-                CmsTreeItem treeItem = buildTreeItem(child, selectedCategories);
-
-                if ((selectedCategories != null) && selectedCategories.contains(child.getPath())) {
-                    parent.setOpen(true);
-                    openParents(parent);
-
-                }
-                if (m_isSingleSelection) {
-                    if (treeItem.getCheckBox().isChecked()) {
-                        parent.getCheckBox().setChecked(false);
-                    }
-                }
-                parent.addChild(treeItem);
-                addChildren(treeItem, child.getChildren(), selectedCategories);
-            }
-        }
-    }
-
-    /**
-     * @see com.google.gwt.event.logical.shared.HasValueChangeHandlers#addValueChangeHandler(com.google.gwt.event.logical.shared.ValueChangeHandler)
-     */
-    public HandlerRegistration addValueChangeHandler(ValueChangeHandler<List<String>> handler) {
-
-        return addHandler(handler, ValueChangeEvent.getType());
-    }
-
-    /**
-     * Disabled the category selection.<p>
-     *
-     * @param disabledReason the disable reason, will be displayed as check box title
-     */
-    public void disable(String disabledReason) {
-
-        if (m_isEnalbled
-            || (CmsStringUtil.isNotEmptyOrWhitespaceOnly(disabledReason) && !disabledReason.equals(m_disabledReason))) {
-            m_isEnalbled = false;
-            m_disabledReason = disabledReason;
-            m_scrollList.addStyleName(I_CmsInputLayoutBundle.INSTANCE.inputCss().disabled());
-            setListEnabled(m_scrollList, false, disabledReason);
-        }
-    }
-
-    /**
-     * Enables the category selection.<p>
-     */
-    public void enable() {
-
-        if (!m_isEnalbled) {
-            m_isEnalbled = true;
-            m_disabledReason = null;
-            m_scrollList.removeStyleName(I_CmsInputLayoutBundle.INSTANCE.inputCss().disabled());
-            setListEnabled(m_scrollList, true, null);
-        }
-    }
-
-    /**
-     * Represents a value change event.<p>
-     */
-    public void fireValueChange() {
-
-        ValueChangeEvent.fire(this, getAllSelected());
-    }
-
-    /**
-     * Returns a list of all selected values.<p>
-     *
-     * @return a list of selected values
-     */
-    public List<String> getAllSelected() {
-
-        List<String> result = new ArrayList<String>();
-        Iterator<Widget> it = m_scrollList.iterator();
-        while (it.hasNext()) {
-            CmsTreeItem test = (CmsTreeItem)it.next();
-            if (test.getCheckBox().isChecked()) {
-                result.add(test.getId());
-                selectedChildren(result, test);
-            }
-        }
-        return result;
-    }
-
-    /**
-     * Returns a list of all selected values as Sidepath.<p>
-     *
-     * @return a list of selected values
-     */
-    public List<String> getAllSelectedSitePath() {
-
-        List<String> result = new ArrayList<String>();
-        Iterator<Widget> it = m_scrollList.iterator();
-        while (it.hasNext()) {
-            CmsTreeItem test = (CmsTreeItem)it.next();
-            if (test.getCheckBox().isChecked()) {
-                result.add(((CmsDataValue)test.getMainWidget()).getParameter(2));
-                selectedChildrenSitePath(result, test);
-            }
-        }
-        return result;
-    }
-
-    /**
-     * Returns the scrollpanel of this widget.<p>
-     *
-     * @return CmsScrollPanel the scrollpanel of this widget
-     * */
-    public CmsScrollPanel getScrollPanel() {
-
-        return m_list;
-    }
-
-    /**
-     * Returns the last selected value.<p>
-     *
-     * @return the last selected value
-     */
-    public List<String> getSelected() {
-
-        List<String> result = new ArrayList<String>();
-        result.add(m_singleResult);
-        return result;
-    }
-
-    /**
-     * Returns if the category selection is enabled.<p>
-     *
-     * @return <code>true</code> if the category selection is enabled
-     */
-    public boolean isEnabled() {
-
-        return m_isEnalbled;
-    }
-
-    /**
-     * Goes up the tree and opens the parents of the item.<p>
-     *
-     * @param item the child item to start from
-     */
-    public void openParents(CmsTreeItem item) {
-
-        if (item != null) {
-            item.setOpen(true);
-            openParents(item.getParentItem());
-        }
-    }
-
-    /**
-     * Shows the tab list is empty label.<p>
-     */
-    public void showIsEmptyLabel() {
-
-        CmsSimpleListItem item = new CmsSimpleListItem();
-        Label isEmptyLabel = new Label(Messages.get().key(Messages.GUI_CATEGORIES_IS_EMPTY_0));
-        item.add(isEmptyLabel);
-        m_scrollList.add(item);
-    }
-
-    /**
-     * @see org.opencms.gwt.client.ui.I_CmsTruncable#truncate(java.lang.String, int)
-     */
-    public void truncate(String textMetricsKey, int clientWidth) {
-
-        m_scrollList.truncate(textMetricsKey, clientWidth);
-    }
-
-    /**
-     * Updates the content of the categories list.<p>
-     *
-     * @param categoriesBeans the updates list of categories tree item beans
-     * @param selectedCategories the categories to select in the list by update
-     */
-    public void updateContentList(List<CmsTreeItem> categoriesBeans, List<String> selectedCategories) {
-
-        m_scrollList.clearList();
-        // clearList();
-        if (m_categories == null) {
-            m_categories = new HashMap<String, CmsTreeItem>();
-        }
-        if ((categoriesBeans != null) && !categoriesBeans.isEmpty()) {
-            for (CmsTreeItem dataValue : categoriesBeans) {
-                dataValue.removeOpener();
-                m_categories.put(((CmsDataValue)dataValue.getMainWidget()).getParameter(1), dataValue);
-                m_scrollList.add(dataValue);
-                CmsScrollPanel scrollparent = (CmsScrollPanel)m_scrollList.getParent();
-                scrollparent.onResizeDescendant();
-            }
-        } else {
-            showIsEmptyLabel();
-        }
-        scheduleResize();
-    }
-
-    /**
-     * Updates the content of the categories tree.<p>
-     *
-     * @param treeEntries the root category entry
-     * @param selectedCategories the categories to select after update
-     */
-    public void updateContentTree(List<CmsCategoryTreeEntry> treeEntries, List<String> selectedCategories) {
-
-        m_scrollList.clearList();
-        if (m_categories == null) {
-            m_categories = new HashMap<String, CmsTreeItem>();
-        }
-        if ((treeEntries != null) && !treeEntries.isEmpty()) {
-            // add the first level and children
-            for (CmsCategoryTreeEntry category : treeEntries) {
-                // set the category tree item and add to list
-                CmsTreeItem treeItem = buildTreeItem(category, selectedCategories);
-                m_scrollList.add(treeItem);
-                addChildren(treeItem, category.getChildren(), selectedCategories);
-                treeItem.setOpen(true);
-            }
-        } else {
-            showIsEmptyLabel();
-        }
-        scheduleResize();
-    }
-
-    /**
-     * Cancels the quick filter timer.<p>
-     */
-    protected void cancelQuickFilterTimer() {
-
-        if (m_filterTimer != null) {
-            m_filterTimer.cancel();
-        }
-    }
-
-    /**
-     * Checks the quick search input and enables/disables the search button accordingly.<p>
-     */
-    protected void checkQuickSearchStatus() {
-
-        if ((m_quickSearch != null) && (m_searchButton != null)) {
-            if (CmsStringUtil.isNotEmptyOrWhitespaceOnly(m_quickSearch.getFormValueAsString())) {
-                m_searchButton.enable();
-            } else {
-                m_searchButton.disable("Enter a search query");
-            }
-        }
-    }
-
-    /**
-     * Creates the quick search/finder box.<p>
-     */
-    protected void createQuickBox() {
-
-        m_quickSearch = new CmsTextBox();
-        // m_quickFilter.setVisible(hasQuickFilter());
-        m_quickSearch.getElement().getStyle().setFloat(Float.RIGHT);
-        m_quickSearch.setTriggerChangeOnKeyPress(true);
-        m_quickSearch.setGhostValue(Messages.get().key(Messages.GUI_QUICK_FINDER_SEARCH_0), true);
-        m_quickSearch.setGhostModeClear(true);
-        m_options.insert(m_quickSearch, 0);
-        m_searchButton = new CmsPushButton();
-        m_searchButton.setImageClass(I_CmsImageBundle.INSTANCE.style().searchIcon());
-        m_searchButton.setButtonStyle(ButtonStyle.TRANSPARENT, null);
-        m_searchButton.getElement().getStyle().setFloat(Style.Float.RIGHT);
-        m_searchButton.getElement().getStyle().setMarginTop(4, Unit.PX);
-        m_searchButton.getElement().getStyle().setMarginLeft(4, Unit.PX);
-        m_options.insert(m_searchButton, 0);
-        m_quickSearch.addValueChangeHandler(new CategoryValueChangeHandler());
-
-        m_filterTimer = new Timer() {
-
-            @Override
-            public void run() {
-
-                quickSearch();
-
-            }
-        };
-        m_searchButton.setTitle(Messages.get().key(Messages.GUI_QUICK_FINDER_SEARCH_0));
-
-        m_searchButton.addClickHandler(new ClickHandler() {
-
-            public void onClick(ClickEvent arg0) {
-
-                quickSearch();
-            }
-        });
-    }
-
-    /**
-     * Creates the list which should contain the list items of the tab.<p>
-     *
-     * @return the newly created list widget
-     */
-    protected CmsList<CmsTreeItem> createScrollList() {
-
-        return new CmsList<CmsTreeItem>();
-    }
-
-    /**
-     * Helper class to deselect all values.<p>
-     * @param item The CmsTreeItem that should be deselected
-     * @param ignorItem The Item that should not be deselected
-     */
-    protected void deselect(CmsTreeItem item, String ignorItem) {
-
-        if (ignorItem.equals("")) {
-            item.getCheckBox().setChecked(false);
-            m_selectedCategories.remove(item.getId());
-        } else {
-            if (!item.getId().equals(ignorItem)) {
-                item.getCheckBox().setChecked(false);
-                m_selectedCategories.remove(item.getId());
-            }
-        }
-        Iterator<Widget> it = item.getChildren().iterator();
-        while (it.hasNext()) {
-            deselect((CmsTreeItem)it.next(), ignorItem);
-        }
-    }
-
-    /**
-     * Deselect all Values.<p>
-     *
-     * @param ignorItem The Item that should not be deselected
-     */
-    protected void deselectAll(String ignorItem) {
-
-        // clear list of all selected categories
-        m_selectedCategories.clear();
-        // if there is a value to ignore
-        if (!ignorItem.equals("")) {
-            if (!m_selectedCategories.contains(ignorItem)) {
-                m_selectedCategories.add(ignorItem);
-            }
-        }
-        // iterate about all values in scrolling list
-        Iterator<Widget> it = m_scrollList.iterator();
-        while (it.hasNext()) {
-            CmsTreeItem item = (CmsTreeItem)it.next();
-            deselect(item, ignorItem);
-        }
-    }
-
-    /**
-     * Deselect the parent if there are no other values selected.
-     *
-     * @param item The item that should be deselected
-     */
-    protected void deselectParent(CmsTreeItem item) {
-
-        // get parent item from given item
-        CmsTreeItem parent = item.getParentItem();
-        if (parent != null) {
-            boolean deselect = false;
-            // check if there are other children selected
-            Iterator<Widget> it = parent.getChildren().iterator();
-            while (it.hasNext()) {
-                deselect = hasSelectedChildren((CmsTreeItem)it.next());
-                if (deselect) {
-                    return;
-                }
-            }
-            // no children are selected so deselect this parent item
-            parent.getCheckBox().setChecked(false);
-            // check it with its parent parent
-            deselectParent(parent);
-        }
-    }
-
-    /**
-     * Gets the filtered list of categories.<p>
-     *
-     * @param filter the search string to use for filtering
-     *
-     * @return the filtered category beans
-     */
-    protected List<CmsTreeItem> getFilteredCategories(String filter) {
-
-        List<CmsTreeItem> result = new ArrayList<CmsTreeItem>();
-        if (CmsStringUtil.isNotEmptyOrWhitespaceOnly(filter)) {
-            result = new ArrayList<CmsTreeItem>();
-            for (CmsTreeItem category : m_categories.values()) {
-                if (((CmsDataValue)category.getMainWidget()).matchesFilter(filter, 0, 1)) {
-                    result.add(category);
-                }
-            }
-        } else {
-            Iterator<CmsTreeItem> it = m_categories.values().iterator();
-            while (it.hasNext()) {
-                result.add(it.next());
-            }
-
-        }
-        return result;
-    }
-
-    /**
-     * List of all sort parameters.<p>
-     *
-     * @return List of all sort parameters
-     */
-    protected LinkedHashMap<String, String> getSortList() {
-
-        LinkedHashMap<String, String> list = new LinkedHashMap<String, String>();
-        list.put(SortParams.tree.name(), Messages.get().key(Messages.GUI_SORT_LABEL_HIERARCHIC_0));
-        list.put(SortParams.title_asc.name(), Messages.get().key(Messages.GUI_SORT_LABEL_TITLE_ASC_0));
-        list.put(SortParams.title_desc.name(), Messages.get().key(Messages.GUI_SORT_LABEL_TITLE_DECS_0));
-        list.put(SortParams.path_asc.name(), Messages.get().key(Messages.GUI_SORT_LABEL_PATH_ASC_0));
-        list.put(SortParams.path_desc.name(), Messages.get().key(Messages.GUI_SORT_LABEL_PATH_DESC_0));
-
-        return list;
-    }
-
-    /**
-     * Returns true if this widget hat an QuickFilter.<p>
-     *
-     * @return true if this widget hat an QuickFilter
-     */
-    protected boolean hasQuickFilter() {
-
-        // allow filter if not in tree mode
-        return SortParams.tree != SortParams.valueOf(m_sortSelectBox.getFormValueAsString());
-    }
-
-    /**
-     * Call after all handlers have been set.<p>
-     */
-    protected void init() {
-
-        LinkedHashMap<String, String> sortList = getSortList();
-        if (sortList != null) {
-            // generate the sort select box
-            m_sortSelectBox = new CmsSelectBox(sortList);
-            // add the right handler
-            m_sortSelectBox.addValueChangeHandler(new CategoryValueChangeHandler());
-            // style the select box
-            m_sortSelectBox.getElement().getStyle().setWidth(200, Unit.PX);
-            m_sortSelectBox.truncate(TM_GALLERY_SORT, 200);
-            // add it to the right panel
-            m_options.add(m_sortSelectBox);
-            // create the box label
-            Label infoLabel = new Label();
-            infoLabel.setStyleName(DIALOG_CSS.infoLabel());
-            m_infoLabel = infoLabel;
-            // add it to the right panel
-            m_options.insert(infoLabel, 0);
-            // create quick search box
-            createQuickBox();
-        }
-
-    }
-
-    /**
-     * Sets the search query an selects the result tab.<p>
-     */
-    protected void quickSearch() {
-
-        List<CmsTreeItem> categories = new ArrayList<CmsTreeItem>();
-        if ((m_quickSearch != null)) {
-            categories = getFilteredCategories(hasQuickFilter() ? m_quickSearch.getFormValueAsString() : null);
-            sort(categories, SortParams.valueOf(m_sortSelectBox.getFormValueAsString()));
-        }
-    }
-
-    /**
-     * Removes the quick search/finder box.<p>
-     */
-    protected void removeQuickBox() {
-
-        if (m_quickSearch != null) {
-            m_quickSearch.removeFromParent();
-            m_quickSearch = null;
-        }
-        if (m_searchButton != null) {
-            m_searchButton.removeFromParent();
-            m_searchButton = null;
-        }
-    }
-
-    /**
-     * Schedules the quick filter action.<p>
-     */
-    protected void scheduleQuickFilterTimer() {
-
-        m_filterTimer.schedule(FILTER_DELAY);
-    }
-
-    /**
-<<<<<<< HEAD
-     * Select a single value and all parents.<p>
-     *
-     * @param item the tree item
-=======
-     * Select a singel value and all parents.<p>
-     *
-     * @param item the item
->>>>>>> 602ea4d9
-     * @param path The path of the Item that should be selected
-     *
-     * @return true if this CmsTreeItem is selected or one of its children
-     */
-    protected boolean selectAllParents(CmsTreeItem item, String path) {
-
-        // if this is a list view
-        if (m_listView) {
-            // check if the path contains the item path
-            if (path.contains(item.getId())) {
-                // if it do check it
-                item.getCheckBox().setChecked(true);
-                // add it to the list of selected categories
-                if (!m_selectedCategories.contains(item.getId())) {
-                    m_selectedCategories.add(item.getId());
-                }
-                return true;
-            }
-
-        }
-        // if this is a tree view
-        else {
-            // check if the pach contains the item path
-            if (item.getId().equals(path)) {
-                // if it do check it
-                item.getCheckBox().setChecked(true);
-                // add it to the list of selected categories
-                if (!m_selectedCategories.contains(item.getId())) {
-                    m_selectedCategories.add(item.getId());
-                }
-                return true;
-            } else {
-                // iterate about all children of this item
-                Iterator<Widget> it = item.getChildren().iterator();
-                while (it.hasNext()) {
-                    if (selectAllParents((CmsTreeItem)it.next(), path)) {
-                        item.getCheckBox().setChecked(true);
-                        if (!m_selectedCategories.contains(item.getId())) {
-                            m_selectedCategories.add(item.getId());
-                        }
-                        return true;
-                    }
-                }
-            }
-        }
-
-        return false;
-    }
-
-    /**
-<<<<<<< HEAD
-     * Select a single value and all parents.<p>
-     *
-     * @param item the tree item
-     * @param path The path of the Item that should be selected
-     * @param result the resulting categories
-=======
-     * Select a singel value and all parents.<p>
-     *
-     * @param item the item
-     * @param path The path of the Item that should be selected
-     * @param result the result list
-     *
->>>>>>> 602ea4d9
-     * @return true if this CmsTreeItem is selected or one of its children
-     */
-    protected boolean selectAllParents(CmsTreeItem item, String path, List<String> result) {
-
-        // if this is a list view
-        if (m_listView) {
-            // check if the path contains the item path
-            if (path.contains(item.getId())) {
-                // add it to the list of selected categories
-                if (!result.contains(item.getId())) {
-                    result.add(item.getId());
-                }
-                return true;
-            }
-
-        }
-        // if this is a tree view
-        else {
-            // check if the pach contains the item path
-            if (item.getId().equals(path)) {
-                // add it to the list of selected categories
-                if (!result.contains(item.getId())) {
-                    result.add(item.getId());
-                }
-                return true;
-            } else {
-                // iterate about all children of this item
-                Iterator<Widget> it = item.getChildren().iterator();
-                while (it.hasNext()) {
-                    if (selectAllParents((CmsTreeItem)it.next(), path, result)) {
-                        if (!result.contains(item.getId())) {
-                            result.add(item.getId());
-                        }
-                        return true;
-                    }
-                }
-            }
-        }
-
-        return false;
-    }
-
-    /**
-     * Sorts a list of tree items according to the sort parameter.<p>
-     *
-     * @param items the items to sort
-     * @param sort the sort parameter
-     */
-    protected void sort(List<CmsTreeItem> items, SortParams sort) {
-
-        int sortParam = -1;
-        boolean ascending = true;
-        switch (sort) {
-            case tree:
-                m_listView = false;
-                m_quickSearch.setFormValueAsString("");
-                updateContentTree(m_resultList, m_selectedCategories);
-                break;
-            case title_asc:
-                sortParam = 0;
-                break;
-            case title_desc:
-                sortParam = 0;
-                ascending = false;
-                break;
-            case path_asc:
-                sortParam = 1;
-                break;
-            case path_desc:
-                sortParam = 1;
-                ascending = false;
-                break;
-            default:
-                break;
-        }
-        if (sortParam != -1) {
-            m_listView = true;
-            items = getFilteredCategories(hasQuickFilter() ? m_quickSearch.getFormValueAsString() : null);
-            Collections.sort(items, new CmsListItemDataComparator(sortParam, ascending));
-            updateContentList(items, m_selectedCategories);
-        }
-    }
-
-    /**
-     * Builds a tree item for the given category.<p>
-     *
-     * @param category the category
-     * @param selectedCategories the selected categories
-     *
-     * @return the tree item widget
-     */
-    private CmsTreeItem buildTreeItem(CmsCategoryTreeEntry category, List<String> selectedCategories) {
-
-        // generate the widget that should be shown in the list
-        CmsDataValue dataValue = new CmsDataValue(
-            600,
-            3,
-            null,
-            category.getTitle(),
-            category.getPath(),
-            "hide:" + category.getSitePath());
-
-        // create the check box for this item
-        CmsCheckBox checkBox = new CmsCheckBox();
-        // if it has to be selected, select it
-        boolean isPartofPath = false;
-        Iterator<String> it = selectedCategories.iterator();
-        while (it.hasNext()) {
-            String path = it.next();
-            if (path.contains(category.getPath())) {
-                isPartofPath = true;
-            }
-        }
-        if (isPartofPath) {
-            checkBox.setChecked(true);
-        }
-        if (!isEnabled()) {
-            checkBox.disable(m_disabledReason);
-        }
-        // bild the CmsTreeItem out of the widget and the check box
-        CmsTreeItem treeItem = new CmsTreeItem(true, checkBox, dataValue);
-        // abb the handler to the check box
-        dataValue.addDomHandler(new DataValueClickHander(treeItem), ClickEvent.getType());
-
-        checkBox.addValueChangeHandler(new CheckBoxValueChangeHandler(treeItem));
-        // set the right style for the small view
-        treeItem.setSmallView(true);
-        treeItem.setId(category.getPath());
-        // add it to the list of all categories
-        m_categories.put(category.getPath(), treeItem);
-        return treeItem;
-    }
-
-    /**
-     * Return true if the given CmsTreeItem or its children is selected.<p>
-     * @param item The CmsTreeItem to start the check
-     * @return true if the given CmsTreeItem or its children is selected
-     */
-    private boolean hasSelectedChildren(CmsTreeItem item) {
-
-        boolean test = false;
-        // if this item is selected stop searching and return true
-        if (item.getCheckBox().isChecked()) {
-            return true;
-        } else {
-            //iterate about all children of this item
-            Iterator<Widget> it = item.getChildren().iterator();
-            while (it.hasNext()) {
-                // test if one children is selected
-                if (hasSelectedChildren((CmsTreeItem)it.next())) {
-                    // save this value if a children is selected
-                    test = true;
-                }
-
-            }
-        }
-
-        return test;
-    }
-
-    /**
-     * Schedules the execution of onResize deferred.<p>
-     */
-    private void scheduleResize() {
-
-        Scheduler.get().scheduleDeferred(new ScheduledCommand() {
-
-            public void execute() {
-
-                m_list.onResizeDescendant();
-            }
-        });
-    }
-
-    /**
-     * Helper function to selected all selected values.<p>
-     * @param result list of all selected values
-     * @param item the parent where the children have to be checked
-     * */
-    private void selectedChildren(List<String> result, CmsTreeItem item) {
-
-        Iterator<Widget> it = item.getChildren().iterator();
-        while (it.hasNext()) {
-            CmsTreeItem test = (CmsTreeItem)it.next();
-            if (test.getCheckBox().isChecked()) {
-                result.add(test.getId());
-                selectedChildren(result, test);
-            }
-        }
-
-    }
-
-    /**
-     * Helper function to selected all selected values site path.<p>
-     * @param result list of all selected values
-     * @param item the parent where the children have to be checked
-     * */
-    private void selectedChildrenSitePath(List<String> result, CmsTreeItem item) {
-
-        Iterator<Widget> it = item.getChildren().iterator();
-        while (it.hasNext()) {
-            CmsTreeItem test = (CmsTreeItem)it.next();
-            if (test.getCheckBox().isChecked()) {
-                result.add(((CmsDataValue)test.getMainWidget()).getParameter(2));
-                selectedChildrenSitePath(result, test);
-            }
-        }
-
-    }
-
-    /**
-     * Sets the given tree list enabled/disabled.<p>
-     *
-     * @param list the list of tree items
-     * @param enabled <code>true</code> to enable
-     * @param disabledReason the disable reason, will be displayed as check box title
-     */
-    private void setListEnabled(CmsList<? extends I_CmsListItem> list, boolean enabled, String disabledReason) {
-
-        for (Widget child : list) {
-            CmsTreeItem treeItem = (CmsTreeItem)child;
-            if (enabled) {
-                treeItem.getCheckBox().enable();
-            } else {
-                treeItem.getCheckBox().disable(disabledReason);
-            }
-            setListEnabled(treeItem.getChildren(), enabled, disabledReason);
-        }
-    }
-
-}
+/*
+ * This library is part of OpenCms -
+ * the Open Source Content Management System
+ *
+ * Copyright (c) Alkacon Software GmbH (http://www.alkacon.com)
+ *
+ * This library is free software; you can redistribute it and/or
+ * modify it under the terms of the GNU Lesser General Public
+ * License as published by the Free Software Foundation; either
+ * version 2.1 of the License, or (at your option) any later version.
+ *
+ * This library is distributed in the hope that it will be useful,
+ * but WITHOUT ANY WARRANTY; without even the implied warranty of
+ * MERCHANTABILITY or FITNESS FOR A PARTICULAR PURPOSE. See the GNU
+ * Lesser General Public License for more details.
+ *
+ * For further information about Alkacon Software, please see the
+ * company website: http://www.alkacon.com
+ *
+ * For further information about OpenCms, please see the
+ * project website: http://www.opencms.org
+ *
+ * You should have received a copy of the GNU Lesser General Public
+ * License along with this library; if not, write to the Free Software
+ * Foundation, Inc., 59 Temple Place, Suite 330, Boston, MA  02111-1307  USA
+ */
+
+package org.opencms.gwt.client.ui.input.category;
+
+import org.opencms.gwt.client.Messages;
+import org.opencms.gwt.client.ui.CmsList;
+import org.opencms.gwt.client.ui.CmsPushButton;
+import org.opencms.gwt.client.ui.CmsScrollPanel;
+import org.opencms.gwt.client.ui.CmsSimpleListItem;
+import org.opencms.gwt.client.ui.I_CmsButton.ButtonStyle;
+import org.opencms.gwt.client.ui.I_CmsListItem;
+import org.opencms.gwt.client.ui.I_CmsTruncable;
+import org.opencms.gwt.client.ui.css.I_CmsImageBundle;
+import org.opencms.gwt.client.ui.css.I_CmsInputLayoutBundle;
+import org.opencms.gwt.client.ui.css.I_CmsLayoutBundle;
+import org.opencms.gwt.client.ui.css.I_CmsLayoutBundle.I_CmsCategoryDialogCss;
+import org.opencms.gwt.client.ui.input.CmsCheckBox;
+import org.opencms.gwt.client.ui.input.CmsSelectBox;
+import org.opencms.gwt.client.ui.input.CmsTextBox;
+import org.opencms.gwt.client.ui.tree.CmsTreeItem;
+import org.opencms.gwt.shared.CmsCategoryTreeEntry;
+import org.opencms.util.CmsStringUtil;
+
+import java.util.ArrayList;
+import java.util.Collections;
+import java.util.HashMap;
+import java.util.Iterator;
+import java.util.LinkedHashMap;
+import java.util.List;
+import java.util.Map;
+
+import com.google.gwt.core.client.GWT;
+import com.google.gwt.core.client.Scheduler;
+import com.google.gwt.core.client.Scheduler.ScheduledCommand;
+import com.google.gwt.dom.client.Style;
+import com.google.gwt.dom.client.Style.Float;
+import com.google.gwt.dom.client.Style.Unit;
+import com.google.gwt.event.dom.client.ClickEvent;
+import com.google.gwt.event.dom.client.ClickHandler;
+import com.google.gwt.event.logical.shared.HasValueChangeHandlers;
+import com.google.gwt.event.logical.shared.ValueChangeEvent;
+import com.google.gwt.event.logical.shared.ValueChangeHandler;
+import com.google.gwt.event.shared.HandlerRegistration;
+import com.google.gwt.uibinder.client.UiBinder;
+import com.google.gwt.uibinder.client.UiField;
+import com.google.gwt.user.client.Timer;
+import com.google.gwt.user.client.rpc.IsSerializable;
+import com.google.gwt.user.client.ui.Composite;
+import com.google.gwt.user.client.ui.FlowPanel;
+import com.google.gwt.user.client.ui.HasText;
+import com.google.gwt.user.client.ui.Label;
+import com.google.gwt.user.client.ui.Widget;
+
+/**
+ * Builds the category tree.<p>
+ * */
+public class CmsCategoryTree extends Composite implements I_CmsTruncable, HasValueChangeHandlers<List<String>> {
+
+    /** Sorting parameters. */
+    public enum SortParams implements IsSerializable {
+
+        /** Date last modified ascending. */
+        dateLastModified_asc,
+
+        /** Date last modified descending. */
+        dateLastModified_desc,
+
+        /** Resource path ascending sorting. */
+        path_asc,
+
+        /** Resource path descending sorting.*/
+        path_desc,
+
+        /** Title ascending sorting. */
+        title_asc,
+
+        /** Title descending sorting. */
+        title_desc,
+
+        /** Tree.*/
+        tree,
+
+        /** Resource type ascending sorting. */
+        type_asc,
+
+        /** Resource type descending sorting. */
+        type_desc;
+    }
+
+    /**
+     * @see com.google.gwt.uibinder.client.UiBinder
+     */
+    interface I_CmsCategoryTreeUiBinder extends UiBinder<Widget, CmsCategoryTree> {
+        // GWT interface, nothing to do here
+    }
+
+    /**
+     * Inner class for select box handler.<p>
+     */
+    private class CategoryValueChangeHandler implements ValueChangeHandler<String> {
+
+        /**
+         * Default Constructor.<p>
+         */
+        public CategoryValueChangeHandler() {
+
+            // nothing to do
+        }
+
+        /**
+         * Will be triggered if the value in the select box changes.<p>
+         *
+         * @see com.google.gwt.event.logical.shared.ValueChangeHandler#onValueChange(com.google.gwt.event.logical.shared.ValueChangeEvent)
+         */
+        public void onValueChange(ValueChangeEvent<String> event) {
+
+            cancelQuickFilterTimer();
+            if (event.getSource() == m_sortSelectBox) {
+
+                List<CmsTreeItem> categories = new ArrayList<CmsTreeItem>();
+                Iterator<CmsTreeItem> it = m_categories.values().iterator();
+                while (it.hasNext()) {
+                    categories.add(it.next());
+                }
+                SortParams sort = SortParams.valueOf(event.getValue());
+                sort(categories, sort);
+            }
+            if ((event.getSource() == m_quickSearch)) {
+                if (!m_listView) {
+                    m_listView = true;
+                    m_sortSelectBox.setFormValueAsString(SortParams.title_asc.name());
+                }
+                if (hasQuickFilter()) {
+
+                    if ((CmsStringUtil.isEmptyOrWhitespaceOnly(event.getValue()) || (event.getValue().length() >= 2))) {
+                        // only act if filter length is at least 3 characters or empty
+                        scheduleQuickFilterTimer();
+                    }
+                } else {
+                    checkQuickSearchStatus();
+                }
+            }
+        }
+
+    }
+
+    /**
+     * Inner class for check box handler.<p>
+     */
+    private class CheckBoxValueChangeHandler implements ValueChangeHandler<Boolean> {
+
+        /** Path of the TreeItem. */
+        private CmsTreeItem m_item;
+
+        /**
+         * Default constructor.<p>
+         * @param item The CmsTreeItem of this check box
+         */
+        public CheckBoxValueChangeHandler(CmsTreeItem item) {
+
+            m_item = item;
+
+        }
+
+        /**
+         * Is triggered if an check box is selected or deselected.<p>
+         *
+         * @param event The event that is triggered
+         */
+        public void onValueChange(ValueChangeEvent<Boolean> event) {
+
+            boolean select = event.getValue().booleanValue();
+            if (select) {
+                if (m_isSingleSelection) {
+                    deselectAll(m_item.getId());
+                    m_singleResult = m_item.getId();
+                } else {
+                    Iterator<Widget> it = m_scrollList.iterator();
+                    while (it.hasNext()) {
+                        selectAllParents((CmsTreeItem)it.next(), m_item.getId());
+
+                    }
+                }
+            } else {
+                if (m_isSingleSelection) {
+                    deselectAll("");
+                } else {
+                    deselect(m_item, "");
+                    deselectParent(m_item);
+                }
+            }
+            fireValueChange();
+        }
+
+    }
+
+    /**
+     * Inner class for check box handler.<p>
+     */
+    private class DataValueClickHander implements ClickHandler {
+
+        /** The TreeItem. */
+        private CmsTreeItem m_item;
+
+        /** Constructor to set the right CmsTreeItem for this handler.<p>
+         *
+         * @param item the CmsTreeItem of this Handler
+         */
+        public DataValueClickHander(CmsTreeItem item) {
+
+            m_item = item;
+        }
+
+        /**
+         * Is triggered if the DataValue widget is clicked.<p>
+         * If its check box was selected the click will deselect this box otherwise it will select it.
+         *
+         * @param event The event that is triggered
+         * */
+        public void onClick(ClickEvent event) {
+
+            if (isEnabled()) {
+                if (!m_item.getCheckBox().isChecked()) {
+                    if (m_isSingleSelection) {
+                        deselectAll(m_item.getId());
+                        m_singleResult = m_item.getId();
+                    } else {
+                        Iterator<Widget> it = m_scrollList.iterator();
+                        while (it.hasNext()) {
+                            selectAllParents((CmsTreeItem)it.next(), m_item.getId());
+
+                        }
+                    }
+                } else {
+                    if (m_isSingleSelection) {
+                        deselectAll("");
+                    } else {
+                        deselect(m_item, "");
+                        deselectParent(m_item);
+                    }
+                }
+                m_item.getCheckBox().setChecked(!m_item.getCheckBox().isChecked());
+                fireValueChange();
+            }
+        }
+
+    }
+
+    /** The css bundle used for this widget. */
+    protected static final I_CmsCategoryDialogCss DIALOG_CSS = I_CmsLayoutBundle.INSTANCE.categoryDialogCss();
+
+    /** The filtering delay. */
+    private static final int FILTER_DELAY = 100;
+
+    /** Text metrics key. */
+    private static final String TM_GALLERY_SORT = "gallerySort";
+
+    /** The ui-binder instance for this class. */
+    private static I_CmsCategoryTreeUiBinder uiBinder = GWT.create(I_CmsCategoryTreeUiBinder.class);
+
+    /** Map of categories. */
+    protected Map<String, CmsTreeItem> m_categories;
+
+    /** A label for displaying additional information about the tab. */
+    protected HasText m_infoLabel;
+
+    /** Vale to store the widget mode. True means the single selection. */
+    protected boolean m_isSingleSelection;
+
+    /** Vale to store the view mode. True means the list view. */
+    protected boolean m_listView;
+
+    /** The option panel. */
+    @UiField
+    protected FlowPanel m_options;
+
+    /** The quick search box. */
+    protected CmsTextBox m_quickSearch;
+
+    /** List of categories selected from the server. */
+    protected List<CmsCategoryTreeEntry> m_resultList;
+
+    /** List of categories. */
+    protected CmsList<CmsTreeItem> m_scrollList;
+
+    /** The quick search button. */
+    protected CmsPushButton m_searchButton;
+
+    /** List of all selected categories. */
+    protected List<String> m_selectedCategories;
+
+    /** Result string for single selection. */
+    protected String m_singleResult = "";
+
+    /** The select box to change the sort order. */
+    protected CmsSelectBox m_sortSelectBox;
+
+    /** The scroll panel. */
+    @UiField
+    CmsScrollPanel m_list;
+
+    /** The main panel. */
+    @UiField
+    FlowPanel m_tab;
+
+    /** The disable reason, will be displayed as check box title. */
+    private String m_disabledReason;
+
+    /** The quick filter timer. */
+    private Timer m_filterTimer;
+
+    /** The category selection enabled flag. */
+    private boolean m_isEnalbled;
+
+    /**
+     * Default Constructor.<p>
+     */
+    public CmsCategoryTree() {
+
+        uiBinder.createAndBindUi(this);
+        initWidget(uiBinder.createAndBindUi(this));
+        m_isEnalbled = true;
+    }
+
+    /**
+     * Constructor to collect all categories and build a view tree.<p>
+     *
+     * @param selectedCategories A list of all selected categories
+     * @param height The height of this widget
+     * @param isSingleValue Sets the modes of this widget
+     * @param categories the categories
+     **/
+    public CmsCategoryTree(
+        List<String> selectedCategories,
+        int height,
+        boolean isSingleValue,
+        List<CmsCategoryTreeEntry> categories) {
+
+        this();
+        m_isSingleSelection = isSingleValue;
+        addStyleName(I_CmsInputLayoutBundle.INSTANCE.inputCss().categoryItem());
+        m_list.addStyleName(I_CmsInputLayoutBundle.INSTANCE.inputCss().categoryScrollPanel());
+        m_selectedCategories = selectedCategories;
+        Iterator<String> it = selectedCategories.iterator();
+        while (it.hasNext()) {
+            m_singleResult = it.next();
+        }
+        m_scrollList = createScrollList();
+        m_list.setHeight(height + "px");
+        m_resultList = categories;
+        m_list.add(m_scrollList);
+        updateContentTree(categories, m_selectedCategories);
+        init();
+    }
+
+    /**
+     * Adds children item to the category tree and select the categories.<p>
+     *
+     * @param parent the parent item
+     * @param children the list of children
+     * @param selectedCategories the list of categories to select
+     */
+    public void addChildren(CmsTreeItem parent, List<CmsCategoryTreeEntry> children, List<String> selectedCategories) {
+
+        if (children != null) {
+            for (CmsCategoryTreeEntry child : children) {
+                // set the category tree item and add to parent tree item
+                CmsTreeItem treeItem = buildTreeItem(child, selectedCategories);
+
+                if ((selectedCategories != null) && selectedCategories.contains(child.getPath())) {
+                    parent.setOpen(true);
+                    openParents(parent);
+
+                }
+                if (m_isSingleSelection) {
+                    if (treeItem.getCheckBox().isChecked()) {
+                        parent.getCheckBox().setChecked(false);
+                    }
+                }
+                parent.addChild(treeItem);
+                addChildren(treeItem, child.getChildren(), selectedCategories);
+            }
+        }
+    }
+
+    /**
+     * @see com.google.gwt.event.logical.shared.HasValueChangeHandlers#addValueChangeHandler(com.google.gwt.event.logical.shared.ValueChangeHandler)
+     */
+    public HandlerRegistration addValueChangeHandler(ValueChangeHandler<List<String>> handler) {
+
+        return addHandler(handler, ValueChangeEvent.getType());
+    }
+
+    /**
+     * Disabled the category selection.<p>
+     *
+     * @param disabledReason the disable reason, will be displayed as check box title
+     */
+    public void disable(String disabledReason) {
+
+        if (m_isEnalbled
+            || (CmsStringUtil.isNotEmptyOrWhitespaceOnly(disabledReason) && !disabledReason.equals(m_disabledReason))) {
+            m_isEnalbled = false;
+            m_disabledReason = disabledReason;
+            m_scrollList.addStyleName(I_CmsInputLayoutBundle.INSTANCE.inputCss().disabled());
+            setListEnabled(m_scrollList, false, disabledReason);
+        }
+    }
+
+    /**
+     * Enables the category selection.<p>
+     */
+    public void enable() {
+
+        if (!m_isEnalbled) {
+            m_isEnalbled = true;
+            m_disabledReason = null;
+            m_scrollList.removeStyleName(I_CmsInputLayoutBundle.INSTANCE.inputCss().disabled());
+            setListEnabled(m_scrollList, true, null);
+        }
+    }
+
+    /**
+     * Represents a value change event.<p>
+     */
+    public void fireValueChange() {
+
+        ValueChangeEvent.fire(this, getAllSelected());
+    }
+
+    /**
+     * Returns a list of all selected values.<p>
+     *
+     * @return a list of selected values
+     */
+    public List<String> getAllSelected() {
+
+        List<String> result = new ArrayList<String>();
+        Iterator<Widget> it = m_scrollList.iterator();
+        while (it.hasNext()) {
+            CmsTreeItem test = (CmsTreeItem)it.next();
+            if (test.getCheckBox().isChecked()) {
+                result.add(test.getId());
+                selectedChildren(result, test);
+            }
+        }
+        return result;
+    }
+
+    /**
+     * Returns a list of all selected values as Sidepath.<p>
+     *
+     * @return a list of selected values
+     */
+    public List<String> getAllSelectedSitePath() {
+
+        List<String> result = new ArrayList<String>();
+        Iterator<Widget> it = m_scrollList.iterator();
+        while (it.hasNext()) {
+            CmsTreeItem test = (CmsTreeItem)it.next();
+            if (test.getCheckBox().isChecked()) {
+                result.add(((CmsDataValue)test.getMainWidget()).getParameter(2));
+                selectedChildrenSitePath(result, test);
+            }
+        }
+        return result;
+    }
+
+    /**
+     * Returns the scrollpanel of this widget.<p>
+     *
+     * @return CmsScrollPanel the scrollpanel of this widget
+     * */
+    public CmsScrollPanel getScrollPanel() {
+
+        return m_list;
+    }
+
+    /**
+     * Returns the last selected value.<p>
+     *
+     * @return the last selected value
+     */
+    public List<String> getSelected() {
+
+        List<String> result = new ArrayList<String>();
+        result.add(m_singleResult);
+        return result;
+    }
+
+    /**
+     * Returns if the category selection is enabled.<p>
+     *
+     * @return <code>true</code> if the category selection is enabled
+     */
+    public boolean isEnabled() {
+
+        return m_isEnalbled;
+    }
+
+    /**
+     * Goes up the tree and opens the parents of the item.<p>
+     *
+     * @param item the child item to start from
+     */
+    public void openParents(CmsTreeItem item) {
+
+        if (item != null) {
+            item.setOpen(true);
+            openParents(item.getParentItem());
+        }
+    }
+
+    /**
+     * Shows the tab list is empty label.<p>
+     */
+    public void showIsEmptyLabel() {
+
+        CmsSimpleListItem item = new CmsSimpleListItem();
+        Label isEmptyLabel = new Label(Messages.get().key(Messages.GUI_CATEGORIES_IS_EMPTY_0));
+        item.add(isEmptyLabel);
+        m_scrollList.add(item);
+    }
+
+    /**
+     * @see org.opencms.gwt.client.ui.I_CmsTruncable#truncate(java.lang.String, int)
+     */
+    public void truncate(String textMetricsKey, int clientWidth) {
+
+        m_scrollList.truncate(textMetricsKey, clientWidth);
+    }
+
+    /**
+     * Updates the content of the categories list.<p>
+     *
+     * @param categoriesBeans the updates list of categories tree item beans
+     * @param selectedCategories the categories to select in the list by update
+     */
+    public void updateContentList(List<CmsTreeItem> categoriesBeans, List<String> selectedCategories) {
+
+        m_scrollList.clearList();
+        // clearList();
+        if (m_categories == null) {
+            m_categories = new HashMap<String, CmsTreeItem>();
+        }
+        if ((categoriesBeans != null) && !categoriesBeans.isEmpty()) {
+            for (CmsTreeItem dataValue : categoriesBeans) {
+                dataValue.removeOpener();
+                m_categories.put(((CmsDataValue)dataValue.getMainWidget()).getParameter(1), dataValue);
+                m_scrollList.add(dataValue);
+                CmsScrollPanel scrollparent = (CmsScrollPanel)m_scrollList.getParent();
+                scrollparent.onResizeDescendant();
+            }
+        } else {
+            showIsEmptyLabel();
+        }
+        scheduleResize();
+    }
+
+    /**
+     * Updates the content of the categories tree.<p>
+     *
+     * @param treeEntries the root category entry
+     * @param selectedCategories the categories to select after update
+     */
+    public void updateContentTree(List<CmsCategoryTreeEntry> treeEntries, List<String> selectedCategories) {
+
+        m_scrollList.clearList();
+        if (m_categories == null) {
+            m_categories = new HashMap<String, CmsTreeItem>();
+        }
+        if ((treeEntries != null) && !treeEntries.isEmpty()) {
+            // add the first level and children
+            for (CmsCategoryTreeEntry category : treeEntries) {
+                // set the category tree item and add to list
+                CmsTreeItem treeItem = buildTreeItem(category, selectedCategories);
+                m_scrollList.add(treeItem);
+                addChildren(treeItem, category.getChildren(), selectedCategories);
+                treeItem.setOpen(true);
+            }
+        } else {
+            showIsEmptyLabel();
+        }
+        scheduleResize();
+    }
+
+    /**
+     * Cancels the quick filter timer.<p>
+     */
+    protected void cancelQuickFilterTimer() {
+
+        if (m_filterTimer != null) {
+            m_filterTimer.cancel();
+        }
+    }
+
+    /**
+     * Checks the quick search input and enables/disables the search button accordingly.<p>
+     */
+    protected void checkQuickSearchStatus() {
+
+        if ((m_quickSearch != null) && (m_searchButton != null)) {
+            if (CmsStringUtil.isNotEmptyOrWhitespaceOnly(m_quickSearch.getFormValueAsString())) {
+                m_searchButton.enable();
+            } else {
+                m_searchButton.disable("Enter a search query");
+            }
+        }
+    }
+
+    /**
+     * Creates the quick search/finder box.<p>
+     */
+    protected void createQuickBox() {
+
+        m_quickSearch = new CmsTextBox();
+        // m_quickFilter.setVisible(hasQuickFilter());
+        m_quickSearch.getElement().getStyle().setFloat(Float.RIGHT);
+        m_quickSearch.setTriggerChangeOnKeyPress(true);
+        m_quickSearch.setGhostValue(Messages.get().key(Messages.GUI_QUICK_FINDER_SEARCH_0), true);
+        m_quickSearch.setGhostModeClear(true);
+        m_options.insert(m_quickSearch, 0);
+        m_searchButton = new CmsPushButton();
+        m_searchButton.setImageClass(I_CmsImageBundle.INSTANCE.style().searchIcon());
+        m_searchButton.setButtonStyle(ButtonStyle.TRANSPARENT, null);
+        m_searchButton.getElement().getStyle().setFloat(Style.Float.RIGHT);
+        m_searchButton.getElement().getStyle().setMarginTop(4, Unit.PX);
+        m_searchButton.getElement().getStyle().setMarginLeft(4, Unit.PX);
+        m_options.insert(m_searchButton, 0);
+        m_quickSearch.addValueChangeHandler(new CategoryValueChangeHandler());
+
+        m_filterTimer = new Timer() {
+
+            @Override
+            public void run() {
+
+                quickSearch();
+
+            }
+        };
+        m_searchButton.setTitle(Messages.get().key(Messages.GUI_QUICK_FINDER_SEARCH_0));
+
+        m_searchButton.addClickHandler(new ClickHandler() {
+
+            public void onClick(ClickEvent arg0) {
+
+                quickSearch();
+            }
+        });
+    }
+
+    /**
+     * Creates the list which should contain the list items of the tab.<p>
+     *
+     * @return the newly created list widget
+     */
+    protected CmsList<CmsTreeItem> createScrollList() {
+
+        return new CmsList<CmsTreeItem>();
+    }
+
+    /**
+     * Helper class to deselect all values.<p>
+     * @param item The CmsTreeItem that should be deselected
+     * @param ignorItem The Item that should not be deselected
+     */
+    protected void deselect(CmsTreeItem item, String ignorItem) {
+
+        if (ignorItem.equals("")) {
+            item.getCheckBox().setChecked(false);
+            m_selectedCategories.remove(item.getId());
+        } else {
+            if (!item.getId().equals(ignorItem)) {
+                item.getCheckBox().setChecked(false);
+                m_selectedCategories.remove(item.getId());
+            }
+        }
+        Iterator<Widget> it = item.getChildren().iterator();
+        while (it.hasNext()) {
+            deselect((CmsTreeItem)it.next(), ignorItem);
+        }
+    }
+
+    /**
+     * Deselect all Values.<p>
+     *
+     * @param ignorItem The Item that should not be deselected
+     */
+    protected void deselectAll(String ignorItem) {
+
+        // clear list of all selected categories
+        m_selectedCategories.clear();
+        // if there is a value to ignore
+        if (!ignorItem.equals("")) {
+            if (!m_selectedCategories.contains(ignorItem)) {
+                m_selectedCategories.add(ignorItem);
+            }
+        }
+        // iterate about all values in scrolling list
+        Iterator<Widget> it = m_scrollList.iterator();
+        while (it.hasNext()) {
+            CmsTreeItem item = (CmsTreeItem)it.next();
+            deselect(item, ignorItem);
+        }
+    }
+
+    /**
+     * Deselect the parent if there are no other values selected.
+     *
+     * @param item The item that should be deselected
+     */
+    protected void deselectParent(CmsTreeItem item) {
+
+        // get parent item from given item
+        CmsTreeItem parent = item.getParentItem();
+        if (parent != null) {
+            boolean deselect = false;
+            // check if there are other children selected
+            Iterator<Widget> it = parent.getChildren().iterator();
+            while (it.hasNext()) {
+                deselect = hasSelectedChildren((CmsTreeItem)it.next());
+                if (deselect) {
+                    return;
+                }
+            }
+            // no children are selected so deselect this parent item
+            parent.getCheckBox().setChecked(false);
+            // check it with its parent parent
+            deselectParent(parent);
+        }
+    }
+
+    /**
+     * Gets the filtered list of categories.<p>
+     *
+     * @param filter the search string to use for filtering
+     *
+     * @return the filtered category beans
+     */
+    protected List<CmsTreeItem> getFilteredCategories(String filter) {
+
+        List<CmsTreeItem> result = new ArrayList<CmsTreeItem>();
+        if (CmsStringUtil.isNotEmptyOrWhitespaceOnly(filter)) {
+            result = new ArrayList<CmsTreeItem>();
+            for (CmsTreeItem category : m_categories.values()) {
+                if (((CmsDataValue)category.getMainWidget()).matchesFilter(filter, 0, 1)) {
+                    result.add(category);
+                }
+            }
+        } else {
+            Iterator<CmsTreeItem> it = m_categories.values().iterator();
+            while (it.hasNext()) {
+                result.add(it.next());
+            }
+
+        }
+        return result;
+    }
+
+    /**
+     * List of all sort parameters.<p>
+     *
+     * @return List of all sort parameters
+     */
+    protected LinkedHashMap<String, String> getSortList() {
+
+        LinkedHashMap<String, String> list = new LinkedHashMap<String, String>();
+        list.put(SortParams.tree.name(), Messages.get().key(Messages.GUI_SORT_LABEL_HIERARCHIC_0));
+        list.put(SortParams.title_asc.name(), Messages.get().key(Messages.GUI_SORT_LABEL_TITLE_ASC_0));
+        list.put(SortParams.title_desc.name(), Messages.get().key(Messages.GUI_SORT_LABEL_TITLE_DECS_0));
+        list.put(SortParams.path_asc.name(), Messages.get().key(Messages.GUI_SORT_LABEL_PATH_ASC_0));
+        list.put(SortParams.path_desc.name(), Messages.get().key(Messages.GUI_SORT_LABEL_PATH_DESC_0));
+
+        return list;
+    }
+
+    /**
+     * Returns true if this widget hat an QuickFilter.<p>
+     *
+     * @return true if this widget hat an QuickFilter
+     */
+    protected boolean hasQuickFilter() {
+
+        // allow filter if not in tree mode
+        return SortParams.tree != SortParams.valueOf(m_sortSelectBox.getFormValueAsString());
+    }
+
+    /**
+     * Call after all handlers have been set.<p>
+     */
+    protected void init() {
+
+        LinkedHashMap<String, String> sortList = getSortList();
+        if (sortList != null) {
+            // generate the sort select box
+            m_sortSelectBox = new CmsSelectBox(sortList);
+            // add the right handler
+            m_sortSelectBox.addValueChangeHandler(new CategoryValueChangeHandler());
+            // style the select box
+            m_sortSelectBox.getElement().getStyle().setWidth(200, Unit.PX);
+            m_sortSelectBox.truncate(TM_GALLERY_SORT, 200);
+            // add it to the right panel
+            m_options.add(m_sortSelectBox);
+            // create the box label
+            Label infoLabel = new Label();
+            infoLabel.setStyleName(DIALOG_CSS.infoLabel());
+            m_infoLabel = infoLabel;
+            // add it to the right panel
+            m_options.insert(infoLabel, 0);
+            // create quick search box
+            createQuickBox();
+        }
+
+    }
+
+    /**
+     * Sets the search query an selects the result tab.<p>
+     */
+    protected void quickSearch() {
+
+        List<CmsTreeItem> categories = new ArrayList<CmsTreeItem>();
+        if ((m_quickSearch != null)) {
+            categories = getFilteredCategories(hasQuickFilter() ? m_quickSearch.getFormValueAsString() : null);
+            sort(categories, SortParams.valueOf(m_sortSelectBox.getFormValueAsString()));
+        }
+    }
+
+    /**
+     * Removes the quick search/finder box.<p>
+     */
+    protected void removeQuickBox() {
+
+        if (m_quickSearch != null) {
+            m_quickSearch.removeFromParent();
+            m_quickSearch = null;
+        }
+        if (m_searchButton != null) {
+            m_searchButton.removeFromParent();
+            m_searchButton = null;
+        }
+    }
+
+    /**
+     * Schedules the quick filter action.<p>
+     */
+    protected void scheduleQuickFilterTimer() {
+
+        m_filterTimer.schedule(FILTER_DELAY);
+    }
+
+    /**
+     * Select a single value and all parents.<p>
+     *
+     * @param item the tree item
+     * @param path The path of the Item that should be selected
+     *
+     * @return true if this CmsTreeItem is selected or one of its children
+     */
+    protected boolean selectAllParents(CmsTreeItem item, String path) {
+
+        // if this is a list view
+        if (m_listView) {
+            // check if the path contains the item path
+            if (path.contains(item.getId())) {
+                // if it do check it
+                item.getCheckBox().setChecked(true);
+                // add it to the list of selected categories
+                if (!m_selectedCategories.contains(item.getId())) {
+                    m_selectedCategories.add(item.getId());
+                }
+                return true;
+            }
+
+        }
+        // if this is a tree view
+        else {
+            // check if the pach contains the item path
+            if (item.getId().equals(path)) {
+                // if it do check it
+                item.getCheckBox().setChecked(true);
+                // add it to the list of selected categories
+                if (!m_selectedCategories.contains(item.getId())) {
+                    m_selectedCategories.add(item.getId());
+                }
+                return true;
+            } else {
+                // iterate about all children of this item
+                Iterator<Widget> it = item.getChildren().iterator();
+                while (it.hasNext()) {
+                    if (selectAllParents((CmsTreeItem)it.next(), path)) {
+                        item.getCheckBox().setChecked(true);
+                        if (!m_selectedCategories.contains(item.getId())) {
+                            m_selectedCategories.add(item.getId());
+                        }
+                        return true;
+                    }
+                }
+            }
+        }
+
+        return false;
+    }
+
+    /**
+     * Select a single value and all parents.<p>
+     *
+     * @param item the tree item
+     * @param path The path of the Item that should be selected
+     * @param result the resulting categories
+     * 
+     * @return true if this CmsTreeItem is selected or one of its children
+     */
+    protected boolean selectAllParents(CmsTreeItem item, String path, List<String> result) {
+
+        // if this is a list view
+        if (m_listView) {
+            // check if the path contains the item path
+            if (path.contains(item.getId())) {
+                // add it to the list of selected categories
+                if (!result.contains(item.getId())) {
+                    result.add(item.getId());
+                }
+                return true;
+            }
+
+        }
+        // if this is a tree view
+        else {
+            // check if the pach contains the item path
+            if (item.getId().equals(path)) {
+                // add it to the list of selected categories
+                if (!result.contains(item.getId())) {
+                    result.add(item.getId());
+                }
+                return true;
+            } else {
+                // iterate about all children of this item
+                Iterator<Widget> it = item.getChildren().iterator();
+                while (it.hasNext()) {
+                    if (selectAllParents((CmsTreeItem)it.next(), path, result)) {
+                        if (!result.contains(item.getId())) {
+                            result.add(item.getId());
+                        }
+                        return true;
+                    }
+                }
+            }
+        }
+
+        return false;
+    }
+
+    /**
+     * Sorts a list of tree items according to the sort parameter.<p>
+     *
+     * @param items the items to sort
+     * @param sort the sort parameter
+     */
+    protected void sort(List<CmsTreeItem> items, SortParams sort) {
+
+        int sortParam = -1;
+        boolean ascending = true;
+        switch (sort) {
+            case tree:
+                m_listView = false;
+                m_quickSearch.setFormValueAsString("");
+                updateContentTree(m_resultList, m_selectedCategories);
+                break;
+            case title_asc:
+                sortParam = 0;
+                break;
+            case title_desc:
+                sortParam = 0;
+                ascending = false;
+                break;
+            case path_asc:
+                sortParam = 1;
+                break;
+            case path_desc:
+                sortParam = 1;
+                ascending = false;
+                break;
+            default:
+                break;
+        }
+        if (sortParam != -1) {
+            m_listView = true;
+            items = getFilteredCategories(hasQuickFilter() ? m_quickSearch.getFormValueAsString() : null);
+            Collections.sort(items, new CmsListItemDataComparator(sortParam, ascending));
+            updateContentList(items, m_selectedCategories);
+        }
+    }
+
+    /**
+     * Builds a tree item for the given category.<p>
+     *
+     * @param category the category
+     * @param selectedCategories the selected categories
+     *
+     * @return the tree item widget
+     */
+    private CmsTreeItem buildTreeItem(CmsCategoryTreeEntry category, List<String> selectedCategories) {
+
+        // generate the widget that should be shown in the list
+        CmsDataValue dataValue = new CmsDataValue(
+            600,
+            3,
+            null,
+            category.getTitle(),
+            category.getPath(),
+            "hide:" + category.getSitePath());
+
+        // create the check box for this item
+        CmsCheckBox checkBox = new CmsCheckBox();
+        // if it has to be selected, select it
+        boolean isPartofPath = false;
+        Iterator<String> it = selectedCategories.iterator();
+        while (it.hasNext()) {
+            String path = it.next();
+            if (path.contains(category.getPath())) {
+                isPartofPath = true;
+            }
+        }
+        if (isPartofPath) {
+            checkBox.setChecked(true);
+        }
+        if (!isEnabled()) {
+            checkBox.disable(m_disabledReason);
+        }
+        // bild the CmsTreeItem out of the widget and the check box
+        CmsTreeItem treeItem = new CmsTreeItem(true, checkBox, dataValue);
+        // abb the handler to the check box
+        dataValue.addDomHandler(new DataValueClickHander(treeItem), ClickEvent.getType());
+
+        checkBox.addValueChangeHandler(new CheckBoxValueChangeHandler(treeItem));
+        // set the right style for the small view
+        treeItem.setSmallView(true);
+        treeItem.setId(category.getPath());
+        // add it to the list of all categories
+        m_categories.put(category.getPath(), treeItem);
+        return treeItem;
+    }
+
+    /**
+     * Return true if the given CmsTreeItem or its children is selected.<p>
+     * @param item The CmsTreeItem to start the check
+     * @return true if the given CmsTreeItem or its children is selected
+     */
+    private boolean hasSelectedChildren(CmsTreeItem item) {
+
+        boolean test = false;
+        // if this item is selected stop searching and return true
+        if (item.getCheckBox().isChecked()) {
+            return true;
+        } else {
+            //iterate about all children of this item
+            Iterator<Widget> it = item.getChildren().iterator();
+            while (it.hasNext()) {
+                // test if one children is selected
+                if (hasSelectedChildren((CmsTreeItem)it.next())) {
+                    // save this value if a children is selected
+                    test = true;
+                }
+
+            }
+        }
+
+        return test;
+    }
+
+    /**
+     * Schedules the execution of onResize deferred.<p>
+     */
+    private void scheduleResize() {
+
+        Scheduler.get().scheduleDeferred(new ScheduledCommand() {
+
+            public void execute() {
+
+                m_list.onResizeDescendant();
+            }
+        });
+    }
+
+    /**
+     * Helper function to selected all selected values.<p>
+     * @param result list of all selected values
+     * @param item the parent where the children have to be checked
+     * */
+    private void selectedChildren(List<String> result, CmsTreeItem item) {
+
+        Iterator<Widget> it = item.getChildren().iterator();
+        while (it.hasNext()) {
+            CmsTreeItem test = (CmsTreeItem)it.next();
+            if (test.getCheckBox().isChecked()) {
+                result.add(test.getId());
+                selectedChildren(result, test);
+            }
+        }
+
+    }
+
+    /**
+     * Helper function to selected all selected values site path.<p>
+     * @param result list of all selected values
+     * @param item the parent where the children have to be checked
+     * */
+    private void selectedChildrenSitePath(List<String> result, CmsTreeItem item) {
+
+        Iterator<Widget> it = item.getChildren().iterator();
+        while (it.hasNext()) {
+            CmsTreeItem test = (CmsTreeItem)it.next();
+            if (test.getCheckBox().isChecked()) {
+                result.add(((CmsDataValue)test.getMainWidget()).getParameter(2));
+                selectedChildrenSitePath(result, test);
+            }
+        }
+
+    }
+
+    /**
+     * Sets the given tree list enabled/disabled.<p>
+     *
+     * @param list the list of tree items
+     * @param enabled <code>true</code> to enable
+     * @param disabledReason the disable reason, will be displayed as check box title
+     */
+    private void setListEnabled(CmsList<? extends I_CmsListItem> list, boolean enabled, String disabledReason) {
+
+        for (Widget child : list) {
+            CmsTreeItem treeItem = (CmsTreeItem)child;
+            if (enabled) {
+                treeItem.getCheckBox().enable();
+            } else {
+                treeItem.getCheckBox().disable(disabledReason);
+            }
+            setListEnabled(treeItem.getChildren(), enabled, disabledReason);
+        }
+    }
+
+}