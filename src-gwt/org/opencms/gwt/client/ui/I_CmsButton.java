/*
 * This library is part of OpenCms -
 * the Open Source Content Management System
 *
 * Copyright (c) Alkacon Software GmbH (http://www.alkacon.com)
 *
 * This library is free software; you can redistribute it and/or
 * modify it under the terms of the GNU Lesser General Public
 * License as published by the Free Software Foundation; either
 * version 2.1 of the License, or (at your option) any later version.
 *
 * This library is distributed in the hope that it will be useful,
 * but WITHOUT ANY WARRANTY; without even the implied warranty of
 * MERCHANTABILITY or FITNESS FOR A PARTICULAR PURPOSE. See the GNU
 * Lesser General Public License for more details.
 *
 * For further information about Alkacon Software, please see the
 * company website: http://www.alkacon.com
 *
 * For further information about OpenCms, please see the
 * project website: http://www.opencms.org
 * 
 * You should have received a copy of the GNU Lesser General Public
 * License along with this library; if not, write to the Free Software
 * Foundation, Inc., 59 Temple Place, Suite 330, Boston, MA  02111-1307  USA
 */

package org.opencms.gwt.client.ui;

import org.opencms.gwt.client.Messages;
import org.opencms.gwt.client.ui.css.I_CmsLayoutBundle;
import org.opencms.gwt.client.ui.css.I_CmsToolbarButtonLayoutBundle;
import org.opencms.gwt.client.ui.css.I_CmsToolbarButtonLayoutBundle.I_CmsToolbarButtonCss;

/**
 * Interface to hold button related enumerations. To be used with {@link org.opencms.gwt.client.ui.CmsPushButton}
 * and {@link org.opencms.gwt.client.ui.CmsToggleButton}.<p>
 */
public interface I_CmsButton {

    /** Available button colors. */
    public enum ButtonColor {

        /** Button color. */
        BLACK(I_CmsLayoutBundle.INSTANCE.buttonCss().black()),
        /** Button color. */
        BLUE(I_CmsLayoutBundle.INSTANCE.buttonCss().blue()),
        /** Button color. */
        GRAY(I_CmsLayoutBundle.INSTANCE.buttonCss().gray()),
        /** Button color. */
        GREEN(I_CmsLayoutBundle.INSTANCE.buttonCss().green()),
        /** Button color. */
        RED(I_CmsLayoutBundle.INSTANCE.buttonCss().red()),
        /** Button color. */
        YELLOW(I_CmsLayoutBundle.INSTANCE.buttonCss().yellow());

        /** The list of additional style class names for this button style. */
        private String m_className;

        /**
         * Constructor.<p>
         * 
         * @param className the additional classes
         */
        private ButtonColor(String className) {

            m_className = className;
        }

        /**
         * Returns the additional classes.<p>
         *
         * @return the additional classes
         */
        public String getClassName() {

            return m_className;
        }
    }

    /** Available button icons. */
    public enum ButtonData {

        /** Toolbar button. */
        ADD(BUTTON_CSS.toolbarAdd(), Messages.get().key(Messages.GUI_TOOLBAR_ADD_0)),

        /** Toolbar button. */
        ADD_TO_FAVORITES(BUTTON_CSS.toolbarClipboard(), Messages.get().key(Messages.GUI_TOOLBAR_ADD_TO_FAVORITES_0)),

        /** Toolbar button. */
<<<<<<< HEAD
        CLIPBOARD(BUTTON_CSS.toolbarClipboard(), Messages.get().key(Messages.GUI_TOOLBAR_CLIPBOARD_0)),

        /** Toolbar button. */
        CONTEXT(BUTTON_CSS.toolbarContext(), Messages.get().key(Messages.GUI_TOOLBAR_CONTEXT_0)),

        /** Toolbar button. */
        DELETE(BUTTON_CSS.toolbarDelete(), Messages.get().key(Messages.GUI_TOOLBAR_DELETE_0)),

        /** Toolbar button. */
        EDIT(BUTTON_CSS.toolbarEdit(), Messages.get().key(Messages.GUI_TOOLBAR_EDIT_0)),

        /** Toolbar button. */
=======
        BACK(BUTTON_CSS.toolbarBack(), Messages.get().key(Messages.GUI_TOOLBAR_BACK_0)),

        /** Toolbar button. */
        CLIPBOARD(BUTTON_CSS.toolbarClipboard(), Messages.get().key(Messages.GUI_TOOLBAR_CLIPBOARD_0)),

        /** Toolbar button. */
        CONTEXT(BUTTON_CSS.toolbarContext(), Messages.get().key(Messages.GUI_TOOLBAR_CONTEXT_0)),

        /** Toolbar button. */
        DELETE(BUTTON_CSS.toolbarDelete(), Messages.get().key(Messages.GUI_TOOLBAR_DELETE_0)),

        /** Toolbar button. */
        EDIT(BUTTON_CSS.toolbarEdit(), Messages.get().key(Messages.GUI_TOOLBAR_EDIT_0)),

        /** Inherited element button. */
        INHERITED(BUTTON_CSS.toolbarInherited(), "Inherited"),

        /** Toolbar button. */
>>>>>>> 4d37fee1
        MOVE(BUTTON_CSS.toolbarMove(), Messages.get().key(Messages.GUI_TOOLBAR_MOVE_IN_0)),

        /** Toolbar button. */
        NEW(BUTTON_CSS.toolbarNew(), Messages.get().key(Messages.GUI_TOOLBAR_NEW_0)),

        /** Toolbar button. */
        PROPERTIES(BUTTON_CSS.toolbarProperties(), Messages.get().key(Messages.GUI_TOOLBAR_PROPERTIES_0)),

        /** Toolbar button. */
        PUBLISH(BUTTON_CSS.toolbarPublish(), Messages.get().key(Messages.GUI_TOOLBAR_PUBLISH_0)),

        /** Toolbar button. */
<<<<<<< HEAD
        REMOVE(BUTTON_CSS.toolbarRemove(), Messages.get().key(Messages.GUI_TOOLBAR_REMOVE_0)),

        /** Toolbar button. */
        RESET(BUTTON_CSS.toolbarReset(), Messages.get().key(Messages.GUI_TOOLBAR_RESET_0)),

        /** Toolbar button. */
        SAVE(BUTTON_CSS.toolbarSave(), Messages.get().key(Messages.GUI_TOOLBAR_SAVE_0)),

        /** Toolbar button. */
        SELECTION(BUTTON_CSS.toolbarSelection(), Messages.get().key(Messages.GUI_TOOLBAR_SELECTION_0)),

        /** Toolbar button. */
        SITEMAP(BUTTON_CSS.toolbarSitemap(), Messages.get().key(Messages.GUI_TOOLBAR_SITEMAP_0)),

        /** Toolbar button. */
        BACK(BUTTON_CSS.toolbarBack(), Messages.get().key(Messages.GUI_TOOLBAR_BACK_0)),

        /** Shows formerly hidden elements. */
        SHOW(BUTTON_CSS.toolbarNew(), Messages.get().key(Messages.GUI_TOOLBAR_ADD_0)),

        /** Inherited element button. */
        INHERITED(BUTTON_CSS.toolbarInherited(), "Inherited"),

        /** Toolbar button. */
        SHOWSMALL(BUTTON_CSS.toolbarShowSmall(), Messages.get().key(Messages.GUI_TOOLBAR_SHOWSMALL_0));
=======
        REFRESH(BUTTON_CSS.toolbarRefresh(), Messages.get().key(Messages.GUI_TOOLBAR_REFRESH_0)),

        /** Toolbar button. */
        REMOVE(BUTTON_CSS.toolbarRemove(), Messages.get().key(Messages.GUI_TOOLBAR_REMOVE_0)),

        /** Toolbar button. */
        RESET(BUTTON_CSS.toolbarReset(), Messages.get().key(Messages.GUI_TOOLBAR_RESET_0)),

        /** Toolbar button. */
        SAVE(BUTTON_CSS.toolbarSave(), Messages.get().key(Messages.GUI_TOOLBAR_SAVE_0)),

        /** Toolbar button. */
        SELECTION(BUTTON_CSS.toolbarSelection(), Messages.get().key(Messages.GUI_TOOLBAR_SELECTION_0)),

        /** Shows formerly hidden elements. */
        SHOW(BUTTON_CSS.toolbarNew(), Messages.get().key(Messages.GUI_TOOLBAR_ADD_0)),

        /** Toolbar button. */
        SHOWSMALL(BUTTON_CSS.toolbarShowSmall(), Messages.get().key(Messages.GUI_TOOLBAR_SHOWSMALL_0)),

        /** Toolbar button. */
        SITEMAP(BUTTON_CSS.toolbarSitemap(), Messages.get().key(Messages.GUI_TOOLBAR_SITEMAP_0));
>>>>>>> 4d37fee1

        /** The icon class name. */
        private String m_iconClass;

        /** The title. */
        private String m_title;

        /**
         * Constructor.<p>
         * 
         * @param iconClass the icon class name
         * @param title the title
         */
        private ButtonData(String iconClass, String title) {

            m_iconClass = iconClass;
            m_title = title;
        }

        /**
         * Returns the CSS class name.<p>
         * 
         * @return the CSS class name
         */
        public String getIconClass() {

            return m_iconClass;
        }

        /**
         * Returns the title.<p>
         * 
         * @return the title
         */
        public String getTitle() {

            return m_title;
        }
    }

    /** Available button styles. */
    public enum ButtonStyle {

        /** Menu button. */
        IMAGE(I_CmsLayoutBundle.INSTANCE.buttonCss().cmsImageButton(),
        I_CmsLayoutBundle.INSTANCE.generalCss().cornerAll()),

        /** Menu button. */
        MENU(I_CmsLayoutBundle.INSTANCE.buttonCss().cmsMenuButton(),
        I_CmsLayoutBundle.INSTANCE.generalCss().cornerAll()),

        /** Default button. */
        TEXT(I_CmsLayoutBundle.INSTANCE.buttonCss().cmsTextButton(),
        I_CmsLayoutBundle.INSTANCE.generalCss().buttonCornerAll()),

        /** Transparent button. */
        TRANSPARENT(I_CmsLayoutBundle.INSTANCE.buttonCss().cmsTransparentButton(),
        I_CmsLayoutBundle.INSTANCE.generalCss().cornerAll());

        /** The list of additional style class names for this button style. */
        private String[] m_additionalClasses;

        /**
         * Constructor.<p>
         * 
         * @param additionalClasses the additional classes
         */
        private ButtonStyle(String... additionalClasses) {

            m_additionalClasses = additionalClasses;
        }

        /**
         * Returns the additional classes.<p>
         *
         * @return the additional classes
         */
        public String[] getAdditionalClasses() {

            return m_additionalClasses;
        }

        /**
         * Returns the classes stored in the array as space separated list.<p>
         * 
         * @return the classes stored in the array as space separated list
         */
        public String getCssClassName() {

            StringBuffer sb = new StringBuffer();
            for (String addClass : m_additionalClasses) {
                sb.append(addClass + " ");
            }
            return sb.toString();
        }
    }

    /** CSS style variants. */
    public static enum Size {

        /** Big button style. */
        big(I_CmsLayoutBundle.INSTANCE.buttonCss().cmsButtonBig()),

        /** Medium button style. */
        medium(I_CmsLayoutBundle.INSTANCE.buttonCss().cmsButtonMedium()),

        /** Small button style. */
        small(I_CmsLayoutBundle.INSTANCE.buttonCss().cmsButtonSmall());

        /** The CSS class name. */
        private String m_cssClassName;

        /**
         * Constructor.<p>
         * 
         * @param cssClassName the CSS class name
         */
        Size(String cssClassName) {

            m_cssClassName = cssClassName;
        }

        /**
         * Returns the CSS class name of this style.<p>
         * 
         * @return the CSS class name
         */
        public String getCssClassName() {

            return m_cssClassName;
        }
    }

    /** The CSS bundle for the toolbar buttons. */
    I_CmsToolbarButtonCss BUTTON_CSS = I_CmsToolbarButtonLayoutBundle.INSTANCE.toolbarButtonCss();
}<|MERGE_RESOLUTION|>--- conflicted
+++ resolved
@@ -88,20 +88,6 @@
         ADD_TO_FAVORITES(BUTTON_CSS.toolbarClipboard(), Messages.get().key(Messages.GUI_TOOLBAR_ADD_TO_FAVORITES_0)),
 
         /** Toolbar button. */
-<<<<<<< HEAD
-        CLIPBOARD(BUTTON_CSS.toolbarClipboard(), Messages.get().key(Messages.GUI_TOOLBAR_CLIPBOARD_0)),
-
-        /** Toolbar button. */
-        CONTEXT(BUTTON_CSS.toolbarContext(), Messages.get().key(Messages.GUI_TOOLBAR_CONTEXT_0)),
-
-        /** Toolbar button. */
-        DELETE(BUTTON_CSS.toolbarDelete(), Messages.get().key(Messages.GUI_TOOLBAR_DELETE_0)),
-
-        /** Toolbar button. */
-        EDIT(BUTTON_CSS.toolbarEdit(), Messages.get().key(Messages.GUI_TOOLBAR_EDIT_0)),
-
-        /** Toolbar button. */
-=======
         BACK(BUTTON_CSS.toolbarBack(), Messages.get().key(Messages.GUI_TOOLBAR_BACK_0)),
 
         /** Toolbar button. */
@@ -120,7 +106,6 @@
         INHERITED(BUTTON_CSS.toolbarInherited(), "Inherited"),
 
         /** Toolbar button. */
->>>>>>> 4d37fee1
         MOVE(BUTTON_CSS.toolbarMove(), Messages.get().key(Messages.GUI_TOOLBAR_MOVE_IN_0)),
 
         /** Toolbar button. */
@@ -133,7 +118,9 @@
         PUBLISH(BUTTON_CSS.toolbarPublish(), Messages.get().key(Messages.GUI_TOOLBAR_PUBLISH_0)),
 
         /** Toolbar button. */
-<<<<<<< HEAD
+        REFRESH(BUTTON_CSS.toolbarRefresh(), Messages.get().key(Messages.GUI_TOOLBAR_REFRESH_0)),
+
+        /** Toolbar button. */
         REMOVE(BUTTON_CSS.toolbarRemove(), Messages.get().key(Messages.GUI_TOOLBAR_REMOVE_0)),
 
         /** Toolbar button. */
@@ -144,45 +131,15 @@
 
         /** Toolbar button. */
         SELECTION(BUTTON_CSS.toolbarSelection(), Messages.get().key(Messages.GUI_TOOLBAR_SELECTION_0)),
-
-        /** Toolbar button. */
-        SITEMAP(BUTTON_CSS.toolbarSitemap(), Messages.get().key(Messages.GUI_TOOLBAR_SITEMAP_0)),
-
-        /** Toolbar button. */
-        BACK(BUTTON_CSS.toolbarBack(), Messages.get().key(Messages.GUI_TOOLBAR_BACK_0)),
 
         /** Shows formerly hidden elements. */
         SHOW(BUTTON_CSS.toolbarNew(), Messages.get().key(Messages.GUI_TOOLBAR_ADD_0)),
 
-        /** Inherited element button. */
-        INHERITED(BUTTON_CSS.toolbarInherited(), "Inherited"),
-
-        /** Toolbar button. */
-        SHOWSMALL(BUTTON_CSS.toolbarShowSmall(), Messages.get().key(Messages.GUI_TOOLBAR_SHOWSMALL_0));
-=======
-        REFRESH(BUTTON_CSS.toolbarRefresh(), Messages.get().key(Messages.GUI_TOOLBAR_REFRESH_0)),
-
-        /** Toolbar button. */
-        REMOVE(BUTTON_CSS.toolbarRemove(), Messages.get().key(Messages.GUI_TOOLBAR_REMOVE_0)),
-
-        /** Toolbar button. */
-        RESET(BUTTON_CSS.toolbarReset(), Messages.get().key(Messages.GUI_TOOLBAR_RESET_0)),
-
-        /** Toolbar button. */
-        SAVE(BUTTON_CSS.toolbarSave(), Messages.get().key(Messages.GUI_TOOLBAR_SAVE_0)),
-
-        /** Toolbar button. */
-        SELECTION(BUTTON_CSS.toolbarSelection(), Messages.get().key(Messages.GUI_TOOLBAR_SELECTION_0)),
-
-        /** Shows formerly hidden elements. */
-        SHOW(BUTTON_CSS.toolbarNew(), Messages.get().key(Messages.GUI_TOOLBAR_ADD_0)),
-
         /** Toolbar button. */
         SHOWSMALL(BUTTON_CSS.toolbarShowSmall(), Messages.get().key(Messages.GUI_TOOLBAR_SHOWSMALL_0)),
 
         /** Toolbar button. */
         SITEMAP(BUTTON_CSS.toolbarSitemap(), Messages.get().key(Messages.GUI_TOOLBAR_SITEMAP_0));
->>>>>>> 4d37fee1
 
         /** The icon class name. */
         private String m_iconClass;
