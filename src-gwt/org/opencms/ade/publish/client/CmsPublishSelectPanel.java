--- conflicted
+++ resolved
@@ -359,11 +359,7 @@
             enableAddContents = Boolean.parseBoolean(publishOptions.getParameters().get(
                 CmsPublishOptions.PARAM_ENABLE_INCLUDE_CONTENTS));
         } catch (Exception e) {
-<<<<<<< HEAD
             // ignore; enableAddContents remains the default value
-=======
-            // ignore; enableAddContents remains the default value 
->>>>>>> c4e95c33
         }
         m_checkboxAddContents.setVisible(enableAddContents);
         if (enableAddContents) {
@@ -614,17 +610,10 @@
 
     /**
      * Returns if the resource list is being shown.<p>
-<<<<<<< HEAD
      *
      * The resource list is now shown if it is too long.<p>
      *
      * @return true if the resource list is being shown
-=======
-     * 
-     * The resource list is now shown if it is too long.<p>
-     * 
-     * @return true if the resource list is being shown 
->>>>>>> c4e95c33
      */
     public boolean isShowResources() {
 
@@ -658,19 +647,11 @@
      * @param newData true if the groups are new data which has been loaded
      * @param defaultWorkflow if not null, selects the given workflow
      */
-<<<<<<< HEAD
     public void setGroupList(CmsPublishGroupList groups, boolean newData, String defaultWorkflow) {
 
         if (groups.getToken() == null) {
             setGroups(groups.getGroups(), newData, defaultWorkflow);
             setShowResources(true, "");
-=======
-    public void setGroupList(CmsPublishGroupList groups, boolean newData) {
-
-        if (groups.getToken() == null) {
-            setShowResources(true, "");
-            setGroups(groups.getGroups(), newData);
->>>>>>> c4e95c33
         } else {
             setShowResources(false, groups.getTooManyResourcesMessage());
         }
@@ -681,15 +662,9 @@
     /**
      * Sets the mode to either show resources, or only show a "too many resources" message.<p>
      * In the latter case, the check boxes for the siblings/related resources will be deactivated.<p>
-<<<<<<< HEAD
      *
      * @param showResources true if the resource list should be shown, false if only the given message should be shown
      * @param tooManyResourcesMessage the message to show if there are too many resources to display
-=======
-     * 
-     * @param showResources true if the resource list should be shown, false if only the given message should be shown 
-     * @param tooManyResourcesMessage the message to show if there are too many resources to display 
->>>>>>> c4e95c33
      */
     public void setShowResources(boolean showResources, String tooManyResourcesMessage) {
 
@@ -707,21 +682,10 @@
             m_noResources.setVisible(false);
             m_scrollPanel.setVisible(false);
         }
-<<<<<<< HEAD
-
         enableActions(true);
         addMoreListItems();
         showProblemCount(m_model.countProblems());
         onChangePublishSelection();
-        //        if (defaultWorkflow != null) {
-        //            m_workflowSelector.setFormValue(defaultWorkflow, false);
-        //            m_publishDialog.setWorkflowId(defaultWorkflow);
-        //            m_actions = m_publishDialog.getSelectedWorkflow().getActions();
-        //            m_publishDialog.setPanel(CmsPublishDialog.PANEL_SELECT);
-        //        }
-
-=======
->>>>>>> c4e95c33
     }
 
     /**
@@ -837,11 +801,7 @@
 
     /**
      * Event handler for the 'add contents' check box.<p>
-<<<<<<< HEAD
-     *
-=======
-     * 
->>>>>>> c4e95c33
+     *
      * @param event
      */
     @UiHandler("m_checkboxAddContents")
@@ -951,11 +911,11 @@
         }
     }
 
-    /** 
+    /**
      * Sets the publish groups.<p>
-     * 
-     * @param groups the list of publish groups 
-     * @param newData true if the data is new 
+     *
+     * @param groups the list of publish groups
+     * @param newData true if the data is new
      */
     protected void setGroups(List<CmsPublishGroup> groups, boolean newData) {
 
@@ -1123,13 +1083,8 @@
 
     /**
      * Enables / disables the 'add contents' option in the publish options object.<p>
-<<<<<<< HEAD
      *
      * @param addContents true if folder contents should be added
-=======
-     * 
-     * @param addContents true if folder contents should be added 
->>>>>>> c4e95c33
      */
     private void setAddContents(boolean addContents) {
 
@@ -1139,13 +1094,8 @@
     }
 
     /**
-<<<<<<< HEAD
      * Shows either the scroll panel or the "no resources" label and hides the other one.<p>
      *
-=======
-     * Shows either the scroll panel or the "no resources" label and hides the other one.<p> 
-     * 
->>>>>>> c4e95c33
      * @param visible if true, set the scroll panel to visible, otherwise the "no resources" label
      */
     private void setResourcesVisible(boolean visible) {
