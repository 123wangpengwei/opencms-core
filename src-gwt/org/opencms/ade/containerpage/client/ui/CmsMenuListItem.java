/*
 * This library is part of OpenCms -
 * the Open Source Content Management System
 *
 * Copyright (c) Alkacon Software GmbH (http://www.alkacon.com)
 *
 * This library is free software; you can redistribute it and/or
 * modify it under the terms of the GNU Lesser General Public
 * License as published by the Free Software Foundation; either
 * version 2.1 of the License, or (at your option) any later version.
 *
 * This library is distributed in the hope that it will be useful,
 * but WITHOUT ANY WARRANTY; without even the implied warranty of
 * MERCHANTABILITY or FITNESS FOR A PARTICULAR PURPOSE. See the GNU
 * Lesser General Public License for more details.
 *
 * For further information about Alkacon Software, please see the
 * company website: http://www.alkacon.com
 *
 * For further information about OpenCms, please see the
 * project website: http://www.opencms.org
 * 
 * You should have received a copy of the GNU Lesser General Public
 * License along with this library; if not, write to the Free Software
 * Foundation, Inc., 59 Temple Place, Suite 330, Boston, MA  02111-1307  USA
 */

package org.opencms.ade.containerpage.client.ui;

import org.opencms.ade.containerpage.client.Messages;
import org.opencms.ade.containerpage.shared.CmsContainerElementData;
import org.opencms.gwt.client.dnd.I_CmsDropTarget;
import org.opencms.gwt.client.ui.CmsListItem;
import org.opencms.gwt.client.ui.CmsListItemWidget;
import org.opencms.gwt.client.ui.CmsPushButton;
import org.opencms.gwt.client.ui.I_CmsButton.ButtonStyle;
import org.opencms.gwt.client.ui.css.I_CmsImageBundle;
import org.opencms.gwt.client.util.CmsDomUtil;
import org.opencms.gwt.shared.CmsAdditionalInfoBean;
import org.opencms.gwt.shared.CmsIconUtil;
import org.opencms.gwt.shared.CmsListInfoBean;

import com.google.gwt.event.dom.client.ClickEvent;
import com.google.gwt.event.dom.client.ClickHandler;
import com.google.gwt.event.shared.HandlerRegistration;

/**
 * Draggable menu element. Needed for favorite list.<p>
 * 
 * @since 8.0.0
 */
public class CmsMenuListItem extends CmsListItem {

    /** The element edit button. */
    protected CmsPushButton m_editButton;

    /** The element delete button. */
    private CmsPushButton m_removeButton;

    /** The edit click handler registration. */
    private HandlerRegistration m_editHandlerRegistration;

    /**
     * Constructor.<p>
     * 
     * @param element the element data
     */
    public CmsMenuListItem(CmsContainerElementData element) {

        super(new CmsListItemWidget(new CmsListInfoBean(
            element.getTitle(),
            element.getSitePath(),
            element.getFormatedIndividualSettings())));
        if (!m_listItemWidget.hasAdditionalInfo()) {
            m_listItemWidget.addAdditionalInfo(new CmsAdditionalInfoBean("", Messages.get().key(
                Messages.GUI_NO_SETTINGS_TITLE_0), null));
        }
        setId(element.getClientId());
        getListItemWidget().setIcon(CmsIconUtil.getResourceIconClasses(element.getResourceType(), false));

        m_removeButton = new CmsPushButton();
        m_removeButton.setImageClass(I_CmsImageBundle.INSTANCE.style().removeIcon());
        m_removeButton.setButtonStyle(ButtonStyle.TRANSPARENT, null);
        m_removeButton.setTitle(Messages.get().key(Messages.GUI_BUTTON_REMOVE_TEXT_0));
        m_removeButton.addClickHandler(new ClickHandler() {

            /**
             * @see com.google.gwt.event.dom.client.ClickHandler#onClick(com.google.gwt.event.dom.client.ClickEvent)
             */
            public void onClick(ClickEvent event) {

                deleteElement();

            }
        });
        m_editButton = new CmsPushButton();
        m_editButton.setImageClass(I_CmsImageBundle.INSTANCE.style().editIcon());
        m_editButton.setButtonStyle(ButtonStyle.TRANSPARENT, null);
        m_editButton.setTitle(Messages.get().key(Messages.GUI_BUTTON_ELEMENT_EDIT_0));
        m_editButton.setEnabled(false);
        getListItemWidget().addButton(m_editButton);
    }

    /**
     * Removes the element from it's parent widget.<p>
     */
    public void deleteElement() {

        removeFromParent();
    }

    /**
     * Enables the edit button with the given click handler.<p>
     * 
     * @param editClickHandler the edit click handler
     */
    public void enableEdit(ClickHandler editClickHandler) {

<<<<<<< HEAD
        if (m_editButton != null) {
            m_editButton.removeFromParent();
        }

        m_editButton = new CmsPushButton();
        m_editButton.setImageClass(I_CmsImageBundle.INSTANCE.style().editIcon());
        m_editButton.setButtonStyle(ButtonStyle.TRANSPARENT, null);
        m_editButton.setTitle(Messages.get().key(Messages.GUI_BUTTON_ELEMENT_EDIT_0));
        m_editButton.addClickHandler(editClickHandler);
        getListItemWidget().addButton(m_editButton);
=======
        if (m_editHandlerRegistration != null) {
            m_editHandlerRegistration.removeHandler();
        }
        m_editHandlerRegistration = m_editButton.addClickHandler(editClickHandler);
        m_editButton.enable();
    }

    /**
     * Disables the edit button with the given reason.<p>
     * 
     * @param reason the disable reason
     * @param locked <code>true</code> if the resource is locked
     */
    public void disableEdit(String reason, boolean locked) {

        m_editButton.disable(reason);
        if (locked) {
            m_editButton.setImageClass(I_CmsImageBundle.INSTANCE.style().lockIcon());
        }
>>>>>>> 4d37fee1
    }

    /**
     * Hides the edit button.<p>
     */
    public void hideEditButton() {

        if (m_editButton != null) {
            getListItemWidget().removeButton(m_editButton);
        }
    }

    /**
     * Hides the element delete button.<p>
     */
    public void hideRemoveButton() {

        getListItemWidget().removeButton(m_removeButton);
    }

    /**
     * @see org.opencms.gwt.client.dnd.I_CmsDraggable#onDragCancel()
     */
    @Override
    public void onDragCancel() {

        super.onDragCancel();
        clearDrag();
    }

    /**
     * @see org.opencms.gwt.client.dnd.I_CmsDraggable#onDrop(org.opencms.gwt.client.dnd.I_CmsDropTarget)
     */
    @Override
    public void onDrop(I_CmsDropTarget target) {

        super.onDrop(target);
        clearDrag();
    }

    /**
     * @see org.opencms.gwt.client.dnd.I_CmsDraggable#onStartDrag(org.opencms.gwt.client.dnd.I_CmsDropTarget)
     */
    @Override
    public void onStartDrag(I_CmsDropTarget target) {

        super.onStartDrag(target);
        getElement().getStyle().setOpacity(0.5);
    }

    /**
     * Shows the element edit button.<p>
     */
    public void showEditButton() {

        if (m_editButton != null) {
            getListItemWidget().addButton(m_editButton);
        }
    }

    /**
     * Shows the element delete button.<p>
     */
    public void showRemoveButton() {

        getListItemWidget().addButton(m_removeButton);
    }

    /**
     * Sets the icon style.<p>
     * 
     * @param imageClass the image class to set
     * @param title the title (tool-tip) to set
     */
    protected void setMoveIconStyle(String imageClass, String title) {

        if (getMoveHandle() instanceof CmsPushButton) {
            CmsPushButton button = (CmsPushButton)getMoveHandle();
            button.setImageClass(imageClass);
            button.setTitle(title);
        }
    }

    /**
     * Removes all styling done during drag and drop.<p>
     */
    private void clearDrag() {

        // using own implementation as GWT won't do it properly on IE7-8
        CmsDomUtil.clearOpacity(getElement());

        getElement().getStyle().clearDisplay();
    }
}<|MERGE_RESOLUTION|>--- conflicted
+++ resolved
@@ -116,18 +116,6 @@
      */
     public void enableEdit(ClickHandler editClickHandler) {
 
-<<<<<<< HEAD
-        if (m_editButton != null) {
-            m_editButton.removeFromParent();
-        }
-
-        m_editButton = new CmsPushButton();
-        m_editButton.setImageClass(I_CmsImageBundle.INSTANCE.style().editIcon());
-        m_editButton.setButtonStyle(ButtonStyle.TRANSPARENT, null);
-        m_editButton.setTitle(Messages.get().key(Messages.GUI_BUTTON_ELEMENT_EDIT_0));
-        m_editButton.addClickHandler(editClickHandler);
-        getListItemWidget().addButton(m_editButton);
-=======
         if (m_editHandlerRegistration != null) {
             m_editHandlerRegistration.removeHandler();
         }
@@ -147,7 +135,6 @@
         if (locked) {
             m_editButton.setImageClass(I_CmsImageBundle.INSTANCE.style().lockIcon());
         }
->>>>>>> 4d37fee1
     }
 
     /**
