--- conflicted
+++ resolved
@@ -653,7 +653,7 @@
 
     /**
      * Disables the given model page entry within the configuration.<p>
-     * 
+     *
      * @param id the entry id
      * @param disable <code>true</code> to disable the entry
      */
@@ -1523,15 +1523,16 @@
      */
     public void openSiteMap(String sitePath) {
 
-        Window.Location.replace(CmsCoreProvider.get().link(CmsCoreProvider.get().getUri())
-            + "?"
-            + CmsCoreData.PARAM_PATH
-            + "="
-            + sitePath
-            + "&"
-            + CmsCoreData.PARAM_RETURNCODE
-            + "="
-            + getData().getReturnCode());
+        Window.Location.replace(
+            CmsCoreProvider.get().link(CmsCoreProvider.get().getUri())
+                + "?"
+                + CmsCoreData.PARAM_PATH
+                + "="
+                + sitePath
+                + "&"
+                + CmsCoreData.PARAM_RETURNCODE
+                + "="
+                + getData().getReturnCode());
     }
 
     /**
@@ -1655,7 +1656,7 @@
 
     /**
      * Sets the editor mode in the user session.<p>
-     * 
+     *
      * @param editorMode the editor mode
      */
     public void setEditorModeInSession(final EditorMode editorMode) {
@@ -2068,10 +2069,10 @@
         }
     }
 
-    /** 
+    /**
      * Loads the new element info.<p>
-     * 
-     * @param callback the callback to call when done 
+     *
+     * @param callback the callback to call when done
      */
     void loadNewElementInfo(final AsyncCallback<Void> callback) {
 
@@ -2175,41 +2176,6 @@
             && (getEntry(entry.getSitePath()) != null));
     }
 
-<<<<<<< HEAD
-=======
-    /**
-     * Loads the new element info.<p>
-     *
-     * @param callback the callback to call when done
-     */
-    private void loadNewElementInfo(final AsyncCallback<Void> callback) {
-
-        CmsRpcAction<List<CmsNewResourceInfo>> newResourceInfoAction = new CmsRpcAction<List<CmsNewResourceInfo>>() {
-
-            @Override
-            public void execute() {
-
-                start(200, true);
-
-                getService().getNewElementInfo(m_data.getRoot().getSitePath(), this);
-            }
-
-            @Override
-            protected void onResponse(List<CmsNewResourceInfo> result) {
-
-                stop(false);
-
-                m_data.setNewElementInfos(result);
-                if (callback != null) {
-                    callback.onSuccess(null);
-                }
-            }
-
-        };
-        newResourceInfoAction.execute();
-    }
-
->>>>>>> d46a8b9b
     /**
      * Removes all children of the given entry recursively from the data model.<p>
      *
