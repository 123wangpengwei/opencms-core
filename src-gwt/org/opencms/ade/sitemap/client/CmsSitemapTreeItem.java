--- conflicted
+++ resolved
@@ -220,31 +220,15 @@
                         String urlName = controller.ensureUniqueName(
                             CmsResource.getParentFolder(editEntry.getSitePath()),
                             newTitle);
-<<<<<<< HEAD
-                        if (oldTitle.equals(m_entry.getPropertyValue(CmsClientProperty.PROPERTY_TITLE))) {
-                            CmsPropertyModification titleMod = new CmsPropertyModification(
-                                m_entry.getId(),
-=======
                         if (oldTitle.equals(editEntry.getPropertyValue(CmsClientProperty.PROPERTY_TITLE))) {
                             CmsPropertyModification titleMod = new CmsPropertyModification(
                                 editEntry.getId(),
->>>>>>> 4d37fee1
                                 CmsClientProperty.PROPERTY_TITLE,
                                 newTitle,
                                 true);
                             propChanges.add(titleMod);
                         }
-<<<<<<< HEAD
-                        controller.editAndChangeName(
-                            m_entry,
-                            urlName,
-                            m_entry.getVfsPath(),
-                            propChanges,
-                            false,
-                            CmsReloadMode.none);
-=======
                         controller.editAndChangeName(editEntry, urlName, propChanges, true, CmsReloadMode.none);
->>>>>>> 4d37fee1
                     } else {
                         controller.edit(editEntry, propChanges, CmsReloadMode.none);
                     }
@@ -717,15 +701,10 @@
         if (getLoadState() == LoadState.LOADED) {
             for (int i = 0; i < getChildCount(); i++) {
                 CmsSitemapTreeItem item = (CmsSitemapTreeItem)getChild(i);
-<<<<<<< HEAD
-                String path = CmsStringUtil.joinPaths(sitePath, CmsResource.getName(item.getSitePath()));
-                item.updateSitePath(path);
-=======
                 if (item != null) {
                     String path = CmsStringUtil.joinPaths(sitePath, CmsResource.getName(item.getSitePath()));
                     item.updateSitePath(path);
                 }
->>>>>>> 4d37fee1
             }
         }
         getListItemWidget().updateTruncation();
