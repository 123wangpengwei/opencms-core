--- conflicted
+++ resolved
@@ -87,8 +87,8 @@
 
     /**
      * Creates the fake model page tree item used as a root for the tree view.<p>
-     * 
-     * @param isModelGroup in case of a model group page 
+     *
+     * @param isModelGroup in case of a model group page
      * @param title the title
      * @param subTitle the sub title
      */
@@ -121,17 +121,12 @@
 
     /**
      * Creates the fake model page tree item used as a root for the tree view.<p>
-<<<<<<< HEAD
-     * 
+     *
      * @param isModelGroup in case of a model group page
      * @param title the title
      * @param subTitle the sub title
-     * 
-     * @return the root tree item 
-=======
      *
      * @return the root tree item
->>>>>>> d46a8b9b
      */
     public static CmsModelPageTreeItem createRootItem(boolean isModelGroup, String title, String subTitle) {
 
@@ -161,7 +156,7 @@
 
     /**
      * Returns if the model page entry is disabled.<p>
-     * 
+     *
      * @return <code>true</code> if the model page entry is disabled
      */
     public boolean isDisabled() {
@@ -171,7 +166,7 @@
 
     /**
      * Returns whether the entry represents a model group page.<p>
-     * 
+     *
      * @return <code>true</code> if the entry represents a model group page
      */
     public boolean isModelGroup() {
@@ -181,7 +176,7 @@
 
     /**
      * Returns if this model page entry is inherited from the parent configuration.<p>
-     * 
+     *
      * @return <code>true</code> if this model page entry is inherited from the parent configuration
      */
     public boolean isParentModel() {
@@ -191,7 +186,7 @@
 
     /**
      * Sets the model page entry disabled.<p>
-     * 
+     *
      * @param disabled <code>true</Code> to disable
      */
     public void setDisabled(boolean disabled) {
